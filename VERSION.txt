--- conflicted
+++ resolved
@@ -1,5 +1 @@
-<<<<<<< HEAD
-SageMath version 9.3.beta7, Release Date: 2021-02-07
-=======
-SageMath version 9.3.beta9, Release Date: 2021-03-14
->>>>>>> 5cb72aad
+SageMath version 9.3.beta9, Release Date: 2021-03-14