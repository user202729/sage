# -*- coding: utf-8 -*-
"""
View for the Commandline UI

This module handles the main "sage-package" commandline utility, which
is also exposed as "sage --package".
"""

# ****************************************************************************
#       Copyright (C) 2016 Volker Braun <vbraun.name@gmail.com>
#
# This program is free software: you can redistribute it and/or modify
# it under the terms of the GNU General Public License as published by
# the Free Software Foundation, either version 2 of the License, or
# (at your option) any later version.
#                  https://www.gnu.org/licenses/
# ****************************************************************************

import sys
import logging
log = logging.getLogger()


# Note that argparse is not part of Python 2.6, so we bundle it
try:
    import argparse
except ImportError:
    from sage_bootstrap.compat import argparse

from sage_bootstrap.app import Application


description = \
"""
SageMath Bootstrap Library

Provides scripts to manage the packages of Sage-the-distribution,
including SageMath's database of equivalent system packages,
and to download and upload tarballs from/to SageMath servers.

"""


epilog = \
"""
The individual subcommands have their own detailed help, for example
run "sage --package config -h" to see the help on the config option.
"""


epilog_config = \
"""
Print the configuration

EXAMPLE:

    $ sage --package config
    Configuration:
    * log = info
    * interactive = True
"""


epilog_list = \
"""
Print a list of packages known to Sage

EXAMPLE:

    $ sage --package list | sort
    4ti2
    arb
    atlas
    autotools
    [...]
    zn_poly

    $ sage --package list :standard: | sort
    arb
    atlas
    backports_ssl_match_hostname
    [...]
    zn_poly
"""


epilog_name = \
"""
Find the package name given a tarball filename
    
EXAMPLE:

    $ sage --package name pari-2.8-1564-gdeac36e.tar.gz
    pari
"""


epilog_tarball = \
"""
Find the tarball filename given a package name
    
EXAMPLE:

    $ sage --package tarball pari
    pari-2.8-1564-gdeac36e.tar.gz
"""


epilog_apropos = \
"""
Find up to 5 package names that are close to the given name

EXAMPLE:

    $ sage --package apropos python
    Did you mean: cython, ipython, python2, python3, patch?
"""
        

epilog_update = \
"""
Update a package. This modifies the Sage sources. 
    
EXAMPLE:

    $ sage --package update pari 2015 --url=http://localhost/pari/tarball.tgz
"""


epilog_update_latest = \
"""
Update a package to the latest version. This modifies the Sage sources. 
    
EXAMPLE:

    $ sage --package update-latest ipython
"""


epilog_download = \
"""
Download the tarball for a package and print the filename to stdout
    
EXAMPLE:

    $ sage --package download pari
    Using cached file /home/vbraun/Code/sage.git/upstream/pari-2.8-2044-g89b0f1e.tar.gz
    /home/vbraun/Code/sage.git/upstream/pari-2.8-2044-g89b0f1e.tar.gz
"""


epilog_upload = \
"""
Upload the tarball to the Sage mirror network (requires ssh key authentication)
    
EXAMPLE:

    $ sage --package upload pari
    Uploading /home/vbraun/Code/sage.git/upstream/pari-2.8-2044-g89b0f1e.tar.gz
"""


epilog_fix_checksum = \
"""
Fix the checksum of a package
    
EXAMPLE:

    $ sage --package fix-checksum pari
    Updating checksum of pari (tarball pari-2.8-2044-g89b0f1e.tar.gz)
"""

epilog_create = \
"""
Create new package, or overwrite existing package
    
EXAMPLE:

    $ sage --package create foo --version=3.14 --tarball=Foo-VERSION.tar.bz2 --type=standard
    Creating new package "foo"
"""


def make_parser():
    """
    The main commandline argument parser
    """
    parser = argparse.ArgumentParser(
        description=description, epilog=epilog,
        prog='sage --package',
        formatter_class=argparse.RawDescriptionHelpFormatter,
    )
    parser.add_argument('--log', dest='log', default=None,
                        help='one of [DEBUG, INFO, ERROR, WARNING, CRITICAL]')
    subparsers = parser.add_subparsers(dest='subcommand')

    parser_config = subparsers.add_parser(
        'config', epilog=epilog_config,
        formatter_class=argparse.RawDescriptionHelpFormatter,
        help='Print the configuration')

    parser_list = subparsers.add_parser(
        'list', epilog=epilog_list,
        formatter_class=argparse.RawDescriptionHelpFormatter,
        help='Print a list of packages known to Sage')
    parser_list.add_argument(
        'package_class', metavar='[package_name|:package_type:]',
        type=str, default=[':all:'], nargs='*',
        help=('package name or designator for all packages of a given type '
              '(one of :all:, :standard:, :optional:, :experimental:, and :huge:); '
              'default: :all:'))
    parser_list.add_argument(
        '--has-file', action='append', default=[], metavar='FILENAME', dest='has_files',
        help=('only include packages that have this file in their metadata directory'
              '(examples: SPKG.rst, spkg-configure.m4, distros/debian.txt)'))
    parser_name = subparsers.add_parser(
        'name', epilog=epilog_name,
        formatter_class=argparse.RawDescriptionHelpFormatter,
        help='Find the package name given a tarball filename')
    parser_name.add_argument('tarball_filename', type=str, help='Tarball filename')

    parser_tarball = subparsers.add_parser(
        'tarball', epilog=epilog_tarball,
        formatter_class=argparse.RawDescriptionHelpFormatter,
        help='Find the tarball filename given a package name')
    parser_tarball.add_argument('package_name', type=str, help='Package name')
    
    parser_apropos = subparsers.add_parser(
        'apropos', epilog=epilog_apropos,
        formatter_class=argparse.RawDescriptionHelpFormatter,
        help='Find up to 5 package names that are close to the given name')
    parser_apropos.add_argument(
        'incorrect_name', type=str, 
        help='Fuzzy name to search for')

    parser_update = subparsers.add_parser(
        'update', epilog=epilog_update,
        formatter_class=argparse.RawDescriptionHelpFormatter,
        help='Update a package. This modifies the Sage sources.')
    parser_update.add_argument(
        'package_name', type=str, help='Package name')
    parser_update.add_argument(
        'new_version', type=str, help='New version')
    parser_update.add_argument(
        '--url', type=str, default=None, help='Download URL')

    parser_update_latest = subparsers.add_parser(
        'update-latest', epilog=epilog_update_latest,
        formatter_class=argparse.RawDescriptionHelpFormatter,
        help='Update a package to the latest version. This modifies the Sage sources.')
    parser_update_latest.add_argument(
        'package_name', type=str, help='Package name (:all: for all packages)')

    parser_download = subparsers.add_parser(
        'download', epilog=epilog_download,
        formatter_class=argparse.RawDescriptionHelpFormatter,
        help='Download tarball')
    parser_download.add_argument(
        'package_name', type=str, help='Package name or :type:')
    parser_download.add_argument(
        '--allow-upstream', action="store_true",
        help='Whether to fall back to downloading from the upstream URL')
    parser_download.add_argument(
        '--on-error', choices=['stop', 'warn'], default='stop',
        help='What to do if the tarball cannot be downloaded')

    parser_upload = subparsers.add_parser(
        'upload', epilog=epilog_upload,
        formatter_class=argparse.RawDescriptionHelpFormatter,
        help='Upload tarball to Sage mirrors')
    parser_upload.add_argument(
        'package_name', type=str, help='Package name or :type:')
    
    parser_fix_checksum = subparsers.add_parser(
        'fix-checksum', epilog=epilog_fix_checksum,
        formatter_class=argparse.RawDescriptionHelpFormatter,
        help='Fix the checksum of package.')
    parser_fix_checksum.add_argument(
        'package_name', nargs='?', default=None, type=str,
        help='Package name. Default: fix all packages.')

    parser_create = subparsers.add_parser(
        'create', epilog=epilog_create,
        formatter_class=argparse.RawDescriptionHelpFormatter,
        help='Create or overwrite package.')
    parser_create.add_argument(
        'package_name', default=None, type=str,
        help='Package name.')
    parser_create.add_argument(
        '--source', type=str, default='normal', help='Package source (one of normal, script, pip)')
    parser_create.add_argument(
        '--version', type=str, default=None, help='Package version')
    parser_create.add_argument(
        '--tarball', type=str, default=None, help='Tarball filename pattern, e.g. Foo-VERSION.tar.bz2')
    parser_create.add_argument(
        '--type', type=str, default=None, help='Package type')
    parser_create.add_argument(
        '--url', type=str, default=None, help='Download URL pattern, e.g. http://example.org/Foo-VERSION.tar.bz2')
    parser_create.add_argument(
        '--description', type=str, default=None, help='Short description of the package (for SPKG.rst)')
    parser_create.add_argument(
        '--license', type=str, default=None, help='License of the package (for SPKG.rst)')
    parser_create.add_argument(
        '--upstream-contact', type=str, default=None, help='Upstream contact (for SPKG.rst)')
    parser_create.add_argument(
        '--pypi', action="store_true",
        help='Create a package for a Python package available on PyPI')

    return parser



def run():
    parser = make_parser()
    if len(sys.argv) == 1:
        parser.print_help()
        return
    args = parser.parse_args(sys.argv[1:])
    if args.log is not None:
        level = getattr(logging, args.log.upper())
        log.setLevel(level=level)
    log.debug('Commandline arguments: %s', args)
    app = Application()
    if args.subcommand == 'config':
        app.config()
    elif args.subcommand == 'list':
        app.list_cls(*args.package_class, has_files=args.has_files)
    elif args.subcommand == 'name':
        app.name(args.tarball_filename)
    elif args.subcommand == 'tarball':
        app.tarball(args.package_name)
    elif args.subcommand == 'apropos':
        app.apropos(args.incorrect_name)
    elif args.subcommand == 'update':
        app.update(args.package_name, args.new_version, url=args.url)
    elif args.subcommand == 'update-latest':
        if args.package_name == ':all:':
            app.update_latest_all()
        else:
            app.update_latest(args.package_name)
    elif args.subcommand == 'download':
<<<<<<< HEAD
        app.download(args.package_name, args.allow_upstream)
=======
        app.download_cls(args.package_name,
                         allow_upstream=args.allow_upstream,
                         on_error=args.on_error)
>>>>>>> 13b40902
    elif args.subcommand == 'create':
        app.create(args.package_name, args.version, args.tarball, args.type, args.url,
                   args.description, args.license, args.upstream_contact,
                   pypi=args.pypi, source=args.source)
    elif args.subcommand == 'upload':
        app.upload_cls(args.package_name)
    elif args.subcommand == 'fix-checksum':
        if args.package_name is None:
            app.fix_all_checksums()
        else:
            app.fix_checksum(args.package_name)
    else:
        raise RuntimeError('unknown subcommand: {0}'.format(args))

        
if __name__ == '__main__':
    run()<|MERGE_RESOLUTION|>--- conflicted
+++ resolved
@@ -339,13 +339,9 @@
         else:
             app.update_latest(args.package_name)
     elif args.subcommand == 'download':
-<<<<<<< HEAD
-        app.download(args.package_name, args.allow_upstream)
-=======
         app.download_cls(args.package_name,
                          allow_upstream=args.allow_upstream,
                          on_error=args.on_error)
->>>>>>> 13b40902
     elif args.subcommand == 'create':
         app.create(args.package_name, args.version, args.tarball, args.type, args.url,
                    args.description, args.license, args.upstream_contact,
