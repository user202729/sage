--- conflicted
+++ resolved
@@ -12,12 +12,6 @@
 AM_V_at =
 endif
 
-<<<<<<< HEAD
-# We need to be able to override this to support ./sage -i -c PKG
-SAGE_SPKG = sage-spkg -y -o
-
-=======
->>>>>>> 59ec4602
 # List of targets that can be run using `sage -i` or `sage -f`
 # These should generally have an associated -clean target for `sage -f` to
 # work correctly
