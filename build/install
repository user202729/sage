--- conflicted
+++ resolved
@@ -448,21 +448,12 @@
 EOF
 
 # $(TOOLCHAIN) variable containing prerequisites for the build
-<<<<<<< HEAD
-echo >&3 -n 'TOOLCHAIN ='
-if [ "$SAGE_INSTALL_CCACHE" = yes ]; then
-    echo >&3 -n ' $(INST)/ccache'
-fi
-if [ "$need_to_install_gcc" = yes ]; then
-    echo >&3 -n ' $(INST)/$(GCC)'
-=======
 echo >&5 -n 'TOOLCHAIN ='
 if [ "$SAGE_INSTALL_CCACHE" = yes ]; then
     echo >&5 -n ' $(INST)/ccache'
 fi
 if [ "$need_to_install_gcc" = yes ]; then
     echo >&5 -n ' $(INST)/$(GCC)'
->>>>>>> 6452f9d3
     # Use this option for the prereq configure script, such that it
     # will skip all compiler checks.
     export PREREQ_OPTIONS="--disable-compiler-checks $PREREQ_OPTIONS"
@@ -471,38 +462,22 @@
 
 echo >&5 'SCRIPT_SOURCES = \'
 for file in "$SAGE_SRC/bin/"*; do
-<<<<<<< HEAD
-    echo >&3 "                 \$(SAGE_SRC)${file#$SAGE_SRC} \\"
-=======
     echo >&5 "                 \$(SAGE_SRC)${file#$SAGE_SRC} \\"
->>>>>>> 6452f9d3
 done
 echo >&5
 echo >&5 'SCRIPTS = \'
 for file in "$SAGE_SRC/bin/"*; do
-<<<<<<< HEAD
-    echo >&3 "                 \$(SAGE_LOCAL)${file#$SAGE_SRC} \\"
-=======
     echo >&5 "                 \$(SAGE_LOCAL)${file#$SAGE_SRC} \\"
->>>>>>> 6452f9d3
 done
 echo >&5
 echo >&5 'EXTCODE_SOURCES = \'
 for file in `find "$SAGE_SRC"/ext -type f`; do
-<<<<<<< HEAD
-    echo >&3 "                  \$(SAGE_SRC)${file#$SAGE_SRC} \\"
-=======
     echo >&5 "                  \$(SAGE_SRC)${file#$SAGE_SRC} \\"
->>>>>>> 6452f9d3
 done
 echo >&5
 echo >&5 'EXTCODE = \'
 for file in `find "$SAGE_SRC"/ext -type f`; do
-<<<<<<< HEAD
-    echo >&3 "                  \$(SAGE_EXTCODE)${file#$SAGE_SRC/ext} \\"
-=======
     echo >&5 "                  \$(SAGE_EXTCODE)${file#$SAGE_SRC/ext} \\"
->>>>>>> 6452f9d3
 done
 echo >&5
 
