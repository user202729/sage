--- conflicted
+++ resolved
@@ -91,7 +91,6 @@
         EXISTS="pacman -Si"
         INSTALL="pacman -Su --noconfirm"
         ;;
-<<<<<<< HEAD
     nix*)
         # https://hub.docker.com/r/nixos/nix
         cat <<EOF
@@ -103,7 +102,7 @@
         INSTALL="nix-env --install"
         RUN="RUN nix-shell --packages \$PACKAGES --run "\'
         ENDRUN=\'
-=======
+        ;;
     void*)
 	# https://hub.docker.com/r/voidlinux/masterdir-x86_64-musl
 	cat <<EOF
@@ -113,7 +112,6 @@
         UPDATE="xbps-install -Su &&"
         EXISTS="xbps-query"
         INSTALL="xbps-install --yes"
->>>>>>> d43730cd
         ;;
     conda*)
         cat <<EOF
