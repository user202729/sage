{
    "doc.en.constructions.calculus": {
        "failed": "unreported random failures in plotting"
    },
    "sage_setup.clean": {
        "failed": "_find_stale_files finds some stale files under sage/tests when executed under conda"
    },
    "sage.algebras.fusion_rings.fusion_ring": {
        "failed": "unreported random timeouts"
    },
    "sage.combinat.cluster_algebra_quiver.quiver": {
        "failed": "failure seen in https://github.com/sagemath/sage/actions/runs/6836592771/job/18591690058#step:11:10059"
    },
    "sage.geometry.cone": {
        "failed": "unreported random timeouts seen in https://github.com/sagemath/sage/actions/runs/6827937663/job/18571052628#step:11:12362"
    },
    "sage.groups.matrix_gps.finitely_generated_gap": {
        "failed": true
    },
    "sage.interfaces.expect": {
        "failed": true
    },
    "sage.libs.gap.element": {
        "failed": "failure seen in https://github.com/sagemath/sage/actions/runs/6840579851/job/18600012965#step:11:13016"
    },
    "sage.libs.singular.singular": {
        "failed": true
    },
    "sage.matrix.matrix2": {
        "failed": "failure seen in https://github.com/sagemath/sage/actions/runs/6835143781/job/18588599649#step:11:16939"
    },
    "sage.matrix.matrix_integer_sparse": {
        "failed": "failure seen in https://github.com/sagemath/sage/actions/runs/6827937663/job/18571052628#step:11:12362"
    },
    "sage.misc.lazy_import": {
        "failed": true
    },
    "sage.misc.weak_dict": {
        "failed": "failure seen in https://github.com/sagemath/sage/actions/runs/6870325919/job/18684964234#step:11:10059"
    },
    "sage.modular.modform.l_series_gross_zagier": {
        "failed": "unreported failure seen in https://github.com/sagemath/sage/actions/runs/6859244281/job/18651257775#step:11:10102"
    },
<<<<<<< HEAD
=======
    "sage.numerical.linear_tensor_element": {
        "failed": "random segfaults https://github.com/sagemath/sage/issues/28559"
    },
>>>>>>> 70535aac
    "sage.parallel.map_reduce": {
        "failed": "random failure https://github.com/sagemath/sage/issues/36939"
    },
    "sage.plot.plot": {
        "failed": "unreported random failure (macOS)"
    },
    "sage.rings.function_field.drinfeld_modules.morphism": {
        "failed": "unreported random failure seen in https://github.com/sagemath/sage/actions/runs/6840502530/job/18599835766#step:11:10107"
    },
    "sage.rings.polynomial.multi_polynomial_ideal": {
        "failed": true
    },
    "sage.rings.polynomial.multi_polynomial_libsingular": {
        "failed": true
    },
    "sage.rings.polynomial.polynomial_element": {
        "failed": "unreported random failure in symbolic 'roots' (macOS)"
    },
    "sage.rings.polynomial.skew_polynomial_finite_field": {
        "failed": true
    },
<<<<<<< HEAD
=======
    "sage.schemes.elliptic_curves.descent_two_isogeny": {
        "failed": "random segfault (macOS) https://github.com/sagemath/sage/issues/36949"
    },
>>>>>>> 70535aac
    "sage.schemes.elliptic_curves.ell_field": {
        "failed": "random failure https://github.com/sagemath/sage/issues/36832"
    },
    "sage.sets.recursively_enumerated_set": {
        "failed": "random failures related to AlarmInterrupt (macOS)"
    },
    "sage.structure.coerce_actions": {
        "failed": "random failure https://github.com/sagemath/sage/issues/35973"
<<<<<<< HEAD
    },
    "sage.tests.gap_packages": {
        "failed": true
=======
>>>>>>> 70535aac
    }
}<|MERGE_RESOLUTION|>--- conflicted
+++ resolved
@@ -41,12 +41,9 @@
     "sage.modular.modform.l_series_gross_zagier": {
         "failed": "unreported failure seen in https://github.com/sagemath/sage/actions/runs/6859244281/job/18651257775#step:11:10102"
     },
-<<<<<<< HEAD
-=======
     "sage.numerical.linear_tensor_element": {
         "failed": "random segfaults https://github.com/sagemath/sage/issues/28559"
     },
->>>>>>> 70535aac
     "sage.parallel.map_reduce": {
         "failed": "random failure https://github.com/sagemath/sage/issues/36939"
     },
@@ -68,12 +65,9 @@
     "sage.rings.polynomial.skew_polynomial_finite_field": {
         "failed": true
     },
-<<<<<<< HEAD
-=======
     "sage.schemes.elliptic_curves.descent_two_isogeny": {
         "failed": "random segfault (macOS) https://github.com/sagemath/sage/issues/36949"
     },
->>>>>>> 70535aac
     "sage.schemes.elliptic_curves.ell_field": {
         "failed": "random failure https://github.com/sagemath/sage/issues/36832"
     },
@@ -82,11 +76,5 @@
     },
     "sage.structure.coerce_actions": {
         "failed": "random failure https://github.com/sagemath/sage/issues/35973"
-<<<<<<< HEAD
-    },
-    "sage.tests.gap_packages": {
-        "failed": true
-=======
->>>>>>> 70535aac
     }
 }