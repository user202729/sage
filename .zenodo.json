{
    "description": "Mirror of the Sage https://sagemath.org/ source tree", 
    "license": "other-open", 
<<<<<<< HEAD
    "title": "sagemath/sage: 9.7.rc0", 
    "version": "9.7.rc0", 
    "upload_type": "software", 
    "publication_date": "2022-08-30", 
=======
    "title": "sagemath/sage: 9.8.beta0", 
    "version": "9.8.beta0", 
    "upload_type": "software", 
    "publication_date": "2022-09-25", 
>>>>>>> b7f04edc
    "creators": [
        {
            "affiliation": "SageMath.org", 
            "name": "The SageMath Developers"
        }
    ], 
    "access_right": "open", 
    "related_identifiers": [
        {
            "scheme": "url", 
<<<<<<< HEAD
            "identifier": "https://github.com/sagemath/sage/tree/9.7.rc0", 
=======
            "identifier": "https://github.com/sagemath/sage/tree/9.8.beta0", 
>>>>>>> b7f04edc
            "relation": "isSupplementTo"
        }, 
        {
            "scheme": "doi", 
            "identifier": "10.5281/zenodo.593563", 
            "relation": "isNewVersionOf"
        }
    ]
}<|MERGE_RESOLUTION|>--- conflicted
+++ resolved
@@ -1,17 +1,10 @@
 {
     "description": "Mirror of the Sage https://sagemath.org/ source tree", 
     "license": "other-open", 
-<<<<<<< HEAD
-    "title": "sagemath/sage: 9.7.rc0", 
-    "version": "9.7.rc0", 
-    "upload_type": "software", 
-    "publication_date": "2022-08-30", 
-=======
     "title": "sagemath/sage: 9.8.beta0", 
     "version": "9.8.beta0", 
     "upload_type": "software", 
     "publication_date": "2022-09-25", 
->>>>>>> b7f04edc
     "creators": [
         {
             "affiliation": "SageMath.org", 
@@ -22,11 +15,7 @@
     "related_identifiers": [
         {
             "scheme": "url", 
-<<<<<<< HEAD
-            "identifier": "https://github.com/sagemath/sage/tree/9.7.rc0", 
-=======
             "identifier": "https://github.com/sagemath/sage/tree/9.8.beta0", 
->>>>>>> b7f04edc
             "relation": "isSupplementTo"
         }, 
         {
