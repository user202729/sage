--- conflicted
+++ resolved
@@ -293,28 +293,6 @@
                          'sage/geometry/triangulation/triangulations.h'],
               language="c++"),
 
-    Extension('sage.geometry.polyhedron.combinatorial_polyhedron.base',
-              sources = ['sage/geometry/polyhedron/combinatorial_polyhedron/base.pyx']),
-
-    Extension('sage.geometry.polyhedron.combinatorial_polyhedron.list_of_faces',
-              sources = ['sage/geometry/polyhedron/combinatorial_polyhedron/list_of_faces.pyx']),
-
-    Extension('sage.geometry.polyhedron.combinatorial_polyhedron.bit_vector_operations.cc',
-              sources = ['sage/geometry/polyhedron/combinatorial_polyhedron/bit_vector_operations.cc'],
-              extra_compile_args=['-std=c++11']),
-
-    Extension('sage.geometry.polyhedron.combinatorial_polyhedron.face_iterator',
-              sources = ['sage/geometry/polyhedron/combinatorial_polyhedron/face_iterator.pyx']),
-
-    Extension('sage.geometry.polyhedron.combinatorial_polyhedron.polyhedron_face_lattice',
-              sources = ['sage/geometry/polyhedron/combinatorial_polyhedron/polyhedron_face_lattice.pyx']),
-
-    Extension('sage.geometry.polyhedron.combinatorial_polyhedron.combinatorial_face',
-              sources = ['sage/geometry/polyhedron/combinatorial_polyhedron/combinatorial_face.pyx']),
-
-    Extension('sage.geometry.polyhedron.combinatorial_polyhedron.conversions',
-              sources = ['sage/geometry/polyhedron/combinatorial_polyhedron/conversions.pyx']),
-
     ################################
     ##
     ## sage.graphs
@@ -353,9 +331,6 @@
 
     Extension('sage.graphs.generic_graph_pyx',
               sources = ['sage/graphs/generic_graph_pyx.pyx']),
-
-    Extension('sage.graphs.traversals',
-              sources = ['sage/graphs/traversals.pyx']),
 
     Extension('sage.graphs.graph_generators_pyx',
               sources = ['sage/graphs/graph_generators_pyx.pyx']),
@@ -376,13 +351,11 @@
     Extension('sage.graphs.base.static_sparse_backend',
               sources = ['sage/graphs/base/static_sparse_backend.pyx']),
 
-<<<<<<< HEAD
+    Extension('sage.graphs.graph_coloring',
+              sources = ['sage/graphs/graph_coloring.pyx']),
+
     Extension('sage.graphs.line_graph',
               sources = ['sage/graphs/line_graph.pyx']),
-=======
-    Extension('sage.graphs.graph_coloring',
-              sources = ['sage/graphs/graph_coloring.pyx']),
->>>>>>> a1e1a8f7
 
     Extension('sage.graphs.weakly_chordal',
               sources = ['sage/graphs/weakly_chordal.pyx']),
@@ -439,8 +412,7 @@
               sources = ['sage/graphs/hyperbolicity.pyx']),
 
     Extension('sage.graphs.base.c_graph',
-              sources = ['sage/graphs/base/c_graph.pyx'],
-              language = 'c++'),
+              sources = ['sage/graphs/base/c_graph.pyx']),
 
     Extension('sage.graphs.base.sparse_graph',
               sources = ['sage/graphs/base/sparse_graph.pyx']),
@@ -1074,6 +1046,14 @@
               library_dirs = lapack_library_dirs,
               include_dirs = lapack_include_dirs,
               package = 'cbc'),
+
+    ################################
+    ##
+    ## sage.parallel
+    ##
+    ################################
+
+    Extension('*', ['sage/parallel/**/*.pyx']),
 
     ################################
     ##
