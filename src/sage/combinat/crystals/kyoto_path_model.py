--- conflicted
+++ resolved
@@ -85,8 +85,8 @@
         u_{\lambda_N},
         \\ f_i(b) & = f_i\left( b^{\prime} \otimes b^{(N)} \right) \otimes
         u_{\lambda_N},
-        \\ \varepsilon_i(b) & = \max\bigl( \varepsilon_i(b^{\prime}) -
-        \varphi_i\left( b^{(N)} \right), 0 \bigr),
+        \\ \varepsilon_i(b) & = \max\left( \varepsilon_i(b^{\prime}) -
+        \varphi_i\left( b^{(N)} \right), 0 \right),
         \\ \varphi_i(b) & = \varphi_i(b^{\prime}) + \max\left(
         \varphi_i\left( b^{(N)} \right) - \varepsilon_i(b^{\prime}), 0 \right),
         \end{aligned}
@@ -212,11 +212,7 @@
         if weight.parent() is not P:
             raise ValueError("{} is not in the weight lattice".format(weight))
         if sum( ct.dual().c()[i] * weight.scalar(h) for i,h in
-<<<<<<< HEAD
-                enumerate(RootSystem(ct).weight_space().simple_coroots()) ) != level:
-=======
                 enumerate(P.simple_coroots()) ) != level:
->>>>>>> e778baf4
             raise ValueError( "{} is not a level {} weight".format(weight, level) )
 
         return super(KyotoPathModel, cls).__classcall__(cls, crystals, weight)
