r"""
Parking Functions

INFORMALLY (reference [Beck]_):

Imagine a one-way cul-de-sac with `n` parking spots. We will give the
first parking spot the number 1, the next one number 2, etc., down to
the last one, number `n`. Initially they are all free, but there are
`n` cars approaching the street, and they would all like to park there.
To make life interesting, every car has a parking preference, and we
record the preferences in a sequence; For example, if `n = 3`, the
sequence `(2, 1, 1)` means that the first car would like to park at
spot number 2, the second car prefers parking spot number 1, and the
last car would also like to part at number 1. The street is very
narrow, so there is no way to back up. Now each car enters the street
and approaches its preferred parking spot; if it is free, it parks
there, and if not, it moves down the street to the first available
spot. We call a sequence a parking function (of length `n`) if all
cars end up finding a parking spot. For example, the sequence `(2, 1,
1)` is a parking sequence (of length 3), whereas the sequence `(2, 3,
2)` is not.

FORMALLY:

A parking function of size `n` is a sequence `(a_1, \ldots, a_n)` of
positive integers such that if `b_1 \leq b_2 \leq \cdots \leq b_n` is
the increasing rearrangement of `a_1, \ldots, a_n`, then `b_i \leq i`.

A parking function of size `n` is a pair `(L, D)` of two sequences `L`
and `D` where `L` is a permutation and `D` is an area sequence of a
Dyck path of size n such that `D[i] \geq 0`, `D[i+1] \leq D[i]+1` and
if `D[i+1] = D[i]+1` then `L[i+1] > L[i]`.

The number of parking functions of size `n` is equal to the number of
rooted forests on `n` vertices and is equal to `(n+1)^{n-1}`.

REFERENCES:

.. [Beck] \M. Beck, Stanford Math Circle - Parking Functions, October 2010,
    http://math.stanford.edu/circle/parkingBeck.pdf

.. [Hag08] The `q,t` -- Catalan Numbers and the Space of Diagonal Harmonics:
    With an Appendix on the Combinatorics of Macdonald Polynomials, James Haglund,
    University of Pennsylvania, Philadelphia -- AMS, 2008, 167 pp.

.. [Shin] \H. Shin, Forests and Parking Functions, slides from talk September 24, 2008,
    http://www.emis.de/journals/SLC/wpapers/s61vortrag/shin.pdf

.. [GXZ] \A. M. Garsia, G. Xin, M. Zabrocki, A three shuffle case of the
    compositional parking function conjecture, :arxiv:`1208.5796v1`

AUTHORS:

    - used non-decreasing_parking_functions code by Florent Hivert (2009 - 04)
    - Dorota Mazur (2012 - 09)
"""
# ****************************************************************************
#       Copyright (C) 2012 Dorota Mazur <dorota@yorku.ca>
#
#  Distributed under the terms of the GNU General Public License (GPL)
#  as published by the Free Software Foundation; either version 2 of
#  the License, or (at your option) any later version.
#                  https://www.gnu.org/licenses/
# ****************************************************************************
from numbers import Integral

from sage.rings.integer import Integer
from sage.rings.all import QQ, NN
from copy import copy
from sage.combinat.combinat import CombinatorialObject
from sage.combinat.permutation import Permutation, Permutations
from sage.combinat.dyck_word import DyckWord
from sage.combinat.combinatorial_map import combinatorial_map
from sage.misc.prandom import randint
from sage.rings.finite_rings.integer_mod_ring import Zmod
from sage.categories.finite_enumerated_sets import FiniteEnumeratedSets
from sage.categories.infinite_enumerated_sets import InfiniteEnumeratedSets
from sage.categories.sets_with_grading import SetsWithGrading
from sage.structure.parent import Parent
from sage.structure.unique_representation import UniqueRepresentation


def ParkingFunctions(n=None):
    r"""
    Return the combinatorial class of Parking Functions.

    A *parking function* of size `n` is a sequence `(a_1, \ldots,a_n)`
    of positive integers such that if `b_1 \leq b_2 \leq \cdots \leq b_n` is
    the increasing rearrangement of `a_1, \ldots, a_n`, then `b_i \leq i`.

    A *parking function* of size `n` is a pair `(L, D)` of two sequences
    `L` and `D` where `L` is a permutation and `D` is an area sequence
    of a Dyck Path of size n such that `D[i] \geq 0`, `D[i+1] \leq D[i]+1`
    and if `D[i+1] = D[i]+1` then `L[i+1] > L[i]`.

    The number of parking functions of size `n` is equal to the number
    of rooted forests on `n` vertices and is equal to `(n+1)^{n-1}`.

    EXAMPLES:

    Here are all parking functions of size 3::

        sage: from sage.combinat.parking_functions import ParkingFunctions
        sage: ParkingFunctions(3).list()
        [[1, 1, 1], [1, 1, 2], [1, 2, 1], [2, 1, 1], [1, 1, 3], [1, 3, 1], [3, 1, 1],
         [1, 2, 2], [2, 1, 2], [2, 2, 1], [1, 2, 3], [1, 3, 2], [2, 1, 3], [2, 3, 1],
         [3, 1, 2], [3, 2, 1]]

    If no size is specified, then ParkingFunctions returns the
    combinatorial class of all parking functions. ::

        sage: PF = ParkingFunctions(); PF
        Parking functions
        sage: [] in PF
        True
        sage: [1] in PF
        True
        sage: [2] in PF
        False
        sage: [1,3,1] in PF
        True
        sage: [1,4,1] in PF
        False

    If the size `n` is specified, then ParkingFunctions returns
    the combinatorial class of all parking functions of size `n`.

    ::

        sage: PF = ParkingFunctions(0)
        sage: PF.list()
        [[]]
        sage: PF = ParkingFunctions(1)
        sage: PF.list()
        [[1]]
        sage: PF = ParkingFunctions(3)
        sage: PF.list()
        [[1, 1, 1], [1, 1, 2], [1, 2, 1], [2, 1, 1], [1, 1, 3],
         [1, 3, 1], [3, 1, 1], [1, 2, 2], [2, 1, 2], [2, 2, 1],
         [1, 2, 3], [1, 3, 2], [2, 1, 3], [2, 3, 1], [3, 1, 2], [3, 2, 1]]

    ::

        sage: PF3 = ParkingFunctions(3); PF3
        Parking functions of size 3
        sage: [] in PF3
        False
        sage: [1] in PF3
        False
        sage: [1,3,1] in PF3
        True
        sage: [1,4,1] in PF3
        False

    TESTS::

        sage: PF = ParkingFunctions(5)
        sage: TestSuite(PF).run()
        sage: len(PF.list()) == PF.cardinality()
        True
    """
    if n is None:
        return ParkingFunctions_all()

    if not isinstance(n, (Integer, int)) or n < 0:
        raise ValueError("%s is not a non-negative integer." % n)
    return ParkingFunctions_n(n)


def is_a(x, n=None) -> bool:
    r"""
    Check whether a list is a parking function.

    If a size `n` is specified, checks if a list is a parking function
    of size `n`.

    TESTS::

        sage: from sage.combinat.parking_functions import is_a
        sage: is_a([1,1,2])
        True
        sage: is_a([1,2,1])
        True
        sage: is_a([1,1,4])
        False
        sage: is_a([3,1,1], 3)
        True
    """
    if not isinstance(x, list):  # from Florent Hivert non_decreasing_parking_function
        return False
    A = sorted(x)
    from sage.combinat.non_decreasing_parking_function import is_a
    return is_a(A, n)


class ParkingFunctions_all(Parent, UniqueRepresentation):
    def __init__(self):
        """
        TESTS::

            sage: from sage.combinat.parking_functions import ParkingFunctions
            sage: DW = ParkingFunctions()
            sage: DW == loads(dumps(DW))
            True
        """
        cat = InfiniteEnumeratedSets() & SetsWithGrading()
        Parent.__init__(self, category=cat)

    def __repr__(self) -> str:
        """
        TESTS::

            sage: repr(ParkingFunctions())
            'Parking functions'
        """
        return "Parking functions"

    def __contains__(self, x) -> bool:
        """
        TESTS::

            sage: [] in ParkingFunctions()
            True
            sage: [1] in ParkingFunctions()
            True
            sage: [2] in ParkingFunctions()
            False
            sage: [1,3,1] in ParkingFunctions()
            True
            sage: [1,4,1] in ParkingFunctions()
            False
        """
        if isinstance(x, ParkingFunction_class):
            return True
        return is_a(x)

    def graded_component(self, n):
        """
        Return the graded component.

        EXAMPLES::

            sage: PF = ParkingFunctions()
            sage: PF.graded_component(4) == ParkingFunctions(4)
            True
            sage: it = iter(ParkingFunctions()) # indirect doctest
            sage: [next(it) for i in range(8)]
            [[], [1], [1, 1], [1, 2], [2, 1], [1, 1, 1], [1, 1, 2], [1, 2, 1]]
        """
        return ParkingFunctions_n(n)

    def __iter__(self):
        """
        Return an iterator.

        TESTS::
<<<<<<< HEAD

            sage: it = iter(ParkingFunctions()) # indirect doctest
            sage: [next(it) for i in range(8)]
            [[], [1], [1, 1], [1, 2], [2, 1], [1, 1, 1], [1, 1, 2], [1, 2, 1]]
        """
        for n in NN:
            yield from ParkingFunctions_n(n).__iter__()


=======

            sage: it = iter(ParkingFunctions()) # indirect doctest
            sage: [next(it) for i in range(8)]
            [[], [1], [1, 1], [1, 2], [2, 1], [1, 1, 1], [1, 1, 2], [1, 2, 1]]
        """
        for n in NN:
            yield from ParkingFunctions_n(n).__iter__()


>>>>>>> 13b40902
class ParkingFunctions_n(Parent, UniqueRepresentation):
    r"""
    The combinatorial class of parking functions of size `n`.

    A *parking function* of size `n` is a sequence `(a_1, \ldots,a_n)`
    of positive integers such that if `b_1 \leq b_2 \leq \cdots \leq b_n` is
    the increasing rearrangement of `a_1, \ldots, a_n`, then `b_i \leq i`.

    A *parking function* of size `n` is a pair `(L, D)` of two sequences
    `L` and `D` where `L` is a permutation and `D` is an area sequence
    of a Dyck Path of size `n` such that `D[i] \geq 0`, `D[i+1] \leq D[i]+1`
    and if `D[i+1] = D[i]+1` then `L[i+1] > L[i]`.

    The number of parking functions of size `n` is equal to the number
    of rooted forests on `n` vertices and is equal to `(n+1)^{n-1}`.

    EXAMPLES::

        sage: PF = ParkingFunctions(3)
        sage: PF.list()
        [[1, 1, 1], [1, 1, 2], [1, 2, 1], [2, 1, 1], [1, 1, 3],
        [1, 3, 1], [3, 1, 1], [1, 2, 2], [2, 1, 2], [2, 2, 1],
        [1, 2, 3], [1, 3, 2], [2, 1, 3], [2, 3, 1], [3, 1, 2], [3, 2, 1]]

        sage: [ParkingFunctions(i).cardinality() for i in range(6)]
        [1, 1, 3, 16, 125, 1296]

    .. warning::

        The precise order in which the parking function are generated or
        listed is not fixed, and may change in the future.
    """
    def __init__(self, n):
        """
        TESTS::

            sage: PF = ParkingFunctions(3)
            sage: PF == loads(dumps(PF))
            True
        """
        self.n = n
        Parent.__init__(self, category=FiniteEnumeratedSets())

    def __repr__(self) -> str:
        """
        TESTS::

            sage: repr(ParkingFunctions(3))
            'Parking functions of size 3'
        """
        return "Parking functions of size %s" % self.n

    def __contains__(self, x) -> bool:
        """
        TESTS::

            sage: PF3 = ParkingFunctions(3); PF3
            Parking functions of size 3
            sage: [] in PF3
            False
            sage: [1] in PF3
            False
            sage: [1,3,1] in PF3
            True
            sage: [1,1,1] in PF3
            True
            sage: [1,4,1] in PF3
            False
            sage: all(p in PF3 for p in PF3)
            True
        """
        if isinstance(x, ParkingFunction_class):
            return True
        return is_a(x, self.n)

    def cardinality(self) -> Integral:
        r"""
        Return the number of parking functions of size ``n``.

        The cardinality is equal to `(n+1)^{n-1}`.

        EXAMPLES::

            sage: [ParkingFunctions(i).cardinality() for i in range(6)]
            [1, 1, 3, 16, 125, 1296]
        """
        return Integer((self.n + 1) ** (self.n - 1))

    def __iter__(self):
        """
        Return an iterator for parking functions of size `n`.

        .. warning::

            The precise order in which the parking function are
            generated is not fixed, and may change in the future.

        EXAMPLES::

            sage: PF = ParkingFunctions(0)
            sage: [e for e in PF]      # indirect doctest
            [[]]
            sage: PF = ParkingFunctions(1)
            sage: [e for e in PF]      # indirect doctest
            [[1]]
            sage: PF = ParkingFunctions(2)
            sage: [e for e in PF]      # indirect doctest
            [[1, 1], [1, 2], [2, 1]]
            sage: PF = ParkingFunctions(3)
            sage: [e for e in PF]      # indirect doctest
            [[1, 1, 1], [1, 1, 2], [1, 2, 1], [2, 1, 1], [1, 1, 3],
            [1, 3, 1], [3, 1, 1], [1, 2, 2], [2, 1, 2], [2, 2, 1],
            [1, 2, 3], [1, 3, 2], [2, 1, 3], [2, 3, 1], [3, 1, 2], [3, 2, 1]]

        TESTS::

            sage: PF = ParkingFunctions(5)
            sage: [e for e in PF] == PF.list()
            True
            sage: PF = ParkingFunctions(6)
            sage: [e for e in PF] == PF.list()
            True
        """
        def iterator_rec(n):
            """
            TESTS::

                sage: PF = ParkingFunctions(2)
                sage: [e for e in PF]      # indirect doctest
                [[1, 1], [1, 2], [2, 1]]
            """
            if n == 0:
                yield []
                return
            if n == 1:
                yield [1]
                return
            for res1 in iterator_rec(n - 1):
                for i in range(res1[-1], n + 1):
                    res = copy(res1)
                    res.append(i)
                    yield res
            return
        for res in iterator_rec(self.n):
            for pi in Permutations(res):
                yield ParkingFunction(list(pi))
        return

    def random_element(self) -> 'ParkingFunction':
        r"""
        Return a random parking function of size `n`.

        The algorithm uses a circular parking space with `n+1`
        spots. Then all `n` cars can park and there remains one empty
        spot. Spots are then renumbered so that the empty spot is `0`.

        The probability distribution is uniform on the set of
        `(n+1)^{n-1}` parking functions of size `n`.

        EXAMPLES::

            sage: pf = ParkingFunctions(8)
            sage: a = pf.random_element(); a  # random
            [5, 7, 2, 4, 2, 5, 1, 3]
            sage: a in pf
            True
        """
        n = self.n
        Zm = Zmod(n + 1)
        fun = [Zm(randint(0, n)) for i in range(n)]
        free = [Zm(j) for j in range(n + 1)]
        for car in fun:
            position = car
            while not(position in free):
                position += Zm.one()
            free.remove(position)
        return ParkingFunction([(i - free[0]).lift() for i in fun])


def ParkingFunction(pf=None, labelling=None, area_sequence=None,
                    labelled_dyck_word=None):
    r"""
    Return the combinatorial class of Parking Functions.

    A *parking function* of size `n` is a sequence `(a_1, \ldots,a_n)`
    of positive integers such that if `b_1 \leq b_2 \leq \cdots \leq b_n` is
    the increasing rearrangement of `a_1, \ldots, a_n`, then `b_i \leq i`.

    A *parking function* of size `n` is a pair `(L, D)` of two sequences
    `L` and `D` where `L` is a permutation and `D` is an area sequence
    of a Dyck Path of size `n` such that `D[i] \geq 0`, `D[i+1] \leq D[i]+1`
    and if `D[i+1] = D[i]+1` then `L[i+1] > L[i]`.

    The number of parking functions of size `n` is equal to the number
    of rooted forests on `n` vertices and is equal to `(n+1)^{n-1}`.

    INPUT:

    - ``pf`` -- (default: None) a list whose increasing rearrangement satisfies `b_i \leq i`

    - ``labelling`` -- (default: None) a labelling of the Dyck path

    - ``area_sequence`` -- (default: None) an area sequence of a Dyck path

    - ``labelled_dyck_word`` -- (default: None) a Dyck word with 1's replaced by labelling

    OUTPUT:

    - A parking function

    EXAMPLES::

        sage: ParkingFunction([])
        []
        sage: ParkingFunction([1])
        [1]
        sage: ParkingFunction([2])
        Traceback (most recent call last):
        ...
        ValueError: [2] is not a parking function.
        sage: ParkingFunction([1,2])
        [1, 2]
        sage: ParkingFunction([1,1,2])
        [1, 1, 2]
        sage: ParkingFunction([1,4,1])
        Traceback (most recent call last):
        ...
        ValueError: [1, 4, 1] is not a parking function.
        sage: ParkingFunction(labelling=[3,1,2], area_sequence=[0,0,1])
        [2, 2, 1]
        sage: ParkingFunction([2,2,1]).to_labelled_dyck_word()
        [3, 0, 1, 2, 0, 0]
        sage: ParkingFunction(labelled_dyck_word = [3,0,1,2,0,0])
        [2, 2, 1]
        sage: ParkingFunction(labelling=[3,1,2], area_sequence=[0,1,1])
        Traceback (most recent call last):
        ...
        ValueError: [3, 1, 2] is not a valid labeling of area sequence [0, 1, 1]
    """
    if pf is not None:
        return ParkingFunction_class(pf)
    elif labelling is not None:
        if (area_sequence is None):
            raise ValueError("must also provide area sequence along with labelling.")
        if (len(area_sequence) != len(labelling)):
            raise ValueError("%s must be the same size as the labelling %s" % (area_sequence, labelling))
        if any(area_sequence[i] < area_sequence[i + 1] and labelling[i] > labelling[i + 1] for i in range(len(labelling) - 1)):
            raise ValueError("%s is not a valid labeling of area sequence %s" % (labelling, area_sequence))
        return from_labelling_and_area_sequence(labelling, area_sequence)
    elif labelled_dyck_word is not None:
        return from_labelled_dyck_word(labelled_dyck_word)
    elif area_sequence is not None:
        DW = DyckWord(area_sequence)
        return ParkingFunction(labelling=list(range(1, DW.size() + 1)),
                               area_sequence=DW)

    raise ValueError("did not manage to make this into a parking function")


class ParkingFunction_class(CombinatorialObject):
    def __init__(self, lst):
        """
        TESTS::

            sage: ParkingFunction([1, 1, 2, 2, 5, 6])
            [1, 1, 2, 2, 5, 6]
        """
        if not is_a(lst):
            raise ValueError("%s is not a parking function." % lst)
        CombinatorialObject.__init__(self, lst)

    def __getitem__(self, n):
        """
        Return the `n^{th}` item in the underlying list.

        .. NOTE::

            Note that this is different than the image of ``n`` under
            function.  It is "off by one" in that it agrees with sage
            indexing starting at 0.

        EXAMPLES::

            sage: PF = ParkingFunction([1, 1, 2, 2, 5, 6])
            sage: PF[0]
            1
            sage: PF[2]
            2
        """
        return self._list[n]

    def __call__(self, n):
        """
        Return the image of ``n`` under the parking function.

        EXAMPLES::

            sage: PF = ParkingFunction([1, 1, 2, 2, 5, 6])
            sage: PF(3)
            2
            sage: PF(6)
            6
        """
        return self._list[n - 1]

    def diagonal_reading_word(self):
        r"""
        Return a diagonal word of the labelled Dyck path corresponding to parking
        function (see [Hag08]_ p. 75).

        INPUT:

        - ``self`` -- parking function word

        OUTPUT:

        - returns a word, read diagonally from NE to SW of the pretty print of the
          labelled Dyck path that corresponds to ``self`` and the same size as ``self``

        EXAMPLES::

            sage: PF = ParkingFunction([6, 1, 5, 2, 2, 1, 5])
            sage: PF.diagonal_reading_word()
            [5, 1, 7, 4, 6, 3, 2]

        ::

            sage: ParkingFunction([1, 1, 1]).diagonal_reading_word()
            [3, 2, 1]
            sage: ParkingFunction([1, 2, 3]).diagonal_reading_word()
            [3, 2, 1]
            sage: ParkingFunction([1, 1, 3, 4]).diagonal_reading_word()
            [2, 4, 3, 1]

        ::

            sage: ParkingFunction([1, 1, 1]).diagonal_word()
            [3, 2, 1]
            sage: ParkingFunction([1, 2, 3]).diagonal_word()
            [3, 2, 1]
            sage: ParkingFunction([1, 4, 3, 1]).diagonal_word()
            [4, 2, 3, 1]
        """
        L = self.to_labelling_permutation()
        D = self.to_area_sequence()
        m = max(D)
        return Permutation([L[-j - 1] for i in range(m + 1)
                            for j in range(len(L)) if D[-j - 1] == m - i])

    diagonal_word = diagonal_reading_word

    def parking_permutation(self):     # indices are cars, entries are parking spaces
        r"""
        Return the sequence of parking spots that are taken by cars 1
        through `n` and corresponding to the parking function.

        For example, ``parking_permutation(PF) = [6, 1, 5, 2, 3, 4,
        7]`` means that spot 6 is taken by car 1, spot 1 by car 2,
        spot 5 by car 3, spot 2 is taken by car 4, spot 3 is taken by
        car 5, spot 4 is taken by car 6 and spot 7 is taken by car 7.

        INPUT:

        - ``self`` -- parking function word

        OUTPUT:

        - the permutation of parking spots that corresponds to
          the parking function and which is the same size as parking
          function

        EXAMPLES::

            sage: PF = ParkingFunction([6, 1, 5, 2, 2, 1, 5])
            sage: PF.parking_permutation()
            [6, 1, 5, 2, 3, 4, 7]

        ::

            sage: ParkingFunction([3,1,1,4]).parking_permutation()
            [3, 1, 2, 4]
            sage: ParkingFunction([4,1,1,1]).parking_permutation()
            [4, 1, 2, 3]
            sage: ParkingFunction([2,1,4,1]).parking_permutation()
            [2, 1, 4, 3]
        """
        return self.cars_permutation().inverse()

    @combinatorial_map(name='to car permutation')
    def cars_permutation(self):     # indices are parking spaces, entries are car labels
        r"""
        Return the sequence of cars that take parking spots 1 through `n`
        and corresponding to the parking function.

        For example, ``cars_permutation(PF) = [2, 4, 5, 6, 3, 1, 7]``
        means that car 2 takes spots 1, car 4 takes spot 2, ..., car 1 takes spot 6 and
        car 7 takes spot 7.

        INPUT:

        - ``self`` -- parking function word

        OUTPUT:

        - the permutation of cars corresponding to the parking function
          and which is the same size as parking function

        EXAMPLES::

            sage: PF = ParkingFunction([6, 1, 5, 2, 2, 1, 5])
            sage: PF.cars_permutation()
            [2, 4, 5, 6, 3, 1, 7]

        ::

            sage: ParkingFunction([3,1,1,4]).cars_permutation()
            [2, 3, 1, 4]
            sage: ParkingFunction([4,1,1,1]).cars_permutation()
            [2, 3, 4, 1]
            sage: ParkingFunction([2,1,4,1]).cars_permutation()
            [2, 1, 4, 3]
        """
        out = {}
        for i in range(len(self)):
            j = 0
            while self[i] + j in out:
                j += 1
            out[self[i] + j] = i
        return Permutation([out[i + 1] + 1 for i in range(len(self))])

    def jump_list(self) -> list:  # cars displacements
        r"""
        Return the displacements of cars that corresponds to the parking function.

        For example, ``jump_list(PF) = [0, 0, 0, 0, 1, 3, 2]``
        means that car 1 through 4 parked in their preferred spots,
        car 5 had to park one spot farther (jumped or was displaced by one spot),
        car 6 had to jump 3 spots, and car 7 had to jump two spots.

        INPUT:

        - ``self`` -- parking function word

        OUTPUT:

        - the displacements sequence of parked cars which corresponds
          to the parking function and which is the same size as parking function

        EXAMPLES::

            sage: PF = ParkingFunction([6, 1, 5, 2, 2, 1, 5])
            sage: PF.jump_list()
            [0, 0, 0, 0, 1, 3, 2]

        ::

            sage: ParkingFunction([3,1,1,4]).jump_list()
            [0, 0, 1, 0]
            sage: ParkingFunction([4,1,1,1]).jump_list()
            [0, 0, 1, 2]
            sage: ParkingFunction([2,1,4,1]).jump_list()
            [0, 0, 0, 2]
        """
        pi = self.parking_permutation()
        return [pi[i] - self[i] for i in range(len(self))]

    def jump(self) -> Integral:  # sum of all jumps, sum of all displacements
        r"""
        Return the sum of the differences between the parked and
        preferred parking spots.

        See [Shin]_ p. 18.

        INPUT:

        - ``self`` -- a parking function word

        OUTPUT:

        - the sum of the differences between the parked and preferred parking
          spots

        EXAMPLES::

            sage: PF = ParkingFunction([6, 1, 5, 2, 2, 1, 5])
            sage: PF.jump()
            6

        ::

            sage: ParkingFunction([3,1,1,4]).jump()
            1
            sage: ParkingFunction([4,1,1,1]).jump()
            3
            sage: ParkingFunction([2,1,4,1]).jump()
            2
        """
        return sum(self.jump_list())

    def lucky_cars(self):     # the set of cars that can park in their preferred spots
        r"""
        Return the cars that can park in their preferred spots.  For example,
        ``lucky_cars(PF) = [1, 2, 7]`` means that cars 1, 2 and 7 parked in their
        preferred spots and all the other cars did not.

        INPUT:

        - ``self`` -- parking function word

        OUTPUT:

        - the cars that can park in their preferred spots

        EXAMPLES::

            sage: PF = ParkingFunction([6, 1, 5, 2, 2, 1, 5])
            sage: PF.lucky_cars()
            [1, 2, 3, 4]

        ::

            sage: ParkingFunction([3,1,1,4]).lucky_cars()
            [1, 2, 4]
            sage: ParkingFunction([4,1,1,1]).lucky_cars()
            [1, 2]
            sage: ParkingFunction([2,1,4,1]).lucky_cars()
            [1, 2, 3]
        """
        w = self.jump_list()
        return [i + 1 for i in range(len(w)) if w[i] == 0]

    def luck(self) -> Integral:  # the number of lucky cars
        r"""
        Return the number of cars that parked in their preferred parking spots
        (see [Shin]_ p. 33).

        INPUT:

        - ``self`` -- parking function word

        OUTPUT:

        - the number of cars that parked in their preferred parking spots

        EXAMPLES::

            sage: PF = ParkingFunction([6, 1, 5, 2, 2, 1, 5])
            sage: PF.luck()
            4

        ::

            sage: ParkingFunction([3,1,1,4]).luck()
            3
            sage: ParkingFunction([4,1,1,1]).luck()
            2
            sage: ParkingFunction([2,1,4,1]).luck()
            3
        """
        return len(self.lucky_cars())

    def primary_dinversion_pairs(self):
        r"""
        Return the primary descent inversion pairs of a labelled Dyck path corresponding
        to the parking function.

        INPUT:

        - ``self`` -- parking function word

        OUTPUT:

        - the pairs `(i, j)` such that `i < j`, and `i^{th}` area = `j^{th}` area,
          and `i^{th}` label < `j^{th}` label

        EXAMPLES::

            sage: PF = ParkingFunction([6, 1, 5, 2, 2, 1, 5])
            sage: PF.primary_dinversion_pairs()
            [(0, 4), (1, 5), (2, 5)]

        ::

            sage: ParkingFunction([3,1,1,4]).primary_dinversion_pairs()
            [(0, 3), (2, 3)]
            sage: ParkingFunction([4,1,1,1]).primary_dinversion_pairs()
            []
            sage: ParkingFunction([2,1,4,1]).primary_dinversion_pairs()
            [(0, 3)]
        """
        L = self.to_labelling_permutation()
        D = self.to_area_sequence()
        return [(i, j) for j in range(len(D)) for i in range(j)
                if D[i] == D[j] and L[i] < L[j]]

    def secondary_dinversion_pairs(self):
        r"""
        Return the secondary descent inversion pairs of a labelled Dyck path
        corresponding to the parking function.

        INPUT:

        - ``self`` -- parking function word

        OUTPUT:

        - the pairs `(i, j)` such that `i < j`, and `i^{th}` area = `j^{th}` area +1,
          and `i^{th}` label > `j^{th}` label

        EXAMPLES::

            sage: PF = ParkingFunction([6, 1, 5, 2, 2, 1, 5])
            sage: PF.secondary_dinversion_pairs()
            [(1, 4), (2, 4), (3, 6)]

        ::

            sage: ParkingFunction([3,1,1,4]).secondary_dinversion_pairs()
            [(1, 2)]
            sage: ParkingFunction([4,1,1,1]).secondary_dinversion_pairs()
            [(1, 3)]
            sage: ParkingFunction([2,1,4,1]).secondary_dinversion_pairs()
            [(1, 3)]
        """
        L = self.to_labelling_permutation()
        D = self.to_area_sequence()
        return [(i, j) for j in range(len(D)) for i in range(j)
                if D[i] == D[j] + 1 and L[i] > L[j]]

    def dinversion_pairs(self) -> list:
        r"""
        Return the descent inversion pairs of a labelled Dyck path
        corresponding to the parking function.

        INPUT:

        - ``self`` -- parking function word

        OUTPUT:

        - the primary and secondary diversion pairs

        EXAMPLES::

            sage: PF = ParkingFunction([6, 1, 5, 2, 2, 1, 5])
            sage: PF.dinversion_pairs()
            [(0, 4), (1, 5), (2, 5), (1, 4), (2, 4), (3, 6)]

        ::

            sage: ParkingFunction([3,1,1,4]).dinversion_pairs()
            [(0, 3), (2, 3), (1, 2)]
            sage: ParkingFunction([4,1,1,1]).dinversion_pairs()
            [(1, 3)]
            sage: ParkingFunction([2,1,4,1]).dinversion_pairs()
            [(0, 3), (1, 3)]
        """
        return self.primary_dinversion_pairs() + self.secondary_dinversion_pairs()

    def dinv(self) -> Integral:
        r"""
        Return the number of inversions of a labelled Dyck path corresponding
        to the parking function (see [Hag08]_ p. 74).

        Same as the cardinality of :meth:`dinversion_pairs`.

        INPUT:

        - ``self`` -- parking function word

        OUTPUT:

        - the number of dinversion pairs

        EXAMPLES::

            sage: PF = ParkingFunction([6, 1, 5, 2, 2, 1, 5])
            sage: PF.dinv()
            6

        ::

            sage: ParkingFunction([3,1,1,4]).dinv()
            3
            sage: ParkingFunction([4,1,1,1]).dinv()
            1
            sage: ParkingFunction([2,1,4,1]).dinv()
            2
        """
        return len(self.dinversion_pairs())

    def area(self) -> Integral:
        r"""
        Return the area of the labelled Dyck path corresponding to the
        parking function.

        INPUT:

        - ``self`` -- parking function word

        OUTPUT:

        - the sum of squares under and over the main diagonal the Dyck Path,
          corresponding to the parking function

        EXAMPLES::

            sage: PF = ParkingFunction([6, 1, 5, 2, 2, 1, 5])
            sage: PF.area()
            6

        ::

            sage: ParkingFunction([3,1,1,4]).area()
            1
            sage: ParkingFunction([4,1,1,1]).area()
            3
            sage: ParkingFunction([2,1,4,1]).area()
            2
        """
        return sum(self.to_area_sequence())

    @combinatorial_map(name='to ides composition')
    def ides_composition(self):
        r"""
        Return the
        :meth:`~sage.combinat.permutation.Permutation.descents_composition`
        of the inverse of the :meth:`diagonal_reading_word` of
        corresponding parking function.

        For example, ``ides_composition(PF) = [4, 2, 1]`` means that
        the descents of the inverse of the permutation
        :meth:`diagonal_reading_word` of the parking function with
        word ``PF`` are at the 4th and 6th positions.

        INPUT:

        - ``self`` -- parking function word

        OUTPUT:

        - the descents composition of the inverse of the
          :meth:`diagonal_reading_word` of the parking function

        EXAMPLES::

            sage: PF = ParkingFunction([6, 1, 5, 2, 2, 1, 5])
            sage: PF.ides_composition()
            [2, 1, 1, 2, 1]

        ::

            sage: ParkingFunction([3,1,1,4]).ides_composition()
            [2, 2]
            sage: ParkingFunction([4,1,1,1]).ides_composition()
            [2, 1, 1]
            sage: ParkingFunction([4,3,1,1]).ides_composition()
            [3, 1]
        """
        return self.diagonal_reading_word().inverse().descents_composition()

    def ides(self):
        r"""
        Return the :meth:`~sage.combinat.permutation.Permutation.descents` sequence
        of the inverse of the :meth:`diagonal_reading_word` of ``self``.

        .. WARNING::

            Here we use the standard convention that descent labels
            start at `1`. This behaviour has been changed in
            :trac:`20555`.

        For example, ``ides(PF) = [2, 3, 4, 6]`` means that descents are at the 2nd, 3rd,
        4th and 6th positions in the inverse of the
        :meth:`diagonal_reading_word` of the parking function (see [GXZ]_ p. 2).

        INPUT:

        - ``self`` -- parking function word

        OUTPUT:

        - the descents sequence of the inverse of the
          :meth:`diagonal_reading_word` of the parking function

        EXAMPLES::

            sage: PF = ParkingFunction([6, 1, 5, 2, 2, 1, 5])
            sage: PF.ides()
            [2, 3, 4, 6]

        ::

            sage: ParkingFunction([3,1,1,4]).ides()
            [2]
            sage: ParkingFunction([4,1,1,1]).ides()
            [2, 3]
            sage: ParkingFunction([4,3,1,1]).ides()
            [3]
        """
        return self.diagonal_reading_word().inverse().descents()

    def touch_points(self):
        r"""
        Return the sequence of touch points which corresponds to the labelled Dyck path
        after initial step.

        For example, ``touch_points(PF) = [4, 7]`` means that after
        the initial step, the path touches the main diagonal at points
        `(4, 4)` and `(7, 7)`.

        INPUT:

        - ``self`` -- parking function word

        OUTPUT:

        - the sequence of touch points after the initial step of the
          labelled Dyck path that corresponds to the parking function

        EXAMPLES::

            sage: PF = ParkingFunction([6, 1, 5, 2, 2, 1, 5])
            sage: PF.touch_points()
            [4, 7]

        ::

            sage: ParkingFunction([3,1,1,4]).touch_points()
            [2, 3, 4]
            sage: ParkingFunction([4,1,1,1]).touch_points()
            [3, 4]
            sage: ParkingFunction([2,1,4,1]).touch_points()
            [3, 4]
        """
        return self.to_dyck_word().touch_points()

    @combinatorial_map(name='to touch composition')
    def touch_composition(self):
        r"""
        Return the composition of the labelled Dyck path corresponding
        to the parking function.

        For example, ``touch_composition(PF) = [4, 3]`` means that the
        first touch is four diagonal units from the starting point,
        and the second is three units further (see [GXZ]_ p. 2).

        INPUT:

        - ``self`` -- parking function word

        OUTPUT:

        - the length between the corresponding touch points which
          of the labelled Dyck path that corresponds to the parking function

        EXAMPLES::

            sage: PF = ParkingFunction([6, 1, 5, 2, 2, 1, 5])
            sage: PF.touch_composition()
            [4, 3]

        ::

            sage: ParkingFunction([3,1,1,4]).touch_composition()
            [2, 1, 1]
            sage: ParkingFunction([4,1,1,1]).touch_composition()
            [3, 1]
            sage: ParkingFunction([2,1,4,1]).touch_composition()
            [3, 1]
        """
        return self.to_dyck_word().touch_composition()

    diagonal_composition = touch_composition

    @combinatorial_map(name='to labelling permutation')
    def to_labelling_permutation(self):
        r"""
        Return the labelling of the support Dyck path of the parking function.

        INPUT:

        - ``self`` -- parking function word

        OUTPUT:

        - the labelling of the Dyck path

        EXAMPLES::

            sage: PF = ParkingFunction([6, 1, 5, 2, 2, 1, 5])
            sage: PF.to_labelling_permutation()
            [2, 6, 4, 5, 3, 7, 1]

        ::

            sage: ParkingFunction([3,1,1,4]).to_labelling_permutation()
            [2, 3, 1, 4]
            sage: ParkingFunction([4,1,1,1]).to_labelling_permutation()
            [2, 3, 4, 1]
            sage: ParkingFunction([2,1,4,1]).to_labelling_permutation()
            [2, 4, 1, 3]
        """
        from sage.combinat.words.word import Word
        return Word(self).standard_permutation().inverse()

    def to_area_sequence(self):
        r"""
        Return the area sequence of the support Dyck path of the
        parking function.

        INPUT:

        - ``self`` -- parking function word

        OUTPUT:

        - the area sequence of the Dyck path

        EXAMPLES::

            sage: PF = ParkingFunction([6, 1, 5, 2, 2, 1, 5])
            sage: PF.to_area_sequence()
            [0, 1, 1, 2, 0, 1, 1]

        ::

            sage: ParkingFunction([3,1,1,4]).to_area_sequence()
            [0, 1, 0, 0]
            sage: ParkingFunction([4,1,1,1]).to_area_sequence()
            [0, 1, 2, 0]
            sage: ParkingFunction([2,1,4,1]).to_area_sequence()
            [0, 1, 1, 0]
        """
        w = sorted(self)
        return [i + 1 - wi for i, wi in enumerate(w)]

    def to_labelling_area_sequence_pair(self):
        r"""
        Return a pair consisting of a labelling and an area sequence
        of a Dyck path which corresponds to the given parking
        function.

        INPUT:

        - ``self`` -- the parking function word

        OUTPUT:

        - returns a pair ``(L, D)`` where ``L`` is a labelling and ``D`` is the
          area sequence of the underlying Dyck path

        EXAMPLES::

            sage: PF = ParkingFunction([6, 1, 5, 2, 2, 1, 5])
            sage: PF.to_labelling_area_sequence_pair()
            ([2, 6, 4, 5, 3, 7, 1], [0, 1, 1, 2, 0, 1, 1])

        ::

            sage: ParkingFunction([1, 1, 1]).to_labelling_area_sequence_pair()
            ([1, 2, 3], [0, 1, 2])
            sage: ParkingFunction([1, 2, 3]).to_labelling_area_sequence_pair()
            ([1, 2, 3], [0, 0, 0])
            sage: ParkingFunction([1, 1, 2]).to_labelling_area_sequence_pair()
            ([1, 2, 3], [0, 1, 1])
            sage: ParkingFunction([1, 1, 3, 1]).to_labelling_area_sequence_pair()
            ([1, 2, 4, 3], [0, 1, 2, 1])
        """
        return (self.to_labelling_permutation(), self.to_area_sequence())

    @combinatorial_map(name='to dyck word')
    def to_dyck_word(self) -> DyckWord:
        r"""
        Return the support Dyck word of the parking function.

        INPUT:

        - ``self`` -- parking function word

        OUTPUT:

        - the Dyck word of the corresponding parking function

        .. SEEALSO:: :meth:`DyckWord`

        EXAMPLES::

            sage: PF = ParkingFunction([6, 1, 5, 2, 2, 1, 5])
            sage: PF.to_dyck_word()
            [1, 1, 0, 1, 1, 0, 0, 0, 1, 1, 0, 1, 0, 0]

        ::

            sage: ParkingFunction([3,1,1,4]).to_dyck_word()
            [1, 1, 0, 0, 1, 0, 1, 0]
            sage: ParkingFunction([4,1,1,1]).to_dyck_word()
            [1, 1, 1, 0, 0, 0, 1, 0]
            sage: ParkingFunction([2,1,4,1]).to_dyck_word()
            [1, 1, 0, 1, 0, 0, 1, 0]
        """
        return DyckWord(area_sequence=self.to_area_sequence())

    def to_labelled_dyck_word(self):
        r"""
        Return the labelled Dyck word corresponding to the parking function.

        This is a representation of the parking function as a list
        where the entries of 1 in the Dyck word are replaced with the
        corresponding label.

        INPUT:

        - ``self`` -- parking function word

        OUTPUT:

        - the labelled Dyck word of the corresponding parking function
          which is twice the size of parking function word

        EXAMPLES::

            sage: PF = ParkingFunction([6, 1, 5, 2, 2, 1, 5])
            sage: PF.to_labelled_dyck_word()
            [2, 6, 0, 4, 5, 0, 0, 0, 3, 7, 0, 1, 0, 0]

        ::

            sage: ParkingFunction([3,1,1,4]).to_labelled_dyck_word()
            [2, 3, 0, 0, 1, 0, 4, 0]
            sage: ParkingFunction([4,1,1,1]).to_labelled_dyck_word()
            [2, 3, 4, 0, 0, 0, 1, 0]
            sage: ParkingFunction([2,1,4,1]).to_labelled_dyck_word()
            [2, 4, 0, 1, 0, 0, 3, 0]
        """
        dw = self.to_dyck_word()
        out = list(copy(self.to_labelling_permutation()))
        for i in range(2 * len(out)):
            if dw[i] == 0:
                out.insert(i, 0)
        return out

    def to_labelling_dyck_word_pair(self):
        r"""
        Return the pair ``(L, D)`` where ``L`` is a labelling and
        ``D`` is the Dyck word of the parking function.

        INPUT:

        - ``self`` -- parking function word

        OUTPUT:

        - the pair ``(L, D)``, where ``L`` is the labelling and ``D`` is
          the Dyck word of the parking function

        .. SEEALSO:: :meth:`DyckWord`

        EXAMPLES::

            sage: PF = ParkingFunction([6, 1, 5, 2, 2, 1, 5])
            sage: PF.to_labelling_dyck_word_pair()
            ([2, 6, 4, 5, 3, 7, 1], [1, 1, 0, 1, 1, 0, 0, 0, 1, 1, 0, 1, 0, 0])

        ::

            sage: ParkingFunction([3,1,1,4]).to_labelling_dyck_word_pair()
            ([2, 3, 1, 4], [1, 1, 0, 0, 1, 0, 1, 0])
            sage: ParkingFunction([4,1,1,1]).to_labelling_dyck_word_pair()
            ([2, 3, 4, 1], [1, 1, 1, 0, 0, 0, 1, 0])
            sage: ParkingFunction([2,1,4,1]).to_labelling_dyck_word_pair()
            ([2, 4, 1, 3], [1, 1, 0, 1, 0, 0, 1, 0])
        """
        return (self.to_labelling_permutation(), self.to_dyck_word())

    @combinatorial_map(name='to non-decreasing parking function')
    def to_NonDecreasingParkingFunction(self) -> 'ParkingFunction':
        r"""
        Return the non-decreasing parking function which underlies the
        parking function.

        INPUT:

        - ``self`` -- parking function word

        OUTPUT:

        - a sorted parking function

        .. SEEALSO:: :meth:`NonDecreasingParkingFunction`

        EXAMPLES::

            sage: PF = ParkingFunction([6, 1, 5, 2, 2, 1, 5])
            sage: PF.to_NonDecreasingParkingFunction()
            [1, 1, 2, 2, 5, 5, 6]

        ::

            sage: ParkingFunction([3,1,1,4]).to_NonDecreasingParkingFunction()
            [1, 1, 3, 4]
            sage: ParkingFunction([4,1,1,1]).to_NonDecreasingParkingFunction()
            [1, 1, 1, 4]
            sage: ParkingFunction([2,1,4,1]).to_NonDecreasingParkingFunction()
            [1, 1, 2, 4]
            sage: ParkingFunction([4,1,2,1]).to_NonDecreasingParkingFunction()
            [1, 1, 2, 4]
        """
        return ParkingFunction(sorted(self))

    def characteristic_quasisymmetric_function(self, q=None,
                                               R=QQ['q', 't'].fraction_field()):
        r"""
        Return the characteristic quasisymmetric function of ``self``.

        The characteristic function of the Parking Function is the sum
        over all permutation labellings of the Dyck path `q^{dinv(PF)}
        F_{ides(PF)}` where `ides(PF)` (:meth:`ides_composition`) is
        the descent composition of diagonal reading word of the
        parking function.

        INPUT:

        - ``q`` -- (default: ``q = R('q')``) a parameter for the
          generating function power

        - ``R`` -- (default: ``R = QQ['q','t'].fraction_field()``) the
          base ring to do the calculations over

        OUTPUT:

        - an element of the quasisymmetric functions over the ring ``R``

        EXAMPLES::

            sage: R = QQ['q','t'].fraction_field()
            sage: (q,t) = R.gens()
            sage: cqf = sum(t**PF.area()*PF.characteristic_quasisymmetric_function() for PF in ParkingFunctions(3)); cqf
            (q^3+q^2*t+q*t^2+t^3+q*t)*F[1, 1, 1] + (q^2+q*t+t^2+q+t)*F[1, 2] + (q^2+q*t+t^2+q+t)*F[2, 1] + F[3]
            sage: s = SymmetricFunctions(R).s()
            sage: s(cqf.to_symmetric_function())
            (q^3+q^2*t+q*t^2+t^3+q*t)*s[1, 1, 1] + (q^2+q*t+t^2+q+t)*s[2, 1] + s[3]
            sage: s(cqf.to_symmetric_function()).nabla(power = -1)
            s[1, 1, 1]

        ::

            sage: p = ParkingFunction([3, 1, 2])
            sage: p.characteristic_quasisymmetric_function()
            q*F[2, 1]
            sage: pf = ParkingFunction([1,2,7,2,1,2,3,2,1])
            sage: pf.characteristic_quasisymmetric_function()
            q^2*F[1, 1, 1, 2, 1, 3]
        """
        from sage.combinat.ncsf_qsym.qsym import QuasiSymmetricFunctions
        if q is None:
            q = R('q')
        else:
            if q not in R:
                raise ValueError("q=%s must be an element of the base ring %s" % (q, R))
        F = QuasiSymmetricFunctions(R).Fundamental()
        return q ** self.dinv() * F(self.ides_composition())

    def pretty_print(self, underpath=True):
        r"""
        Displays a parking function as a lattice path consisting of a
        Dyck path and a labelling with the labels displayed along the
        edges of the Dyck path.

        INPUT:

        - ``underpath`` -- if the length of the parking function is
          less than or equal to 9 then display the labels under the
          path if ``underpath`` is True otherwise display them to the
          right of the path (default: ``True``)

        EXAMPLES::

            sage: PF = ParkingFunction([6, 1, 5, 2, 2, 1, 5])
            sage: PF.pretty_print()
                       ___
                     _|1x
                    |7x  .
               _____|3 . .
              |5x x  . . .
             _|4x  . . . .
            |6x  . . . . .
            |2 . . . . . .

            sage: PF = ParkingFunction([6, 1, 5, 2, 2, 1, 5])
            sage: PF.pretty_print(underpath = false)
                       ___
                     _| x  1
                    | x  . 7
               _____|  . . 3
              | x x  . . . 5
             _| x  . . . . 4
            | x  . . . . . 6
            |  . . . . . . 2

        ::

            sage: ParkingFunction([3, 1, 1, 4]).pretty_print()
                   _
                 _|4
             ___|1 .
            |3x  . .
            |2 . . .

            sage: ParkingFunction([1,1,1]).pretty_print()
             _____
            |3x x
            |2x  .
            |1 . .

            sage: ParkingFunction([4,1,1,1]).pretty_print()
                   _
             _____|1
            |4x x  .
            |3x  . .
            |2 . . .

            sage: ParkingFunction([2,1,4,1]).pretty_print()
                   _
               ___|3
             _|1x  .
            |4x  . .
            |2 . . .

            sage: ParkingFunction([2,1,4,1]).pretty_print(underpath = false)
                   _
               ___|  3
             _| x  . 1
            | x  . . 4
            |  . . . 2

            sage: pf = ParkingFunction([1,2,3,7,3,2,1,2,3,2,1])
            sage: pf.pretty_print()
                         _________
                 _______| x x x x   4
                | x x x x x x x  .  9
                | x x x x x x  . .  5
               _| x x x x x  . . .  3
              | x x x x x  . . . . 10
              | x x x x  . . . . .  8
              | x x x  . . . . . .  6
             _| x x  . . . . . . .  2
            | x x  . . . . . . . . 11
            | x  . . . . . . . . .  7
            |  . . . . . . . . . .  1
        """
        L = self.to_labelling_permutation()
        dw = self.to_dyck_word()
        if len(L) <= 9:
            dw.pretty_print(labelling=L, underpath=underpath)
        else:
            dw.pretty_print(labelling=L, underpath=False)

# *****************************************************************************
# CONSTRUCTIONS
# *****************************************************************************


def from_labelling_and_area_sequence(L, D) -> ParkingFunction:
    r"""
    Return the parking function corresponding to the labelling area
    sequence pair.

    INPUT:

    - ``L`` -- a labelling permutation

    - ``D`` -- an area sequence for a Dyck word

    OUTPUT:

    - the parking function corresponding the labelling permutation ``L``
      and ``D`` an area sequence of the corresponding Dyck path

    EXAMPLES::

        sage: from sage.combinat.parking_functions import from_labelling_and_area_sequence
        sage: from_labelling_and_area_sequence([2, 6, 4, 5, 3, 7, 1], [0, 1, 1, 2, 0, 1, 1])
        [6, 1, 5, 2, 2, 1, 5]

    ::

        sage: from_labelling_and_area_sequence([1, 2, 3], [0, 1, 2])
        [1, 1, 1]
        sage: from_labelling_and_area_sequence([1, 2, 3], [0, 0, 0])
        [1, 2, 3]
        sage: from_labelling_and_area_sequence([1, 2, 3], [0, 1, 1])
        [1, 1, 2]
        sage: from_labelling_and_area_sequence([1, 2, 4, 3], [0, 1, 2, 1])
        [1, 1, 3, 1]
    """
    return ParkingFunction_class([L.index(i) + 1 - D[L.index(i)]
                                  for i in range(1, len(L) + 1)])


def from_labelled_dyck_word(LDW) -> ParkingFunction:
    r"""
    Return the parking function corresponding to the labelled Dyck word.

    INPUT:

    - ``LDW`` -- labelled Dyck word

    OUTPUT:

    - the parking function corresponding to the labelled Dyck
      word that is half the size of ``LDW``

    EXAMPLES::

        sage: from sage.combinat.parking_functions import from_labelled_dyck_word
        sage: LDW = [2, 6, 0, 4, 5, 0, 0, 0, 3, 7, 0, 1, 0, 0]
        sage: from_labelled_dyck_word(LDW)
        [6, 1, 5, 2, 2, 1, 5]

    ::

        sage: from_labelled_dyck_word([2, 3, 0, 0, 1, 0, 4, 0])
        [3, 1, 1, 4]
        sage: from_labelled_dyck_word([2, 3, 4, 0, 0, 0, 1, 0])
        [4, 1, 1, 1]
        sage: from_labelled_dyck_word([2, 4, 0, 1, 0, 0, 3, 0])
        [2, 1, 4, 1]
    """
    L = [ell for ell in LDW if ell != 0]
    D = DyckWord([Integer(not x.is_zero()) for x in LDW])
    return from_labelling_and_area_sequence(L, D.to_area_sequence())<|MERGE_RESOLUTION|>--- conflicted
+++ resolved
@@ -254,7 +254,6 @@
         Return an iterator.
 
         TESTS::
-<<<<<<< HEAD
 
             sage: it = iter(ParkingFunctions()) # indirect doctest
             sage: [next(it) for i in range(8)]
@@ -264,17 +263,6 @@
             yield from ParkingFunctions_n(n).__iter__()
 
 
-=======
-
-            sage: it = iter(ParkingFunctions()) # indirect doctest
-            sage: [next(it) for i in range(8)]
-            [[], [1], [1, 1], [1, 2], [2, 1], [1, 1, 1], [1, 1, 2], [1, 2, 1]]
-        """
-        for n in NN:
-            yield from ParkingFunctions_n(n).__iter__()
-
-
->>>>>>> 13b40902
 class ParkingFunctions_n(Parent, UniqueRepresentation):
     r"""
     The combinatorial class of parking functions of size `n`.
