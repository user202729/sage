--- conflicted
+++ resolved
@@ -86,11 +86,7 @@
             {{-3, -2, -1, 1, 2, 3}}
             sage: x.check()
             sage: y = A2p5.next(x); y
-<<<<<<< HEAD
-            {{-3, -1, 1, 2, 3}, {-2}}
-=======
             {{-3, 3}, {-2, -1, 1, 2}}
->>>>>>> 934b744f
             sage: y.check()
         """
         #Check to make sure each element of x is a set
