--- conflicted
+++ resolved
@@ -451,15 +451,9 @@
             sage: it = C.face_iter(dimension=1)
             sage: face = next(it)
             sage: face_via_all_faces_from_iterator(it, C).ambient_Vrepresentation()
-<<<<<<< HEAD
-            (A vertex at (3, 1, 4, 2), A vertex at (3, 2, 4, 1))
-            sage: face.ambient_Vrepresentation()
-            (A vertex at (3, 1, 4, 2), A vertex at (3, 2, 4, 1))
-=======
             (A vertex at (2, 1, 4, 3), A vertex at (1, 2, 4, 3))
             sage: face.ambient_Vrepresentation()
             (A vertex at (2, 1, 4, 3), A vertex at (1, 2, 4, 3))
->>>>>>> b25802ab
             sage: all(face_via_all_faces_from_iterator(it, C).ambient_Vrepresentation() ==
             ....:     face.ambient_Vrepresentation() for face in it)
             True
