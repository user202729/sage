"""
H(yperplane) and V(ertex) representation objects for polyhedra
"""

#*****************************************************************************
#       Copyright (C) 2008 Marshall Hampton <hamptonio@gmail.com>
#       Copyright (C) 2011 Volker Braun <vbraun.name@gmail.com>
#
# This program is free software: you can redistribute it and/or modify
# it under the terms of the GNU General Public License as published by
# the Free Software Foundation, either version 2 of the License, or
# (at your option) any later version.
#                  http://www.gnu.org/licenses/
#*****************************************************************************


from sage.structure.sage_object import SageObject
from sage.structure.element import is_Vector
from sage.structure.richcmp import richcmp_method, richcmp
from sage.rings.all import ZZ
from sage.modules.free_module_element import vector
from copy import copy



#########################################################################
#                      PolyhedronRepresentation
#                       /                     \
#                      /                       \
#              Hrepresentation            Vrepresentation
#                   /     \                 /     |   \
#                  /       \               /      |    \
#           Inequality  Equation        Vertex   Ray   Line


@richcmp_method
class PolyhedronRepresentation(SageObject):
    """
    The internal base class for all representation objects of
    ``Polyhedron`` (vertices/rays/lines and inequalities/equations)

    .. note::

        You should not (and cannot) instantiate it yourself. You can
        only obtain them from a Polyhedron() class.

    TESTS::

        sage: import sage.geometry.polyhedron.representation as P
        sage: P.PolyhedronRepresentation()
        <sage.geometry.polyhedron.representation.PolyhedronRepresentation object at ...>
    """

    # Numeric values for the output of the type() method
    INEQUALITY = 0
    EQUATION = 1
    VERTEX = 2
    RAY = 3
    LINE = 4

    def __len__(self):
        """
        Return the length of the representation data.

        TESTS::

            sage: p = Polyhedron(vertices=[[1,2,3]])
            sage: v = p.Vrepresentation(0)
            sage: v.__len__()
            3
        """
        return self._vector.degree()

    def __getitem__(self, i):
        """
        Supports indexing.

        TESTS::

            sage: p = Polyhedron(vertices=[[1,2,3]])
            sage: v = p.Vrepresentation(0)
            sage: v.__getitem__(1)
            2
        """
        return self._vector[i]

    def __hash__(self):
        r"""
        TESTS::

            sage: from sage.geometry.polyhedron.representation import Hrepresentation
            sage: pr = Hrepresentation(Polyhedron(vertices = [[1,2,3]]).parent())
            sage: hash(pr) == hash(tuple([0,0,0,0]))
            True
        """
        # TODO: ideally the argument self._vector of self should be immutable.
        # So that we could change the line below by hash(self._vector). The
        # mutability is kept because this argument might be reused (see e.g.
        # Hrepresentation._set_data below).
        return hash(tuple(self._vector))

    def __richcmp__(self, other, op):
        """
        Compare two representation objects

        They are equal if and only if they define the same
        vertex/ray/line or inequality/equation in the ambient space,
        regardless of the polyhedron that they belong to.

        INPUT:

        - ``other`` -- anything.

        OUTPUT:

        boolean

        EXAMPLES::

            sage: triangle = Polyhedron([(0,0), (1,0), (0,1)])
            sage: ieq = next(triangle.inequality_generator());  ieq
            An inequality (1, 0) x + 0 >= 0
            sage: ieq == copy(ieq)
            True

            sage: square = Polyhedron([(0,0), (1,0), (0,1), (1,1)], base_ring=QQ)
            sage: square.Vrepresentation(0) == triangle.Vrepresentation(0)
            True

            sage: ieq = square.Hrepresentation(0); ieq.vector()
            (0, 1, 0)
            sage: ieq != Polyhedron([(0,1,0)]).Vrepresentation(0)
            True

        TESTS:

        Check :trac:`30954`::

            sage: P = (1/2)*polytopes.cube()
            sage: Q = (1/2)*polytopes.cube(backend='field')
            sage: for p in P.inequalities():
            ....:     assert p in Q.inequalities()
        """
        if not isinstance(other, PolyhedronRepresentation):
            return NotImplemented
        if type(self) != type(other):
            return NotImplemented
        return richcmp(self._vector*self._comparison_scalar(), other._vector*other._comparison_scalar(), op)

    def _comparison_scalar(self):
        r"""
        Return a number ``a`` such that ``a*self._vector`` is canonical.

        Except for vertices, ``self._vector`` is only unique up to a positive scalar.

        This is overwritten for the vertex class.

        EXAMPLES::

            sage: P = Polyhedron(vertices=[[0,0],[1,5]], rays=[[3,4]])
            sage: P.Vrepresentation()
            (A vertex at (0, 0), A vertex at (1, 5), A ray in the direction (3, 4))
            sage: P.Vrepresentation()[0]._comparison_scalar()
            1
            sage: P.Vrepresentation()[1]._comparison_scalar()
            1
            sage: P.Vrepresentation()[2]._comparison_scalar()
            1/4
            sage: P.Hrepresentation()
            (An inequality (5, -1) x + 0 >= 0,
             An inequality (-4, 3) x + 0 >= 0,
             An inequality (4, -3) x + 11 >= 0)
            sage: P.Hrepresentation()[0]._comparison_scalar()
            1
            sage: P.Hrepresentation()[1]._comparison_scalar()
            1/3
            sage: P.Hrepresentation()[2]._comparison_scalar()
            1/3

        ::

            sage: P = Polyhedron(vertices=[[1,3]], lines=[[-1,3]])
            sage: P.Vrepresentation()
            (A line in the direction (1, -3), A vertex at (2, 0))
            sage: P.Vrepresentation()[0]._comparison_scalar()
            -1/3
            sage: P.Vrepresentation()[1]._comparison_scalar()
            1
        """
        if self.type() == self.VERTEX:
            return 1

        lcf = self._vector.leading_coefficient()
        if self.type() == self.EQUATION or self.type() == self.LINE:
            return 1/lcf
        else:
            return 1/lcf.abs()

    def vector(self, base_ring=None):
        """
        Return the vector representation of the H/V-representation object.

        INPUT:

        - ``base_ring`` -- the base ring of the vector.

        OUTPUT:

        For a V-representation object, a vector of length
        :meth:`~sage.geometry.polyhedron.base.Polyhedron_base.ambient_dim`. For
        a H-representation object, a vector of length
        :meth:`~sage.geometry.polyhedron.base.Polyhedron_base.ambient_dim`
        + 1.

        EXAMPLES::

            sage: s = polytopes.cuboctahedron()
            sage: v = next(s.vertex_generator())
            sage: v
            A vertex at (-1, -1, 0)
            sage: v.vector()
            (-1, -1, 0)
            sage: v()
            (-1, -1, 0)
            sage: type(v())
            <type 'sage.modules.vector_integer_dense.Vector_integer_dense'>

       Conversion to a different base ring can be forced with the optional argument::

            sage: v.vector(RDF)
            (-1.0, -1.0, 0.0)
            sage: vector(RDF, v)
            (-1.0, -1.0, 0.0)

        TESTS:

        Checks that :trac:`27709` is fixed::

            sage: C = polytopes.cube()
            sage: C.vertices()[0].vector()[0] = 3
            sage: C.vertices()[0]
            A vertex at (1, -1, -1)
        """
        if (base_ring is None) or (base_ring is self._base_ring):
            return copy(self._vector)
        else:
            return vector(base_ring, self._vector)

    _vector_ = vector

    def polyhedron(self):
        """
        Return the underlying polyhedron.

        TESTS::

            sage: p = Polyhedron(vertices=[[1,2,3]])
            sage: v = p.Vrepresentation(0)
            sage: v.polyhedron()
            A 0-dimensional polyhedron in ZZ^3 defined as the convex hull of 1 vertex
        """
        return self._polyhedron

    def __call__(self):
        """
        Return the vector representation of the representation
        object. Shorthand for the vector() method.

        TESTS::

            sage: p = Polyhedron(vertices=[[1,2,3]])
            sage: v = p.Vrepresentation(0)
            sage: v.__call__()
            (1, 2, 3)
        """
        return copy(self._vector)

    def index(self):
        """
        Return an arbitrary but fixed number according to the internal
        storage order.

        NOTES:

        H-representation and V-representation objects are enumerated
        independently. That is, amongst all vertices/rays/lines there
        will be one with ``index()==0``, and amongst all
        inequalities/equations there will be one with ``index()==0``,
        unless the polyhedron is empty or spans the whole space.

        EXAMPLES::

            sage: s = Polyhedron(vertices=[[1],[-1]])
            sage: first_vertex = next(s.vertex_generator())
            sage: first_vertex.index()
            0
            sage: first_vertex == s.Vrepresentation(0)
            True
        """
        return self._index

    def __add__(self, coordinate_list):
        """
        Return the coordinates concatenated with ``coordinate_list``.

        INPUT:

        - ``coordinate_list`` -- a list.

        OUTPUT:

        The coordinates of ``self`` concatenated with ``coordinate_list``.

        EXAMPLES::

            sage: p = Polyhedron(ieqs = [[0,1,0],[0,0,1],[1,-1,0,],[1,0,-1]])
            sage: v = p.Vrepresentation(0); v
            A vertex at (1, 0)
            sage: v + [4,5]
            [1, 0, 4, 5]
        """
        if not isinstance(coordinate_list, list):
            raise TypeError('Can only concatenate with a list of coordinates')
        return list(self) + coordinate_list

    def __radd__(self, coordinate_list):
        """
        Return ``coordinate_list`` concatenated with the coordinates.

        INPUT:

        - ``coordinate_list`` -- a list.

        OUTPUT:

        ``coordinate_list`` concatenated with the coordinates of ``self``.

        EXAMPLES::

            sage: p = Polyhedron(ieqs = [[0,1,0],[0,0,1],[1,-1,0,],[1,0,-1]])
            sage: v = p.Vrepresentation(0); v
            A vertex at (1, 0)
            sage: [4,5] + v
            [4, 5, 1, 0]
        """
        if not isinstance(coordinate_list, list):
            raise TypeError('Can only concatenate with a list of coordinates')
        return coordinate_list + list(self)

    def count(self, i):
        """
        Count the number of occurrences of ``i`` in the coordinates.

        INPUT:

        - ``i`` -- Anything.

        OUTPUT:

        Integer. The number of occurrences of ``i`` in the coordinates.

        EXAMPLES::

            sage: p = Polyhedron(vertices=[(0,1,1,2,1)])
            sage: v = p.Vrepresentation(0); v
            A vertex at (0, 1, 1, 2, 1)
            sage: v.count(1)
            3
        """
        return sum([1 for j in self if i == j])


class Hrepresentation(PolyhedronRepresentation):
    """
    The internal base class for H-representation objects of
    a polyhedron. Inherits from ``PolyhedronRepresentation``.
    """

    def __init__(self, polyhedron_parent):
        """
        Initializes the PolyhedronRepresentation object.

        TESTS::

            sage: from sage.geometry.polyhedron.representation import Hrepresentation
            sage: pr = Hrepresentation(Polyhedron(vertices = [[1,2,3]]).parent())
            sage: tuple(pr)
            (0, 0, 0, 0)
            sage: TestSuite(pr).run(skip='_test_pickling')
        """
        self._polyhedron_parent = polyhedron_parent
        self._base_ring = polyhedron_parent.base_ring()
        self._vector = polyhedron_parent.Hrepresentation_space()(0)
        self._A = polyhedron_parent.ambient_space()(0)
        self._b = polyhedron_parent.base_ring()(0)
        self._index = 0

    def _set_data(self, polyhedron, data):
        """
        Initialization function.

        The H/V-representation objects are kept in a pool, and this
        function is used to reassign new values to already existing
        (but unused) objects. You must not call this function on
        objects that are in normal use.

        INPUT:

        - ``polyhedron`` -- the new polyhedron.

        - ``data`` -- the H-representation data.

        TESTS::

            sage: p = Polyhedron(ieqs = [[0,1,0],[0,0,1],[1,-1,0,],[1,0,-1]])
            sage: pH = p.Hrepresentation(0) # indirect doctest
            sage: TestSuite(pH).run(skip='_test_pickling')
        """
        assert polyhedron.parent() is self._polyhedron_parent
        if len(data) != self._vector.degree():
            raise ValueError('H-representation data requires a list of length ambient_dim+1')

        self._vector[:] = data
        self._A[:] = data[1:]
        self._b = self._base_ring(data[0])

        self._index = len(polyhedron._Hrepresentation)
        polyhedron._Hrepresentation.append(self)
        self._polyhedron = polyhedron

    def is_H(self):
        """
        Return True if the object is part of a H-representation
        (inequality or equation).

        EXAMPLES::

            sage: p = Polyhedron(ieqs = [[0,1,0],[0,0,1],[1,-1,0,],[1,0,-1]])
            sage: pH = p.Hrepresentation(0)
            sage: pH.is_H()
            True
        """
        return True

    def is_inequality(self):
        """
        Return True if the object is an inequality of the H-representation.

        EXAMPLES::

            sage: p = Polyhedron(ieqs = [[0,1,0],[0,0,1],[1,-1,0,],[1,0,-1]])
            sage: pH = p.Hrepresentation(0)
            sage: pH.is_inequality()
            True
        """
        return False

    def is_equation(self):
        """
        Return True if the object is an equation of the H-representation.

        EXAMPLES::

            sage: p = Polyhedron(ieqs = [[0,1,0],[0,0,1],[1,-1,0,],[1,0,-1]], eqns = [[1,1,-1]])
            sage: pH = p.Hrepresentation(0)
            sage: pH.is_equation()
            True
        """
        return False

    def A(self):
        r"""
        Return the coefficient vector `A` in `A\vec{x}+b`.

        EXAMPLES::

            sage: p = Polyhedron(ieqs = [[0,1,0],[0,0,1],[1,-1,0,],[1,0,-1]])
            sage: pH = p.Hrepresentation(2)
            sage: pH.A()
            (1, 0)

        TESTS:

        Checks that :trac:`27709` is fixed::

            sage: C = polytopes.cube()
            sage: C.inequalities()[0].A()[2] = 5
            sage: C.inequalities()[0]
            An inequality (-1, 0, 0) x + 1 >= 0
        """
        return copy(self._A)

    def b(self):
        r"""
        Return the constant `b` in `A\vec{x}+b`.

        EXAMPLES::

            sage: p = Polyhedron(ieqs = [[0,1,0],[0,0,1],[1,-1,0,],[1,0,-1]])
            sage: pH = p.Hrepresentation(2)
            sage: pH.b()
            0
        """
        return self._b

    def neighbors(self):
        """
        Iterate over the adjacent facets (i.e. inequalities).

        Only defined for inequalities.

        EXAMPLES::

            sage: p = Polyhedron(ieqs = [[0,0,0,1],[0,0,1,0,],[0,1,0,0],
            ....:                        [1,-1,0,0],[1,0,-1,0,],[1,0,0,-1]])
            sage: pH = p.Hrepresentation(0)
            sage: a = list(pH.neighbors())
            sage: a[0]
            An inequality (0, -1, 0) x + 1 >= 0
            sage: list(a[0])
            [1, 0, -1, 0]

        TESTS:

        Checking that :trac:`28463` is fixed::

            sage: P = polytopes.simplex()
            sage: F1 = P.Hrepresentation()[1]
            sage: list(F1.neighbors())
            [An inequality (0, 1, 0, 0) x + 0 >= 0,
             An inequality (0, 0, 1, 0) x + 0 >= 0,
             An inequality (0, 0, 0, 1) x + 0 >= 0]

        Does not work for equalities::

            sage: F0 = P.Hrepresentation()[0]
            sage: list(F0.neighbors())
            Traceback (most recent call last):
            ...
            TypeError: must be inequality
        """
        # The adjacency matrix does not include equations.
        n_eqs = self.polyhedron().n_equations()
        if not self.is_inequality():
            raise TypeError("must be inequality")

        adjacency_matrix = self.polyhedron().facet_adjacency_matrix()
        for x in self.polyhedron().Hrep_generator():
            if not x.is_equation():
                if adjacency_matrix[self.index()-n_eqs, x.index()-n_eqs] == 1:
                    yield x

    def adjacent(self):
        """
        Alias for neighbors().

        TESTS::

            sage: p = Polyhedron(ieqs = [[0,0,0,2],[0,0,1,0,],[0,10,0,0],
            ....:     [1,-1,0,0],[1,0,-1,0,],[1,0,0,-1]])
            sage: pH = p.Hrepresentation(0)
            sage: a = list(pH.neighbors())
            sage: b = list(pH.adjacent())
            sage: a==b
            True
        """
        return self.neighbors()

    def is_incident(self, Vobj):
        """
        Return whether the incidence matrix element (Vobj,self) == 1

        EXAMPLES::

            sage: p = Polyhedron(ieqs = [[0,0,0,1],[0,0,1,0,],[0,1,0,0],
            ....:     [1,-1,0,0],[1,0,-1,0,],[1,0,0,-1]])
            sage: pH = p.Hrepresentation(0)
            sage: pH.is_incident(p.Vrepresentation(1))
            True
            sage: pH.is_incident(p.Vrepresentation(5))
            False
        """
        return self.polyhedron().incidence_matrix()[Vobj.index(), self.index()] == 1

    def __mul__(self, Vobj):
        """
        Shorthand for ``self.eval(x)``

        EXAMPLES::

            sage: p = Polyhedron(ieqs = [[0,0,0,1],[0,0,1,0,],[0,1,0,0],
            ....:      [1,-1,0,0],[1,0,-1,0,],[1,0,0,-1]])
            sage: pH = p.Hrepresentation(0)
            sage: pH*p.Vrepresentation(5)
            1
        """
        return self.eval(Vobj)

    def eval(self, Vobj):
        r"""
        Evaluates the left hand side `A\vec{x}+b` on the given
        vertex/ray/line.

        NOTES:

          * Evaluating on a vertex returns `A\vec{x}+b`
          * Evaluating on a ray returns `A\vec{r}`. Only the sign or
            whether it is zero is meaningful.
          * Evaluating on a line returns `A\vec{l}`. Only whether it
            is zero or not is meaningful.

        EXAMPLES::

            sage: triangle = Polyhedron(vertices=[[1,0],[0,1],[-1,-1]])
            sage: ineq = next(triangle.inequality_generator())
            sage: ineq
            An inequality (2, -1) x + 1 >= 0
            sage: [ ineq.eval(v) for v in triangle.vertex_generator() ]
            [0, 0, 3]
            sage: [ ineq * v for v in triangle.vertex_generator() ]
            [0, 0, 3]

        If you pass a vector, it is assumed to be the coordinate vector of a point::

            sage: ineq.eval( vector(ZZ, [3,2]) )
            5
        """
        if is_Vector(Vobj):
            return self.A() * Vobj + self.b()
        return Vobj.evaluated_on(self)

    def incident(self):
        """
        Return a generator for the incident H-representation objects,
        that is, the vertices/rays/lines satisfying the (in)equality.

        EXAMPLES::

            sage: triangle = Polyhedron(vertices=[[1,0],[0,1],[-1,-1]])
            sage: ineq = next(triangle.inequality_generator())
            sage: ineq
            An inequality (2, -1) x + 1 >= 0
            sage: [ v for v in ineq.incident()]
            [A vertex at (-1, -1), A vertex at (0, 1)]
            sage: p = Polyhedron(vertices=[[0,0,0],[0,1,0],[0,0,1]], rays=[[1,-1,-1]])
            sage: ineq = p.Hrepresentation(2)
            sage: ineq
            An inequality (1, 0, 1) x + 0 >= 0
            sage: [ x for x in ineq.incident() ]
            [A vertex at (0, 0, 0),
             A vertex at (0, 1, 0),
             A ray in the direction (1, -1, -1)]
        """
        incidence_matrix = self.polyhedron().incidence_matrix()
        for V in self.polyhedron().Vrep_generator():
            if incidence_matrix[V.index(), self.index()] == 1:
                yield V

    def repr_pretty(self, **kwds):
        r"""
        Return a pretty representation of this equality/inequality.

        INPUT:

        - ``prefix`` -- a string

        - ``indices`` -- a tuple or other iterable

        - ``latex`` -- a boolean

        OUTPUT:

        A string

        EXAMPLES::

            sage: P = Polyhedron(ieqs=[(0, 1, 0, 0), (1, 2, 1, 0)],
            ....:                eqns=[(1, -1, -1, 1)])
            sage: for h in P.Hrepresentation():
            ....:     print(h.repr_pretty())
            x0 + x1 - x2 == 1
            x0 >= 0
            2*x0 + x1 >= -1
        """
        return repr_pretty(self.vector(), self.type(), **kwds)

    def _latex_(self):
        r"""
        Return a LaTeX-representation of this equality/inequality.

        OUTPUT:

        A string.

        EXAMPLES::

            sage: P = Polyhedron(ieqs=[(0, 1, 0, 0), (1, 2, 1, 0)],
            ....:                eqns=[(1, -1, -1, 1)])
            sage: for h in P.Hrepresentation():
            ....:     print(latex(h))
            x_{0} + x_{1} - x_{2} = 1
            x_{0} \geq 0
            2 \, x_{0} + x_{1} \geq -1
        """
        return self.repr_pretty(latex=True)


class Inequality(Hrepresentation):
    """
    A linear inequality (supporting hyperplane) of the
    polyhedron. Inherits from ``Hrepresentation``.
    """

    def type(self):
        r"""
        Return the type (equation/inequality/vertex/ray/line) as an
        integer.

        OUTPUT:

        Integer. One of ``PolyhedronRepresentation.INEQUALITY``,
        ``.EQUATION``, ``.VERTEX``, ``.RAY``, or ``.LINE``.

        EXAMPLES::

            sage: p = Polyhedron(vertices = [[0,0,0],[1,1,0],[1,2,0]])
            sage: repr_obj = next(p.inequality_generator())
            sage: repr_obj.type()
            0
            sage: repr_obj.type() == repr_obj.INEQUALITY
            True
            sage: repr_obj.type() == repr_obj.EQUATION
            False
            sage: repr_obj.type() == repr_obj.VERTEX
            False
            sage: repr_obj.type() == repr_obj.RAY
            False
            sage: repr_obj.type() == repr_obj.LINE
            False
        """
        return self.INEQUALITY


    def is_inequality(self):
        """
        Return True since this is, by construction, an inequality.

        EXAMPLES::

            sage: p = Polyhedron(vertices = [[0,0,0],[1,1,0],[1,2,0]])
            sage: a = next(p.inequality_generator())
            sage: a.is_inequality()
            True
        """
        return True

    def is_facet_defining_inequality(self, other):
        r"""
        Check if ``self`` defines a facet of ``other``.

        INPUT:

        - ``other`` -- a polyhedron

        .. SEEALSO::

            :meth:`~sage.geometry.polyhedron.base.Polyhedron_base.slack_matrix`
            :meth:`~sage.geometry.polyhedron.base.Polyhedron_base.incidence_matrix`

        EXAMPLES::

            sage: P = Polyhedron(vertices=[[0,0,0],[0,1,0]], rays=[[1,0,0]])
            sage: P.inequalities()
            (An inequality (1, 0, 0) x + 0 >= 0,
             An inequality (0, 1, 0) x + 0 >= 0,
             An inequality (0, -1, 0) x + 1 >= 0)
            sage: Q = Polyhedron(ieqs=[[0,1,0,0]])
            sage: Q.inequalities()[0].is_facet_defining_inequality(P)
            True
            sage: Q = Polyhedron(ieqs=[[0,2,0,3]])
            sage: Q.inequalities()[0].is_facet_defining_inequality(P)
            True
            sage: Q = Polyhedron(ieqs=[[0,AA(2).sqrt(),0,3]])
            sage: Q.inequalities()[0].is_facet_defining_inequality(P)
            True
            sage: Q = Polyhedron(ieqs=[[1,1,0,0]])
            sage: Q.inequalities()[0].is_facet_defining_inequality(P)
            False

        ::

            sage: P = Polyhedron(vertices=[[0,0,0],[0,1,0]], lines=[[1,0,0]])
            sage: P.inequalities()
            (An inequality (0, 1, 0) x + 0 >= 0, An inequality (0, -1, 0) x + 1 >= 0)
            sage: Q = Polyhedron(ieqs=[[0,1,0,0]])
            sage: Q.inequalities()[0].is_facet_defining_inequality(P)
            False
            sage: Q = Polyhedron(ieqs=[[0,-1,0,0]])
            sage: Q.inequalities()[0].is_facet_defining_inequality(P)
            False
            sage: Q = Polyhedron(ieqs=[[0,0,1,3]])
            sage: Q.inequalities()[0].is_facet_defining_inequality(P)
            True

        TESTS::

            sage: p1 = Polyhedron(backend='normaliz', base_ring=QQ, vertices=[  # optional - pynormaliz
            ....:     (2/3, 2/3, 2/3, 2/3, 2/3, 2/3, 2/3, 2/3, 2/3),
            ....:     (1, 1, 1, 9/10, 4/5, 7/10, 3/5, 0, 0),
            ....:     (1, 1, 1, 1, 4/5, 3/5, 1/2, 1/10, 0),
            ....:     (1, 1, 1, 1, 9/10, 1/2, 2/5, 1/5, 0),
            ....:     (1, 1, 1, 1, 1, 2/5, 3/10, 1/5, 1/10)])
            sage: p2 = Polyhedron(backend='ppl', base_ring=QQ, vertices=[
            ....:     (2/3, 2/3, 2/3, 2/3, 2/3, 2/3, 2/3, 2/3, 2/3),
            ....:     (1, 1, 1, 9/10, 4/5, 7/10, 3/5, 0, 0),
            ....:     (1, 1, 1, 1, 4/5, 3/5, 1/2, 1/10, 0),
            ....:     (1, 1, 1, 1, 9/10, 1/2, 2/5, 1/5, 0),
            ....:     (1, 1, 1, 1, 1, 2/5, 3/10, 1/5, 1/10)])
            sage: p2 == p1                                                      # optional - pynormaliz
            True
            sage: for ieq in p1.inequalities():                                 # optional - pynormaliz
            ....:     assert ieq.is_facet_defining_inequality(p2)
            sage: for ieq in p2.inequalities():                                 # optional - pynormaliz
            ....:     assert ieq.is_facet_defining_inequality(p1)
        """
        from sage.geometry.polyhedron.base import Polyhedron_base
        if not isinstance(other, Polyhedron_base):
            raise ValueError("other must be a polyhedron")

        if not other.n_Vrepresentation():
            # An empty polytope does not have facets.
            return False

        # We evaluate ``self`` on the Vrepresentation of other.

        from sage.matrix.constructor import matrix
        Vrep_matrix = matrix(other.base_ring(), other.Vrepresentation())

        # Getting homogeneous coordinates of the Vrepresentation.
        hom_helper = matrix(other.base_ring(), [1 if v.is_vertex() else 0 for v in other.Vrepresentation()])
        hom_Vrep = hom_helper.stack(Vrep_matrix.transpose())

        self_matrix = matrix(self.vector())

        cross_slack_matrix = self_matrix * hom_Vrep

        # First of all ``self`` should not evaluate negative on anything.
        # If it has the same incidences as an inequality of ``other``,
        # all ``Vrepresentatives`` lie on the same (closed) side.
        if not any(x > 0 for x in cross_slack_matrix):
            return False

        # Also it should evaluate ``0`` on all lines.
        if any(self.A() * line.vector() for line in other.lines()):
            return False

        incidences = cross_slack_matrix.zero_pattern_matrix(ZZ)

        # See if ``self`` has the same incidences as an inequality of ``other``.
        # If this is the case, then the above check suffices to guarantee that all
        # entries of ``cross_slack_matrix`` are non-negative.
        return incidences.row(0) in other.incidence_matrix().columns()

    def _repr_(self):
        """
        The string representation of the inequality.

        EXAMPLES::

            sage: p = Polyhedron(vertices = [[0,0,0],[1,1,0],[1,2,0]])
            sage: a = next(p.inequality_generator())
            sage: a._repr_()
            'An inequality (-1, 1, 0) x + 0 >= 0'
            sage: Polyhedron(ieqs=[(1,-1),(-1,2)]).Hrepresentation()
            (An inequality (-1) x + 1 >= 0, An inequality (2) x - 1 >= 0)
            sage: Polyhedron(eqns=[(1,0)]).Hrepresentation()
            (An equation -1 == 0,)
            sage: Polyhedron(eqns=[(-1,0)]).Hrepresentation()
            (An equation -1 == 0,)

        TESTS:

        Test that :trac:`21105` has been fixed::

            sage: K.<cbrt2> = NumberField(x^3 - 2, 'a', embedding=1.26)
            sage: P = Polyhedron(vertices=[(1,1,cbrt2),(cbrt2,1,1)])
            sage: P.inequalities()
            (An inequality (-cbrt2^2 - cbrt2 - 1, 0, 0) x + cbrt2^2 + cbrt2 + 2 >= 0,
             An inequality (cbrt2^2 + cbrt2 + 1, 0, 0) x - cbrt2^2 + cbrt2 + 1 >= 0)
        """
        s = 'An inequality '
        have_A = not self.A().is_zero()
        if have_A:
            s += repr(self.A()) + ' x '
        if self.b() >= 0:
            if have_A:
                s += '+'
        else:
            s += '-'
        if have_A:
            s += ' '
        s += repr(abs(self.b())) + ' >= 0'
        return s

    def contains(self, Vobj):
        """
        Tests whether the halfspace (including its boundary) defined
        by the inequality contains the given vertex/ray/line.

        EXAMPLES::

            sage: p = polytopes.cross_polytope(3)
            sage: i1 = next(p.inequality_generator())
            sage: [i1.contains(q) for q in p.vertex_generator()]
            [True, True, True, True, True, True]
            sage: p2 = 3*polytopes.hypercube(3)
            sage: [i1.contains(q) for q in p2.vertex_generator()]
            [True, True, False, True, False, True, False, False]
        """
        try:
            if Vobj.is_vector(): # assume we were passed a point
                return self.polyhedron()._is_nonneg( self.eval(Vobj) )
        except AttributeError:
            pass

        if Vobj.is_line():
            return self.polyhedron()._is_zero( self.eval(Vobj) )
        else:
            return self.polyhedron()._is_nonneg( self.eval(Vobj) )

    def interior_contains(self, Vobj):
        """
        Tests whether the interior of the halfspace (excluding its
        boundary) defined by the inequality contains the given
        vertex/ray/line.

        EXAMPLES::

            sage: p = polytopes.cross_polytope(3)
            sage: i1 = next(p.inequality_generator())
            sage: [i1.interior_contains(q) for q in p.vertex_generator()]
            [False, True, True, False, False, True]
            sage: p2 = 3*polytopes.hypercube(3)
            sage: [i1.interior_contains(q) for q in p2.vertex_generator()]
            [True, True, False, True, False, True, False, False]

        If you pass a vector, it is assumed to be the coordinate vector of a point::

            sage: P = Polyhedron(vertices=[[1,1],[1,-1],[-1,1],[-1,-1]])
            sage: p = vector(ZZ, [1,0] )
            sage: [ ieq.interior_contains(p) for ieq in P.inequality_generator() ]
            [True, True, False, True]
        """
        try:
            if Vobj.is_vector(): # assume we were passed a point
                return self.polyhedron()._is_positive( self.eval(Vobj) )
        except AttributeError:
            pass

        if Vobj.is_line():
            return self.polyhedron()._is_zero( self.eval(Vobj) )
        elif Vobj.is_vertex():
            return self.polyhedron()._is_positive( self.eval(Vobj) )
        else: # Vobj.is_ray()
            return self.polyhedron()._is_nonneg( self.eval(Vobj) )

    def outer_normal(self):
        r"""
        Return the outer normal vector of ``self``.

        OUTPUT:

        The normal vector directed away from the interior of the polyhedron.

        EXAMPLES::

            sage: p = Polyhedron(vertices = [[0,0,0],[1,1,0],[1,2,0]])
            sage: a = next(p.inequality_generator())
            sage: a.outer_normal()
            (1, -1, 0)
        """
        return -self.A()


class Equation(Hrepresentation):
    """
    A linear equation of the polyhedron. That is, the polyhedron is
    strictly smaller-dimensional than the ambient space, and contained
    in this hyperplane. Inherits from ``Hrepresentation``.
    """

    def type(self):
        r"""
        Return the type (equation/inequality/vertex/ray/line) as an
        integer.

        OUTPUT:

        Integer. One of ``PolyhedronRepresentation.INEQUALITY``,
        ``.EQUATION``, ``.VERTEX``, ``.RAY``, or ``.LINE``.

        EXAMPLES::

            sage: p = Polyhedron(vertices = [[0,0,0],[1,1,0],[1,2,0]])
            sage: repr_obj = next(p.equation_generator())
            sage: repr_obj.type()
            1
            sage: repr_obj.type() == repr_obj.INEQUALITY
            False
            sage: repr_obj.type() == repr_obj.EQUATION
            True
            sage: repr_obj.type() == repr_obj.VERTEX
            False
            sage: repr_obj.type() == repr_obj.RAY
            False
            sage: repr_obj.type() == repr_obj.LINE
            False
        """
        return self.EQUATION


    def is_equation(self):
        """
        Tests if this object is an equation.  By construction, it must be.

        TESTS::

            sage: p = Polyhedron(vertices = [[0,0,0],[1,1,0],[1,2,0]])
            sage: a = next(p.equation_generator())
            sage: a.is_equation()
            True
        """
        return True

    def _repr_(self):
        """
        A string representation of this object.

        TESTS::

            sage: p = Polyhedron(vertices = [[0,0,0],[1,1,0],[1,2,0]])
            sage: a = next(p.equation_generator())
            sage: a._repr_()
            'An equation (0, 0, 1) x + 0 == 0'
            sage: Polyhedron().Hrepresentation(0)
            An equation -1 == 0
        """
        s = 'An equation '
        have_A = not self.A().is_zero()
        if have_A:
            s += repr(self.A()) + ' x '
        if self.b()>=0:
            if have_A:
                s += '+'
        else:
            s += '-'
        if have_A:
            s += ' '
        s += repr(abs(self.b())) + ' == 0'
        return s

    def contains(self, Vobj):
        """
        Tests whether the hyperplane defined by the equation contains
        the given vertex/ray/line.

        EXAMPLES::

            sage: p = Polyhedron(vertices = [[0,0,0],[1,1,0],[1,2,0]])
            sage: v = next(p.vertex_generator())
            sage: v
            A vertex at (0, 0, 0)
            sage: a = next(p.equation_generator())
            sage: a
            An equation (0, 0, 1) x + 0 == 0
            sage: a.contains(v)
            True
        """
        return self.polyhedron()._is_zero( self.eval(Vobj) )

    def interior_contains(self, Vobj):
        """
        Tests whether the interior of the halfspace (excluding its
        boundary) defined by the inequality contains the given
        vertex/ray/line.

        NOTE:

        Return False for any equation.

        EXAMPLES::

            sage: p = Polyhedron(vertices = [[0,0,0],[1,1,0],[1,2,0]])
            sage: v = next(p.vertex_generator())
            sage: v
            A vertex at (0, 0, 0)
            sage: a = next(p.equation_generator())
            sage: a
            An equation (0, 0, 1) x + 0 == 0
            sage: a.interior_contains(v)
            False
        """
        return False


class Vrepresentation(PolyhedronRepresentation):
    """
    The base class for V-representation objects of a
    polyhedron. Inherits from ``PolyhedronRepresentation``.
    """

    def __init__(self, polyhedron_parent):
        """
        Initializes the PolyhedronRepresentation object.

        TESTS::

            sage: p = Polyhedron(vertices = [[0,0,0],[1,1,0],[1,2,0]])
            sage: a = next(p.inequality_generator())
            sage: a
            An inequality (-1, 1, 0) x + 0 >= 0
            sage: TestSuite(a).run(skip='_test_pickling')
        """
        self._polyhedron_parent = polyhedron_parent
        self._base_ring = polyhedron_parent.base_ring()
        self._vector = polyhedron_parent.Vrepresentation_space()(0)
        self._index = 0

    def _set_data(self, polyhedron, data):
        """
        Initialization function.

        The H/V-representation objects are kept in a pool, and this
        function is used to reassign new values to already existing
        (but unused) objects. You must not call this function on
        objects that are in normal use.

        INPUT:

        - ``polyhedron`` -- the new polyhedron.

        - ``data`` -- the V-representation data.

        TESTS::

            sage: p = Polyhedron(ieqs = [[0,1,0],[0,0,1],[1,-1,0,],[1,0,-1]])
            sage: pV = p.Vrepresentation(0)   # indirect doctest
            sage: TestSuite(pV).run(skip='_test_pickling')
        """
        assert polyhedron.parent() is self._polyhedron_parent
        data = list(data)
        if len(data) != self._vector.degree():
            raise ValueError('V-representation data requires a list of length ambient_dim')

        self._vector[:] = data

        self._index = len(polyhedron._Vrepresentation)
        polyhedron._Vrepresentation.append(self)
        self._polyhedron = polyhedron

    def is_V(self):
        """
        Return True if the object is part of a V-representation
        (a vertex, ray, or line).

        EXAMPLES::

            sage: p = Polyhedron(vertices = [[0,0],[1,0],[0,3],[1,3]])
            sage: v = next(p.vertex_generator())
            sage: v.is_V()
            True
        """
        return True

    def is_vertex(self):
        """
        Return True if the object is a vertex of the V-representation.
        This method is over-ridden by the corresponding method in the
        derived class Vertex.

        EXAMPLES::

            sage: p = Polyhedron(vertices = [[0,0],[1,0],[0,3],[1,3]])
            sage: v = next(p.vertex_generator())
            sage: v.is_vertex()
            True
            sage: p = Polyhedron(ieqs = [[1, 0, 0, 0, 1], [1, 1, 0, 0, 0], [1, 0, 1, 0, 0]])
            sage: r1 = next(p.ray_generator())
            sage: r1.is_vertex()
            False
        """
        return False

    def is_ray(self):
        """
        Return True if the object is a ray of the V-representation.
        This method is over-ridden by the corresponding method in the
        derived class Ray.

        EXAMPLES::

            sage: p = Polyhedron(ieqs = [[1, 0, 0, 0, 1], [1, 1, 0, 0, 0], [1, 0, 1, 0, 0]])
            sage: r1 = next(p.ray_generator())
            sage: r1.is_ray()
            True
            sage: v1 = next(p.vertex_generator())
            sage: v1
            A vertex at (-1, -1, 0, -1)
            sage: v1.is_ray()
            False
        """
        return False

    def is_line(self):
        """
        Return True if the object is a line of the V-representation.
        This method is over-ridden by the corresponding method in the
        derived class Line.

        EXAMPLES::

            sage: p = Polyhedron(ieqs = [[1, 0, 0, 0, 1], [1, 1, 0, 0, 0], [1, 0, 1, 0, 0]])
            sage: line1 = next(p.line_generator())
            sage: line1.is_line()
            True
            sage: v1 = next(p.vertex_generator())
            sage: v1.is_line()
            False
        """
        return False

    def neighbors(self):
        """
        Return a generator for the adjacent vertices/rays/lines.

        EXAMPLES::

             sage: p = Polyhedron(vertices = [[0,0],[1,0],[0,3],[1,4]])
             sage: v = next(p.vertex_generator())
             sage: next(v.neighbors())
             A vertex at (0, 3)
        """
        adjacency_matrix = self.polyhedron().vertex_adjacency_matrix()
        for x in self.polyhedron().Vrep_generator():
            if adjacency_matrix[self.index(), x.index()] == 1:
                yield x

    def adjacent(self):
        """
        Alias for neighbors().

        TESTS::

            sage: p = Polyhedron(vertices = [[0,0],[1,0],[0,3],[1,4]])
            sage: v = next(p.vertex_generator())
            sage: a = next(v.neighbors())
            sage: b = next(v.adjacent())
            sage: a==b
            True
        """
        return self.neighbors()

    def is_incident(self, Hobj):
        """
        Return whether the incidence matrix element (self,Hobj) == 1

        EXAMPLES::

            sage: p = polytopes.hypercube(3)
            sage: h1 = next(p.inequality_generator())
            sage: h1
            An inequality (-1, 0, 0) x + 1 >= 0
            sage: v1 = next(p.vertex_generator())
            sage: v1
            A vertex at (1, -1, -1)
            sage: v1.is_incident(h1)
            True
        """
        return self.polyhedron().incidence_matrix()[self.index(), Hobj.index()] == 1

    def __mul__(self, Hobj):
        """
        Shorthand for self.evaluated_on(Hobj)

        TESTS::

            sage: p = polytopes.hypercube(3)
            sage: h1 = next(p.inequality_generator())
            sage: v1 = next(p.vertex_generator())
            sage: v1.__mul__(h1)
            0
        """
        return self.evaluated_on(Hobj)

    def incident(self):
        """
        Return a generator for the equations/inequalities that are satisfied on the given
        vertex/ray/line.

        EXAMPLES::

            sage: triangle = Polyhedron(vertices=[[1,0],[0,1],[-1,-1]])
            sage: ineq = next(triangle.inequality_generator())
            sage: ineq
            An inequality (2, -1) x + 1 >= 0
            sage: [ v for v in ineq.incident()]
            [A vertex at (-1, -1), A vertex at (0, 1)]
            sage: p = Polyhedron(vertices=[[0,0,0],[0,1,0],[0,0,1]], rays=[[1,-1,-1]])
            sage: ineq = p.Hrepresentation(2)
            sage: ineq
            An inequality (1, 0, 1) x + 0 >= 0
            sage: [ x for x in ineq.incident() ]
            [A vertex at (0, 0, 0),
             A vertex at (0, 1, 0),
             A ray in the direction (1, -1, -1)]
        """
        incidence_matrix = self.polyhedron().incidence_matrix()
        for H in self.polyhedron().Hrep_generator():
            if incidence_matrix[self.index(), H.index()] == 1:
                yield H


class Vertex(Vrepresentation):
    """
    A vertex of the polyhedron. Inherits from ``Vrepresentation``.
    """

    def type(self):
        r"""
        Return the type (equation/inequality/vertex/ray/line) as an
        integer.

        OUTPUT:

        Integer. One of ``PolyhedronRepresentation.INEQUALITY``,
        ``.EQUATION``, ``.VERTEX``, ``.RAY``, or ``.LINE``.

        EXAMPLES::

            sage: p = Polyhedron(vertices = [[0,0,0],[1,1,0],[1,2,0]])
            sage: repr_obj = next(p.vertex_generator())
            sage: repr_obj.type()
            2
            sage: repr_obj.type() == repr_obj.INEQUALITY
            False
            sage: repr_obj.type() == repr_obj.EQUATION
            False
            sage: repr_obj.type() == repr_obj.VERTEX
            True
            sage: repr_obj.type() == repr_obj.RAY
            False
            sage: repr_obj.type() == repr_obj.LINE
            False
        """
        return self.VERTEX

    def is_vertex(self):
        """
        Tests if this object is a vertex.  By construction it always is.

        EXAMPLES::

            sage: p = Polyhedron(ieqs = [[0,0,1],[0,1,0],[1,-1,0]])
            sage: a = next(p.vertex_generator())
            sage: a.is_vertex()
            True
        """
        return True

    def _repr_(self):
        """
        Return a string representation of the vertex.

        OUTPUT:

        String.

        TESTS::

            sage: p = Polyhedron(ieqs = [[0,0,1],[0,1,0],[1,-1,0]])
            sage: v = next(p.vertex_generator())
            sage: v.__repr__()
            'A vertex at (1, 0)'
        """
        return 'A vertex at ' + repr(self.vector());

    def homogeneous_vector(self, base_ring=None):
        """
        Return homogeneous coordinates for this vertex.

        Since a vertex is given by an affine point, this is the vector
        with a 1 appended.

        INPUT:

        - ``base_ring`` -- the base ring of the vector.

        EXAMPLES::

            sage: P = Polyhedron(vertices=[(2,0)], rays=[(1,0)], lines=[(3,2)])
            sage: P.vertices()[0].homogeneous_vector()
            (2, 0, 1)
            sage: P.vertices()[0].homogeneous_vector(RDF)
            (2.0, 0.0, 1.0)
        """
        v = list(self._vector) + [1]
        return vector(base_ring or self._base_ring, v)

    def evaluated_on(self, Hobj):
        r"""
        Return `A\vec{x}+b`

        EXAMPLES::

            sage: p = polytopes.hypercube(3)
            sage: v = next(p.vertex_generator())
            sage: h = next(p.inequality_generator())
            sage: v
            A vertex at (1, -1, -1)
            sage: h
            An inequality (-1, 0, 0) x + 1 >= 0
            sage: v.evaluated_on(h)
            0
        """
        return Hobj.A() * self.vector() + Hobj.b()

    def is_integral(self):
        r"""
        Return whether the coordinates of the vertex are all integral.

        OUTPUT:

        Boolean.

        EXAMPLES::

            sage: p = Polyhedron([(1/2,3,5), (0,0,0), (2,3,7)])
            sage: [ v.is_integral() for v in p.vertex_generator() ]
            [True, False, True]
        """
        return (self._base_ring is ZZ) or all(x in ZZ for x in self)


class Ray(Vrepresentation):
    """
    A ray of the polyhedron. Inherits from ``Vrepresentation``.
    """

    def type(self):
        r"""
        Return the type (equation/inequality/vertex/ray/line) as an
        integer.

        OUTPUT:

        Integer. One of ``PolyhedronRepresentation.INEQUALITY``,
        ``.EQUATION``, ``.VERTEX``, ``.RAY``, or ``.LINE``.

        EXAMPLES::

            sage: p = Polyhedron(ieqs = [[0,0,1],[0,1,0],[1,-1,0]])
            sage: repr_obj = next(p.ray_generator())
            sage: repr_obj.type()
            3
            sage: repr_obj.type() == repr_obj.INEQUALITY
            False
            sage: repr_obj.type() == repr_obj.EQUATION
            False
            sage: repr_obj.type() == repr_obj.VERTEX
            False
            sage: repr_obj.type() == repr_obj.RAY
            True
            sage: repr_obj.type() == repr_obj.LINE
            False
        """
        return self.RAY

    def is_ray(self):
        """
        Tests if this object is a ray.  Always True by construction.

        EXAMPLES::

            sage: p = Polyhedron(ieqs = [[0,0,1],[0,1,0],[1,-1,0]])
            sage: a = next(p.ray_generator())
            sage: a.is_ray()
            True
        """
        return True

    def _repr_(self):
        """
        A string representation of the ray.

        TESTS::

            sage: p = Polyhedron(ieqs = [[0,0,1],[0,1,0],[1,-1,0]])
            sage: a = next(p.ray_generator())
            sage: a._repr_()
            'A ray in the direction (0, 1)'
        """
        return 'A ray in the direction ' + repr(self.vector());

    def homogeneous_vector(self, base_ring=None):
        """
        Return homogeneous coordinates for this ray.

        Since a ray is given by a direction, this is the vector with a
        0 appended.

        INPUT:

        - ``base_ring`` -- the base ring of the vector.

        EXAMPLES::

            sage: P = Polyhedron(vertices=[(2,0)], rays=[(1,0)], lines=[(3,2)])
            sage: P.rays()[0].homogeneous_vector()
            (1, 0, 0)
            sage: P.rays()[0].homogeneous_vector(RDF)
            (1.0, 0.0, 0.0)
        """
        v = list(self._vector) + [0]
        return vector(base_ring or self._base_ring, v)

    def evaluated_on(self, Hobj):
        r"""
        Return `A\vec{r}`

        EXAMPLES::

            sage: p = Polyhedron(ieqs = [[0,0,1],[0,1,0],[1,-1,0]])
            sage: a = next(p.ray_generator())
            sage: h = next(p.inequality_generator())
            sage: a.evaluated_on(h)
            0
        """
        return Hobj.A() * self.vector()


class Line(Vrepresentation):
    r"""
    A line (Minkowski summand `\simeq\RR`) of the
    polyhedron. Inherits from ``Vrepresentation``.
    """

    def type(self):
        r"""
        Return the type (equation/inequality/vertex/ray/line) as an
        integer.

        OUTPUT:

        Integer. One of ``PolyhedronRepresentation.INEQUALITY``,
        ``.EQUATION``, ``.VERTEX``, ``.RAY``, or ``.LINE``.

        EXAMPLES::

            sage: p = Polyhedron(ieqs = [[1, 0, 0, 1],[1,1,0,0]])
            sage: repr_obj = next(p.line_generator())
            sage: repr_obj.type()
            4
            sage: repr_obj.type() == repr_obj.INEQUALITY
            False
            sage: repr_obj.type() == repr_obj.EQUATION
            False
            sage: repr_obj.type() == repr_obj.VERTEX
            False
            sage: repr_obj.type() == repr_obj.RAY
            False
            sage: repr_obj.type() == repr_obj.LINE
            True
        """
        return self.LINE

    def is_line(self):
        """
        Tests if the object is a line.  By construction it must be.

        TESTS::

            sage: p = Polyhedron(ieqs = [[1, 0, 0, 1],[1,1,0,0]])
            sage: a = next(p.line_generator())
            sage: a.is_line()
            True
        """
        return True

    def _repr_(self):
        """
        A string representation of the line.

        TESTS::

            sage: p = Polyhedron(ieqs = [[1, 0, 0, 1],[1,1,0,0]])
            sage: a = next(p.line_generator())
            sage: a.__repr__()
            'A line in the direction (0, 1, 0)'
        """
        return 'A line in the direction ' + repr(self.vector());

    def homogeneous_vector(self, base_ring=None):
        """
        Return homogeneous coordinates for this line.

        Since a line is given by a direction, this is the vector with a
        0 appended.

        INPUT:

        - ``base_ring`` -- the base ring of the vector.

        EXAMPLES::

            sage: P = Polyhedron(vertices=[(2,0)], rays=[(1,0)], lines=[(3,2)])
            sage: P.lines()[0].homogeneous_vector()
            (3, 2, 0)
            sage: P.lines()[0].homogeneous_vector(RDF)
            (3.0, 2.0, 0.0)
        """
        v = list(self._vector) + [0]
        return vector(base_ring or self._base_ring, v)

    def evaluated_on(self, Hobj):
        r"""
        Return `A\vec{\ell}`

        EXAMPLES::

            sage: p = Polyhedron(ieqs = [[1, 0, 0, 1],[1,1,0,0]])
            sage: a = next(p.line_generator())
            sage: h = next(p.inequality_generator())
            sage: a.evaluated_on(h)
            0
        """
        return Hobj.A() * self.vector()


<<<<<<< HEAD
def repr_pretty(coefficients, type, prefix='x', indices=None, latex=False, style='positive',split=False):
=======
def repr_pretty(coefficients, type, prefix='x', indices=None,
                latex=False, style='>=', split=False):
>>>>>>> d6c5cd9b
    r"""
    Return a pretty representation of equation/inequality represented
    by the coefficients.

    INPUT:

    - ``coefficients`` -- a tuple or other iterable

    - ``type`` -- either ``0`` (``PolyhedronRepresentation.INEQUALITY``)
      or ``1`` (``PolyhedronRepresentation.EQUATION``)

    - ``prefix`` -- a string

    - ``indices`` -- a tuple or other iterable

    - ``latex`` -- a boolean

<<<<<<< HEAD
    - ``split`` -- a boolean

    - ``style`` -- either ``"positive"`` (making all coefficients positive), or
      ``"<="``, or ``">="``.
=======
    - ``split`` -- a boolean; (Default: ``False``). If set to ``True``,
                   the output is split into a 3-tuple containing the left-hand side,
                   the relation, and the right-hand side of the object.

    - ``style`` -- either ``"positive"`` (making all coefficients positive), or
                   ``"<="`` or ``">="``.
>>>>>>> d6c5cd9b

    OUTPUT:

    A string or 3-tuple of strings (depending on ``split``).

    EXAMPLES::

        sage: from sage.geometry.polyhedron.representation import repr_pretty
        sage: from sage.geometry.polyhedron.representation import PolyhedronRepresentation
        sage: print(repr_pretty((0, 1, 0, 0), PolyhedronRepresentation.INEQUALITY))
        x0 >= 0
        sage: print(repr_pretty((1, 2, 1, 0), PolyhedronRepresentation.INEQUALITY))
        2*x0 + x1 >= -1
        sage: print(repr_pretty((1, -1, -1, 1), PolyhedronRepresentation.EQUATION))
        -x0 - x1 + x2 == -1
    """
    from sage.misc.latex import latex as latex_function
    from sage.modules.free_module_element import vector
    from sage.symbolic.ring import SR

    coeffs = vector(coefficients)
    if indices is None:
        indices = range(len(coeffs)-1)
    vars = vector([1] + list(SR(prefix + '{}'.format(i)) for i in indices))
    f = latex_function if latex else repr
    if type == PolyhedronRepresentation.EQUATION:
        rel = '=' if latex else '=='
    elif type == PolyhedronRepresentation.INEQUALITY:
        if style == '<=':
            rel = r'\leq' if latex else '<='
        else:
            rel = r'\geq' if latex else '>='
    else:
        raise NotImplementedError(
            'no pretty printing available: wrong type {}'.format(type))

<<<<<<< HEAD
    if not split:
        if style == 'positive':
            positive_part = vector([max(c, 0) for c in coeffs])
            negative_part = - (coeffs - positive_part)
            assert coeffs == positive_part - negative_part
            return '{} {} {}'.format(f(positive_part*vars), rel, f(negative_part*vars))
        elif style == '>=':
            product = coeffs[1:]*vars[1:]
            return '{} {} {}'.format(f(product), rel, f(-coeffs[0]))
        elif style == '<=':
            product = -1*(coeffs[1:]*vars[1:])
            return '{} {} {}'.format(f(product), rel, f(coeffs[0]))
        else:
            raise NotImplementedError('no pretty printing available: wrong style {}'.format(style))
    else:
        if style == 'positive':
            positive_part = vector([max(c, 0) for c in coeffs])
            negative_part = - (coeffs - positive_part)
            assert coeffs == positive_part - negative_part
            return (str(f(positive_part*vars)), rel, str(f(negative_part*vars)))
        elif style == '>=':
            product = coeffs[1:]*vars[1:]
            return (str(f(product)), rel, str(f(-coeffs[0])))
        elif style == '<=':
            product = -1*(coeffs[1:]*vars[1:])
            return (str(f(product)), rel, str(f(coeffs[0])))
        else:
            raise NotImplementedError('no pretty printing available: wrong style {}'.format(style))
=======
    if style == 'positive':
        pos_part = vector([max(c, 0) for c in coeffs])
        neg_part = pos_part - coeffs
        assert coeffs == pos_part - neg_part
        left_part = f(pos_part*vars)
        right_part = f(neg_part*vars)
    elif style == '>=':
        left_part = f(coeffs[1:]*vars[1:])
        right_part = f(-coeffs[0])
    elif style == '<=':
        left_part = f(-coeffs[1:]*vars[1:])
        right_part = f(coeffs[0])
    else:
        raise NotImplementedError('no pretty printing available: wrong style {}'.format(style))

    if not split:
        return '{} {} {}'.format(left_part, rel, right_part)
    else:
        return (str(left_part), rel, str(right_part))
>>>>>>> d6c5cd9b
<|MERGE_RESOLUTION|>--- conflicted
+++ resolved
@@ -1636,12 +1636,8 @@
         return Hobj.A() * self.vector()
 
 
-<<<<<<< HEAD
-def repr_pretty(coefficients, type, prefix='x', indices=None, latex=False, style='positive',split=False):
-=======
 def repr_pretty(coefficients, type, prefix='x', indices=None,
                 latex=False, style='>=', split=False):
->>>>>>> d6c5cd9b
     r"""
     Return a pretty representation of equation/inequality represented
     by the coefficients.
@@ -1659,19 +1655,12 @@
 
     - ``latex`` -- a boolean
 
-<<<<<<< HEAD
-    - ``split`` -- a boolean
-
-    - ``style`` -- either ``"positive"`` (making all coefficients positive), or
-      ``"<="``, or ``">="``.
-=======
     - ``split`` -- a boolean; (Default: ``False``). If set to ``True``,
                    the output is split into a 3-tuple containing the left-hand side,
                    the relation, and the right-hand side of the object.
 
     - ``style`` -- either ``"positive"`` (making all coefficients positive), or
                    ``"<="`` or ``">="``.
->>>>>>> d6c5cd9b
 
     OUTPUT:
 
@@ -1708,36 +1697,6 @@
         raise NotImplementedError(
             'no pretty printing available: wrong type {}'.format(type))
 
-<<<<<<< HEAD
-    if not split:
-        if style == 'positive':
-            positive_part = vector([max(c, 0) for c in coeffs])
-            negative_part = - (coeffs - positive_part)
-            assert coeffs == positive_part - negative_part
-            return '{} {} {}'.format(f(positive_part*vars), rel, f(negative_part*vars))
-        elif style == '>=':
-            product = coeffs[1:]*vars[1:]
-            return '{} {} {}'.format(f(product), rel, f(-coeffs[0]))
-        elif style == '<=':
-            product = -1*(coeffs[1:]*vars[1:])
-            return '{} {} {}'.format(f(product), rel, f(coeffs[0]))
-        else:
-            raise NotImplementedError('no pretty printing available: wrong style {}'.format(style))
-    else:
-        if style == 'positive':
-            positive_part = vector([max(c, 0) for c in coeffs])
-            negative_part = - (coeffs - positive_part)
-            assert coeffs == positive_part - negative_part
-            return (str(f(positive_part*vars)), rel, str(f(negative_part*vars)))
-        elif style == '>=':
-            product = coeffs[1:]*vars[1:]
-            return (str(f(product)), rel, str(f(-coeffs[0])))
-        elif style == '<=':
-            product = -1*(coeffs[1:]*vars[1:])
-            return (str(f(product)), rel, str(f(coeffs[0])))
-        else:
-            raise NotImplementedError('no pretty printing available: wrong style {}'.format(style))
-=======
     if style == 'positive':
         pos_part = vector([max(c, 0) for c in coeffs])
         neg_part = pos_part - coeffs
@@ -1756,5 +1715,4 @@
     if not split:
         return '{} {} {}'.format(left_part, rel, right_part)
     else:
-        return (str(left_part), rel, str(right_part))
->>>>>>> d6c5cd9b
+        return (str(left_part), rel, str(right_part))