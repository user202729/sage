r"""
Base class for polyhedra
"""

#*****************************************************************************
#       Copyright (C) 2008 Marshall Hampton <hamptonio@gmail.com>
#       Copyright (C) 2011 Volker Braun <vbraun.name@gmail.com>
#       Copyright (C) 2015 Jean-Philippe Labbe <labbe at math.huji.ac.il>
#
# This program is free software: you can redistribute it and/or modify
# it under the terms of the GNU General Public License as published by
# the Free Software Foundation, either version 2 of the License, or
# (at your option) any later version.
#                  http://www.gnu.org/licenses/
#*****************************************************************************

from __future__ import division, print_function, absolute_import

import itertools
import six
from sage.structure.element import Element, coerce_binop, is_Vector
from sage.structure.richcmp import rich_to_bool, op_NE

from sage.misc.all import cached_method, prod
from sage.misc.randstate import current_randstate

from sage.rings.all import QQ, ZZ, AA
from sage.rings.real_double import RDF
from sage.modules.free_module_element import vector
from sage.modules.vector_space_morphism import linear_transformation
from sage.matrix.constructor import matrix
from sage.functions.other import sqrt, floor, ceil, binomial
from sage.groups.matrix_gps.finitely_generated import MatrixGroup
from sage.graphs.graph import Graph
from sage.graphs.digraph import DiGraph

from .constructor import Polyhedron

from sage.misc.superseded import deprecated_function_alias

from sage.categories.sets_cat import EmptySetError

#########################################################################
# Notes if you want to implement your own backend:
#
#  * derive from Polyhedron_base
#
#  * you must implement _init_from_Vrepresentation and
#    _init_from_Hrepresentation
#
#  * You might want to override _init_empty_polyhedron and
#    _make_polyhedron_face.
#
#  * You can of course also override any other method for which you
#    have a faster implementation.
#########################################################################


#########################################################################
def is_Polyhedron(X):
    """
    Test whether ``X`` is a Polyhedron.

    INPUT:

    - ``X`` -- anything.

    OUTPUT:

    Boolean.

    EXAMPLES::

        sage: p = polytopes.hypercube(2)
        sage: from sage.geometry.polyhedron.base import is_Polyhedron
        sage: is_Polyhedron(p)
        True
        sage: is_Polyhedron(123456)
        False
    """
    return isinstance(X, Polyhedron_base)


#########################################################################
class Polyhedron_base(Element):
    """
    Base class for Polyhedron objects

    INPUT:

    - ``parent`` -- the parent, an instance of
      :class:`~sage.geometry.polyhedron.parent.Polyhedra`.

    - ``Vrep`` -- a list ``[vertices, rays, lines]`` or ``None``. The
      V-representation of the polyhedron. If ``None``, the polyhedron
      is determined by the H-representation.

    - ``Hrep`` -- a list ``[ieqs, eqns]`` or ``None``. The
      H-representation of the polyhedron. If ``None``, the polyhedron
      is determined by the V-representation.

    Only one of ``Vrep`` or ``Hrep`` can be different from ``None``.

    TESTS::

        sage: p = Polyhedron()
        sage: TestSuite(p).run()
    """

    def __init__(self, parent, Vrep, Hrep, **kwds):
        """
        Initializes the polyhedron.

        See :class:`Polyhedron_base` for a description of the input
        data.

        TESTS::

            sage: p = Polyhedron()    # indirect doctests
        """
        Element.__init__(self, parent=parent)
        if Vrep is not None:
            vertices, rays, lines = Vrep
            self._init_from_Vrepresentation(vertices, rays, lines, **kwds)
        elif Hrep is not None:
            ieqs, eqns = Hrep
            self._init_from_Hrepresentation(ieqs, eqns, **kwds)
        else:
            self._init_empty_polyhedron()

    def __hash__(self):
        r"""
        TESTS::

            sage: K.<a> = QuadraticField(2)
            sage: p = Polyhedron(vertices=[(0,1,a),(3,a,5)],
            ....:                rays=[(a,2,3), (0,0,1)],
            ....:                base_ring=K)
            sage: q = Polyhedron(vertices=[(3,a,5),(0,1,a)],
            ....:                rays=[(0,0,1), (a,2,3)],
            ....:                base_ring=K)
            sage: hash(p) == hash(q)
            True
        """
        # TODO: find something better *but* fast
        return hash((self.dim(),
                     self.ambient_dim(),
                     self.n_Hrepresentation(),
                     self.n_Vrepresentation(),
                     self.n_equations(),
                     self.n_facets(),
                     self.n_inequalities(),
                     self.n_lines(),
                     self.n_rays(),
                     self.n_vertices()))

    def _sage_input_(self, sib, coerced):
        """
        Return Sage command to reconstruct ``self``.

        See :mod:`sage.misc.sage_input` for details.

        .. TODO::

            Add the option `preparse` to the method.

        EXAMPLES::

            sage: P = Polyhedron(vertices = [[1, 0], [0, 1]], rays = [[1, 1]], backend='ppl')
            sage: sage_input(P)
            Polyhedron(backend='ppl', base_ring=ZZ, rays=[(1, 1)], vertices=[(0, 1), (1, 0)])
            sage: P = Polyhedron(vertices = [[1, 0], [0, 1]], rays = [[1, 1]], backend='normaliz') # optional - pynormaliz
            sage: sage_input(P)                                                                    # optional - pynormaliz
            Polyhedron(backend='normaliz', base_ring=ZZ, rays=[(1, 1)], vertices=[(0, 1), (1, 0)])
            sage: P = Polyhedron(vertices = [[1, 0], [0, 1]], rays = [[1, 1]], backend='polymake') # optional - polymake
            sage: sage_input(P)                                                                    # optional - polymake
            Polyhedron(backend='polymake', base_ring=QQ, rays=[(QQ(1), QQ(1))], vertices=[(QQ(1), QQ(0)), (QQ(0), QQ(1))])
       """
        kwds = dict()
        kwds['base_ring'] = sib(self.base_ring())
        kwds['backend'] = sib(self.backend())
        if self.n_vertices() > 0:
            kwds['vertices'] = [sib(tuple(v)) for v in self.vertices()]
        if self.n_rays() > 0:
            kwds['rays'] = [sib(tuple(r)) for r in self.rays()]
        if self.n_lines() > 0:
            kwds['lines'] = [sib(tuple(l)) for l in self.lines()]
        return sib.name('Polyhedron')(**kwds)

    def _init_from_Vrepresentation(self, vertices, rays, lines, **kwds):
        """
        Construct polyhedron from V-representation data.

        INPUT:

        - ``vertices`` -- list of point. Each point can be specified
           as any iterable container of
           :meth:`~sage.geometry.polyhedron.base.base_ring` elements.

        - ``rays`` -- list of rays. Each ray can be specified as any
          iterable container of
          :meth:`~sage.geometry.polyhedron.base.base_ring` elements.

        - ``lines`` -- list of lines. Each line can be specified as
          any iterable container of
          :meth:`~sage.geometry.polyhedron.base.base_ring` elements.

        EXAMPLES::

            sage: p = Polyhedron()
            sage: from sage.geometry.polyhedron.base import Polyhedron_base
            sage: Polyhedron_base._init_from_Vrepresentation(p, [], [], [])
            Traceback (most recent call last):
            ...
            NotImplementedError: A derived class must implement this method.
        """
        raise NotImplementedError('A derived class must implement this method.')

    def _init_from_Hrepresentation(self, ieqs, eqns, **kwds):
        """
        Construct polyhedron from H-representation data.

        INPUT:

        - ``ieqs`` -- list of inequalities. Each line can be specified
          as any iterable container of
          :meth:`~sage.geometry.polyhedron.base.base_ring` elements.

        - ``eqns`` -- list of equalities. Each line can be specified
          as any iterable container of
          :meth:`~sage.geometry.polyhedron.base.base_ring` elements.

        EXAMPLES::

            sage: p = Polyhedron()
            sage: from sage.geometry.polyhedron.base import Polyhedron_base
            sage: Polyhedron_base._init_from_Hrepresentation(p, [], [])
            Traceback (most recent call last):
            ...
            NotImplementedError: A derived class must implement this method.
        """
        raise NotImplementedError('A derived class must implement this method.')

    def _init_empty_polyhedron(self):
        """
        Initializes an empty polyhedron.

        TESTS::

            sage: empty = Polyhedron(); empty
            The empty polyhedron in ZZ^0
            sage: empty.Vrepresentation()
            ()
            sage: empty.Hrepresentation()
            (An equation -1 == 0,)
            sage: Polyhedron(vertices = [])
            The empty polyhedron in ZZ^0
            sage: Polyhedron(vertices = [])._init_empty_polyhedron()
            sage: from sage.geometry.polyhedron.parent import Polyhedra
            sage: Polyhedra(QQ,7)()
            A 0-dimensional polyhedron in QQ^7 defined as the convex hull of 1 vertex
        """
        self._Vrepresentation = []
        self._Hrepresentation = []
        self.parent()._make_Equation(self, [-1] + [0]*self.ambient_dim())
        self._Vrepresentation = tuple(self._Vrepresentation)
        self._Hrepresentation = tuple(self._Hrepresentation)

        V_matrix = matrix(ZZ, 0, 0, 0)
        V_matrix.set_immutable()
        self.vertex_adjacency_matrix.set_cache(V_matrix)

        H_matrix = matrix(ZZ, 1, 1, 0)
        H_matrix.set_immutable()
        self.facet_adjacency_matrix.set_cache(H_matrix)

    def _facet_adjacency_matrix(self):
        """
        Compute the facet adjacency matrix in case it has not been
        computed during initialization.

        EXAMPLES::

            sage: p = Polyhedron(vertices=[(0,0),(1,0),(0,1)])
            sage: p._facet_adjacency_matrix()
            [0 1 1]
            [1 0 1]
            [1 1 0]

        Checks that :trac:`22455` is fixed::

            sage: s = polytopes.simplex(2)
            sage: s._facet_adjacency_matrix()
            [0 1 1]
            [1 0 1]
            [1 1 0]

        """
        # TODO: This implementation computes the whole face lattice,
        # which is much more information than necessary.
        M = matrix(ZZ, self.n_facets(), self.n_facets(), 0)
        codim = self.ambient_dim()-self.dim()

        def set_adjacent(h1, h2):
            if h1 is h2:
                return
            i = h1.index() - codim
            j = h2.index() - codim
            M[i, j] = 1
            M[j, i] = 1

        for face in self.faces(self.dim()-2):
            Hrep = face.ambient_Hrepresentation()
            assert(len(Hrep) == codim+2)
            set_adjacent(Hrep[-2], Hrep[-1])
        return M

    def _vertex_adjacency_matrix(self):
        """
        Compute the vertex adjacency matrix in case it has not been
        computed during initialization.

        EXAMPLES::

            sage: p = Polyhedron(vertices=[(0,0),(1,0),(0,1)])
            sage: p._vertex_adjacency_matrix()
            [0 1 1]
            [1 0 1]
            [1 1 0]
        """
        # TODO: This implementation computes the whole face lattice,
        # which is much more information than necessary.
        M = matrix(ZZ, self.n_Vrepresentation(), self.n_Vrepresentation(), 0)

        def set_adjacent(v1, v2):
            if v1 is v2:
                return
            i = v1.index()
            j = v2.index()
            M[i, j] = 1
            M[j, i] = 1

        face_lattice = self.face_lattice()
        for face in face_lattice:
            Vrep = face.ambient_Vrepresentation()
            if len(Vrep) == 2:
                set_adjacent(Vrep[0], Vrep[1])
        return M

    def _delete(self):
        """
        Delete this polyhedron.

        This speeds up creation of new polyhedra by reusing
        objects. After recycling a polyhedron object, it is not in a
        consistent state any more and neither the polyhedron nor its
        H/V-representation objects may be used any more.

        .. SEEALSO:: :meth:`~sage.geometry.polyhedron.parent.Polyhedra_base.recycle`

        EXAMPLES::

            sage: p = Polyhedron([(0,0),(1,0),(0,1)])
            sage: p._delete()

            sage: vertices = [(0,0,0,0),(1,0,0,0),(0,1,0,0),(1,1,0,0),(0,0,1,0),(0,0,0,1)]
            sage: def loop_polyhedra():
            ....:     for i in range(100):
            ....:         p = Polyhedron(vertices)

            sage: timeit('loop_polyhedra()')                   # not tested - random
            5 loops, best of 3: 79.5 ms per loop

            sage: def loop_polyhedra_with_recycling():
            ....:     for i in range(100):
            ....:         p = Polyhedron(vertices)
            ....:         p._delete()

            sage: timeit('loop_polyhedra_with_recycling()')    # not tested - random
            5 loops, best of 3: 57.3 ms per loop
        """
        self.parent().recycle(self)

    def base_extend(self, base_ring, backend=None):
        """
        Return a new polyhedron over a larger base ring.

        INPUT:

        - ``base_ring`` -- the new base ring.

        - ``backend`` -- the new backend, see
          :func:`~sage.geometry.polyhedron.constructor.Polyhedron`.

        OUTPUT:

        The same polyhedron, but over a larger base ring.

        EXAMPLES::

            sage: P = Polyhedron(vertices=[(1,0), (0,1)], rays=[(1,1)], base_ring=ZZ);  P
            A 2-dimensional polyhedron in ZZ^2 defined as the convex hull of 2 vertices and 1 ray
            sage: P.base_extend(QQ)
            A 2-dimensional polyhedron in QQ^2 defined as the convex hull of 2 vertices and 1 ray
            sage: P.base_extend(QQ) == P
            True
        """
        new_parent = self.parent().base_extend(base_ring, backend)
        return new_parent(self)

    def _richcmp_(self, other, op):
        """
        Compare ``self`` and ``other``.

        INPUT:

        - ``other`` -- a polyhedron

        OUTPUT:

        If ``other`` is a polyhedron, then the comparison
        operator "less or equal than" means "is contained in", and
        "less than" means "is strictly contained in".

        EXAMPLES::

            sage: P = Polyhedron(vertices=[(1,0), (0,1)], rays=[(1,1)])
            sage: Q = Polyhedron(vertices=[(1,0), (0,1)])
            sage: P >= Q
            True
            sage: Q <= P
            True
            sage: P == P
            True

       The polytope ``Q`` is strictly contained in ``P``::

            sage: P > Q
            True
            sage: P < Q
            False
            sage: P == Q
            False
         """
        if self._Vrepresentation is None or other._Vrepresentation is None:
            raise RuntimeError('some V representation is missing')
            # make sure deleted polyhedra are not used in cache

        if self.ambient_dim() != other.ambient_dim():
            return op == op_NE

        c0 = self._is_subpolyhedron(other)
        c1 = other._is_subpolyhedron(self)
        if c0 and c1:
            return rich_to_bool(op, 0)
        if c0:
            return rich_to_bool(op, -1)
        else:
            return rich_to_bool(op, 1)

    @coerce_binop
    def _is_subpolyhedron(self, other):
        """
        Test whether ``self`` is a (not necessarily strict)
        sub-polyhedron of ``other``.

        INPUT:

        - ``other`` -- a :class:`Polyhedron`.

        OUTPUT:

        Boolean.

        EXAMPLES::

            sage: P = Polyhedron(vertices=[(1,0), (0,1)], rays=[(1,1)])
            sage: Q = Polyhedron(vertices=[(1,0), (0,1)])
            sage: P._is_subpolyhedron(Q)
            False
            sage: Q._is_subpolyhedron(P)
            True
        """
        return all(other_H.contains(self_V)
                    for other_H in other.Hrepresentation()
                    for self_V in self.Vrepresentation())

    @cached_method
    def vertex_facet_graph(self, labels=True):
        r"""
        Return the vertex-facet graph.

        This function constructs a directed bipartite graph.
        The nodes of the graph correspond to the vertices of the polyhedron
        and the facets of the polyhedron. There is an directed edge
        from a vertex to a face if and only if the vertex is incident to the face.

        INPUT:

        - ``labels`` -- boolean (default: ``True``); decide how the nodes
          of the graph are labelled. Either with the original vertices/facets
          of the Polyhedron or with integers.

        OUTPUT:

        - a bipartite DiGraph. If ``labels`` is ``True``, then the nodes
          of the graph will actually be the vertices and facets of ``self``,
          otherwise they will be integers.

        .. SEEALSO::

            :meth:`combinatorial_automorphism_group`,
            :meth:`is_combinatorially_isomorphic`.

        EXAMPLES::

            sage: P = polytopes.cube()
            sage: G = P.vertex_facet_graph(); G
            Digraph on 14 vertices
            sage: G.vertices(key = lambda v: str(v))
            [A vertex at (-1, -1, -1),
             A vertex at (-1, -1, 1),
             A vertex at (-1, 1, -1),
             A vertex at (-1, 1, 1),
             A vertex at (1, -1, -1),
             A vertex at (1, -1, 1),
             A vertex at (1, 1, -1),
             A vertex at (1, 1, 1),
             An inequality (-1, 0, 0) x + 1 >= 0,
             An inequality (0, -1, 0) x + 1 >= 0,
             An inequality (0, 0, -1) x + 1 >= 0,
             An inequality (0, 0, 1) x + 1 >= 0,
             An inequality (0, 1, 0) x + 1 >= 0,
             An inequality (1, 0, 0) x + 1 >= 0]
            sage: G.automorphism_group().is_isomorphic(P.face_lattice().hasse_diagram().automorphism_group())
            True
            sage: O = polytopes.octahedron(); O
            A 3-dimensional polyhedron in ZZ^3 defined as the convex hull of 6 vertices
            sage: O.vertex_facet_graph()
            Digraph on 14 vertices
            sage: H = O.vertex_facet_graph()
            sage: G.is_isomorphic(H)
            False
            sage: G.reverse_edges(G.edges())
            sage: G.is_isomorphic(H)
            True

        """

        # We construct the edges and remove the columns that have all 1s;
        # those correspond to faces, that contain all vertices (which happens
        # if the polyhedron is not full-dimensional)
        G = DiGraph()
        if labels:
            edges = [[v, f] for f in self.Hrep_generator()
                     if any(not(f.is_incident(v)) for v in self.Vrep_generator())
                     for v in self.vertices() if f.is_incident(v)]
        else:
            #  here we obtain this incidence information from the incidence matrix
            M = self.incidence_matrix()
            edges = [[i, M.ncols()+j] for i, column in enumerate(M.columns())
                     if any(entry != 1 for entry in column)
                     for j in range(M.nrows()) if M[j, i] == 1]
        G.add_edges(edges)
        return G

    def plot(self,
             point=None, line=None, polygon=None,  # None means unspecified by the user
             wireframe='blue', fill='green',
             projection_direction=None,
             **kwds):
        """
        Return a graphical representation.

        INPUT:

        - ``point``, ``line``, ``polygon`` -- Parameters to pass to
          point (0d), line (1d), and polygon (2d) plot commands.
          Allowed values are:

          * A Python dictionary to be passed as keywords to the plot
            commands.

          * A string or triple of numbers: The color. This is
            equivalent to passing the dictionary ``{'color':...}``.

          * ``False``: Switches off the drawing of the corresponding
            graphics object

        - ``wireframe``, ``fill`` -- Similar to ``point``, ``line``,
          and ``polygon``, but ``fill`` is used for the graphics
          objects in the dimension of the polytope (or of dimension 2
          for higher dimensional polytopes) and ``wireframe`` is used
          for all lower-dimensional graphics objects
          (default: 'green' for ``fill`` and 'blue' for ``wireframe``)

        - ``projection_direction`` -- coordinate list/tuple/iterable
          or ``None`` (default). The direction to use for the
          :meth:`schlegel_projection` of the polytope. If not
          specified, no projection is used in dimensions `< 4` and
          parallel projection is used in dimension `4`.

        - ``**kwds`` -- optional keyword parameters that are passed to
          all graphics objects.

        OUTPUT:

        A (multipart) graphics object.

        EXAMPLES::

            sage: square = polytopes.hypercube(2)
            sage: point = Polyhedron([[1,1]])
            sage: line = Polyhedron([[1,1],[2,1]])
            sage: cube = polytopes.hypercube(3)
            sage: hypercube = polytopes.hypercube(4)

        By default, the wireframe is rendered in blue and the fill in green::

            sage: square.plot()
            Graphics object consisting of 6 graphics primitives
            sage: point.plot()
            Graphics object consisting of 1 graphics primitive
            sage: line.plot()
            Graphics object consisting of 2 graphics primitives
            sage: cube.plot()
            Graphics3d Object
            sage: hypercube.plot()
            Graphics3d Object

        Draw the lines in red and nothing else::

            sage: square.plot(point=False, line='red', polygon=False)
            Graphics object consisting of 4 graphics primitives
            sage: point.plot(point=False, line='red', polygon=False)
            Graphics object consisting of 0 graphics primitives
            sage: line.plot(point=False, line='red', polygon=False)
            Graphics object consisting of 1 graphics primitive
            sage: cube.plot(point=False, line='red', polygon=False)
            Graphics3d Object
            sage: hypercube.plot(point=False, line='red', polygon=False)
            Graphics3d Object

        Draw points in red, no lines, and a blue polygon::

            sage: square.plot(point={'color':'red'}, line=False, polygon=(0,0,1))
            Graphics object consisting of 2 graphics primitives
            sage: point.plot(point={'color':'red'}, line=False, polygon=(0,0,1))
            Graphics object consisting of 1 graphics primitive
            sage: line.plot(point={'color':'red'}, line=False, polygon=(0,0,1))
            Graphics object consisting of 1 graphics primitive
            sage: cube.plot(point={'color':'red'}, line=False, polygon=(0,0,1))
            Graphics3d Object
            sage: hypercube.plot(point={'color':'red'}, line=False, polygon=(0,0,1))
            Graphics3d Object

        If we instead use the ``fill`` and ``wireframe`` options, the
        coloring depends on the dimension of the object::

            sage: square.plot(fill='green', wireframe='red')
            Graphics object consisting of 6 graphics primitives
            sage: point.plot(fill='green', wireframe='red')
            Graphics object consisting of 1 graphics primitive
            sage: line.plot(fill='green', wireframe='red')
            Graphics object consisting of 2 graphics primitives
            sage: cube.plot(fill='green', wireframe='red')
            Graphics3d Object
            sage: hypercube.plot(fill='green', wireframe='red')
            Graphics3d Object

        TESTS::

            sage: for p in square.plot():
            ....:     print("{} {}".format(p.options()['rgbcolor'], p))
            blue Point set defined by 4 point(s)
            blue Line defined by 2 points
            blue Line defined by 2 points
            blue Line defined by 2 points
            blue Line defined by 2 points
            green Polygon defined by 4 points

            sage: for p in line.plot():
            ....:     print("{} {}".format(p.options()['rgbcolor'], p))
            blue Point set defined by 2 point(s)
            green Line defined by 2 points

            sage: for p in point.plot():
            ....:     print("{} {}".format(p.options()['rgbcolor'], p))
            green Point set defined by 1 point(s)

        Draw the lines in red and nothing else::

            sage: for p in square.plot(point=False, line='red', polygon=False):
            ....:     print("{} {}".format(p.options()['rgbcolor'], p))
            red Line defined by 2 points
            red Line defined by 2 points
            red Line defined by 2 points
            red Line defined by 2 points

        Draw vertices in red, no lines, and a blue polygon::

            sage: for p in square.plot(point={'color':'red'}, line=False, polygon=(0,0,1)):
            ....:     print("{} {}".format(p.options()['rgbcolor'], p))
            red Point set defined by 4 point(s)
            (0, 0, 1) Polygon defined by 4 points

            sage: for p in line.plot(point={'color':'red'}, line=False, polygon=(0,0,1)):
            ....:     print("{} {}".format(p.options()['rgbcolor'], p))
            red Point set defined by 2 point(s)

            sage: for p in point.plot(point={'color':'red'}, line=False, polygon=(0,0,1)):
            ....:     print("{} {}".format(p.options()['rgbcolor'], p))
            red Point set defined by 1 point(s)

        Draw in red without wireframe::

            sage: for p in square.plot(wireframe=False, fill="red"):
            ....:     print("{} {}".format(p.options()['rgbcolor'], p))
            red Polygon defined by 4 points

            sage: for p in line.plot(wireframe=False, fill="red"):
            ....:     print("{} {}".format(p.options()['rgbcolor'], p))
            red Line defined by 2 points

            sage: for p in point.plot(wireframe=False, fill="red"):
            ....:     print("{} {}".format(p.options()['rgbcolor'], p))
            red Point set defined by 1 point(s)

        The ``projection_direction`` option::

            sage: line3d = Polyhedron([(-1,-1,-1), (1,1,1)])
            sage: print(line3d.plot(projection_direction=[2,3,4]).description())
            Line defined by 2 points:           [(-0.00..., 0.126...), (0.131..., -1.93...)]
            Point set defined by 2 point(s):    [(-0.00..., 0.126...), (0.131..., -1.93...)]

        We try to draw the polytope in 2 or 3 dimensions::

            sage: type(Polyhedron(ieqs=[(1,)]).plot())
            <class 'sage.plot.graphics.Graphics'>
            sage: type(polytopes.hypercube(1).plot())
            <class 'sage.plot.graphics.Graphics'>
            sage: type(polytopes.hypercube(2).plot())
            <class 'sage.plot.graphics.Graphics'>
            sage: type(polytopes.hypercube(3).plot())
            <class 'sage.plot.plot3d.base.Graphics3dGroup'>

        In 4d a projection to 3d is used::

            sage: type(polytopes.hypercube(4).plot())
            <class 'sage.plot.plot3d.base.Graphics3dGroup'>
            sage: type(polytopes.hypercube(5).plot())
            Traceback (most recent call last):
            ...
            NotImplementedError: plotting of 5-dimensional polyhedra not implemented

        If the polyhedron is not full-dimensional, the :meth:`affine_hull` is used if necessary::

            sage: type(Polyhedron([(0,), (1,)]).plot())
            <class 'sage.plot.graphics.Graphics'>
            sage: type(Polyhedron([(0,0), (1,1)]).plot())
            <class 'sage.plot.graphics.Graphics'>
            sage: type(Polyhedron([(0,0,0), (1,1,1)]).plot())
            <class 'sage.plot.plot3d.base.Graphics3dGroup'>
            sage: type(Polyhedron([(0,0,0,0), (1,1,1,1)]).plot())
            <class 'sage.plot.plot3d.base.Graphics3dGroup'>
            sage: type(Polyhedron([(0,0,0,0,0), (1,1,1,1,1)]).plot())
            <class 'sage.plot.graphics.Graphics'>
        """
        def merge_options(*opts):
            merged = dict()
            for i in range(len(opts)):
                opt = opts[i]
                if opt is None:
                    continue
                elif opt is False:
                    return False
                elif isinstance(opt, (six.string_types, list, tuple)):
                    merged['color'] = opt
                else:
                    merged.update(opt)
            return merged

        d = min(self.dim(), 2)
        opts = [wireframe] * d + [fill] + [False] * (2-d)
        # The point/line/polygon options take precedence over wireframe/fill
        opts = [merge_options(opt1, opt2, kwds)
                for opt1, opt2 in zip(opts, [point, line, polygon])]

        def project(polyhedron):
            if projection_direction is not None:
                return polyhedron.schlegel_projection(projection_direction)
            elif polyhedron.ambient_dim() == 4:
                # There is no 4-d screen, we must project down to 3d
                return polyhedron.schlegel_projection()
            else:
                return polyhedron.projection()

        projection = project(self)
        try:
            plot_method = projection.plot
        except AttributeError:
            projection = project(self.affine_hull())
            try:
                plot_method = projection.plot
            except AttributeError:
                raise NotImplementedError('plotting of {0}-dimensional polyhedra not implemented'
                                          .format(self.ambient_dim()))
        return plot_method(*opts)

    def show(self, **kwds):
        """
        Display graphics immediately

        This method attempts to display the graphics immediately,
        without waiting for the currently running code (if any) to
        return to the command line. Be careful, calling it from within
        a loop will potentially launch a large number of external
        viewer programs.

        INPUT:

        - ``kwds`` -- optional keyword arguments. See :meth:`plot` for
          the description of available options.

        OUTPUT:

        This method does not return anything. Use :meth:`plot` if you
        want to generate a graphics object that can be saved or
        further transformed.

        EXAMPLES::

            sage: square = polytopes.hypercube(2)
            sage: square.show(point='red')
        """
        self.plot(**kwds).show()

    def _repr_(self):
        """
        Return a description of the polyhedron.

        EXAMPLES::

            sage: poly_test = Polyhedron(vertices = [[1,2,3,4],[2,1,3,4],[4,3,2,1]])
            sage: poly_test._repr_()
            'A 2-dimensional polyhedron in ZZ^4 defined as the convex hull of 3 vertices'
            sage: grammar_test = Polyhedron(vertices = [[1,1,1,1,1,1]])
            sage: grammar_test._repr_()
            'A 0-dimensional polyhedron in ZZ^6 defined as the convex hull of 1 vertex'
        """
        desc = ''
        if self.n_vertices() == 0:
            desc += 'The empty polyhedron'
        else:
            desc += 'A ' + repr(self.dim()) + '-dimensional polyhedron'
        desc += ' in '
        desc += self.parent()._repr_ambient_module()

        if self.n_vertices() > 0:
            desc += ' defined as the convex hull of '
            desc += repr(self.n_vertices())
            if self.n_vertices() == 1: desc += ' vertex'
            else:                      desc += ' vertices'

            if self.n_rays() > 0:
                if self.n_lines() > 0: desc += ", "
                else:                  desc += " and "
                desc += repr(self.n_rays())
                if self.n_rays() == 1: desc += ' ray'
                else:                  desc += ' rays'

            if self.n_lines() > 0:
                if self.n_rays() > 0: desc += ", "
                else:                 desc += " and "
                desc += repr(self.n_lines())
                if self.n_lines() == 1: desc += ' line'
                else:                   desc += ' lines'

        return desc

    def _rich_repr_(self, display_manager, **kwds):
        r"""
        Rich Output Magic Method

        See :mod:`sage.repl.rich_output` for details.

        EXAMPLES::

            sage: from sage.repl.rich_output import get_display_manager
            sage: dm = get_display_manager()
            sage: polytopes.hypercube(2)._rich_repr_(dm)
            OutputPlainText container

        The ``supplemental_plot`` preference lets us control whether
        this object is shown as text or picture+text::

            sage: dm.preferences.supplemental_plot
            'never'
            sage: del dm.preferences.supplemental_plot
            sage: polytopes.hypercube(3)
            A 3-dimensional polyhedron in ZZ^3 defined as the convex hull of 8 vertices (use the .plot() method to plot)
            sage: dm.preferences.supplemental_plot = 'never'
        """
        prefs = display_manager.preferences
        is_small = (self.ambient_dim() <= 2)
        can_plot = (prefs.supplemental_plot != 'never')
        plot_graph = can_plot and (prefs.supplemental_plot == 'always' or is_small)
        # Under certain circumstances we display the plot as graphics
        if plot_graph:
            plot_kwds = dict(kwds)
            plot_kwds.setdefault('title', repr(self))
            output = self.plot(**plot_kwds)._rich_repr_(display_manager)
            if output is not None:
                return output
        # create text for non-graphical output
        if can_plot:
            text = '{0} (use the .plot() method to plot)'.format(repr(self))
        else:
            text = repr(self)
        # latex() produces huge tikz environment, override
        tp = display_manager.types
        if (prefs.text == 'latex' and tp.OutputLatex in display_manager.supported_output()):
            return tp.OutputLatex(r'\text{{{0}}}'.format(text))
        return tp.OutputPlainText(text)

    def cdd_Hrepresentation(self):
        r"""
        Write the inequalities/equations data of the polyhedron in
        cdd's H-representation format.

        .. SEEALSO::

            :meth:`write_cdd_Hrepresentation` -- export the polyhedron as a
            H-representation to a file.

        OUTPUT: a string

        EXAMPLES::

            sage: p = polytopes.hypercube(2)
            sage: print(p.cdd_Hrepresentation())
            H-representation
            begin
             4 3 rational
             1 1 0
             1 0 1
             1 -1 0
             1 0 -1
            end

            sage: triangle = Polyhedron(vertices = [[1,0],[0,1],[1,1]],base_ring=AA)
            sage: triangle.base_ring()
            Algebraic Real Field
            sage: triangle.cdd_Hrepresentation()
            Traceback (most recent call last):
            ...
            TypeError: The base ring must be ZZ, QQ, or RDF
        """
        from .cdd_file_format import cdd_Hrepresentation
        try:
            cdd_type = self._cdd_type
        except AttributeError:
            if self.base_ring() is ZZ or self.base_ring() is QQ:
                cdd_type = 'rational'
            elif self.base_ring() is RDF:
                cdd_type = 'real'
            else:
                raise TypeError('The base ring must be ZZ, QQ, or RDF')
        return cdd_Hrepresentation(cdd_type,
                                   list(self.inequality_generator()),
                                   list(self.equation_generator()))

    def write_cdd_Hrepresentation(self, filename):
        r"""
        Export the polyhedron as a H-representation to a file.

        INPUT:

        - ``filename`` -- the output file.

        .. SEEALSO::

            :meth:`cdd_Hrepresentation` -- return the H-representation of the
            polyhedron as a string.

        EXAMPLES::

            sage: from sage.misc.temporary_file import tmp_filename
            sage: filename = tmp_filename(ext='.ext')
            sage: polytopes.cube().write_cdd_Hrepresentation(filename)
        """
        with open(filename, 'w') as f:
            f.write(self.cdd_Hrepresentation())

    def cdd_Vrepresentation(self):
        r"""
        Write the vertices/rays/lines data of the polyhedron in cdd's
        V-representation format.

        .. SEEALSO::

            :meth:`write_cdd_Vrepresentation` -- export the polyhedron as a
            V-representation to a file.

        OUTPUT: a string

        EXAMPLES::

            sage: q = Polyhedron(vertices = [[1,1],[0,0],[1,0],[0,1]])
            sage: print(q.cdd_Vrepresentation())
            V-representation
            begin
             4 3 rational
             1 0 0
             1 0 1
             1 1 0
             1 1 1
            end
        """
        from .cdd_file_format import cdd_Vrepresentation
        try:
            cdd_type = self._cdd_type
        except AttributeError:
            if self.base_ring() is ZZ or self.base_ring() is QQ:
                cdd_type = 'rational'
            elif self.base_ring() is RDF:
                cdd_type = 'real'
            else:
                raise TypeError('The base ring must be ZZ, QQ, or RDF')
        return cdd_Vrepresentation(cdd_type,
                                   list(self.vertex_generator()),
                                   list(self.ray_generator()),
                                   list(self.line_generator()))

    def write_cdd_Vrepresentation(self, filename):
        r"""
        Export the polyhedron as a V-representation to a file.

        INPUT:

        - ``filename`` -- the output file.

        .. SEEALSO::

            :meth:`cdd_Vrepresentation` -- return the V-representation of the
            polyhedron as a string.

        EXAMPLES::

            sage: from sage.misc.temporary_file import tmp_filename
            sage: filename = tmp_filename(ext='.ext')
            sage: polytopes.cube().write_cdd_Vrepresentation(filename)
        """
        with open(filename, 'w') as f:
            f.write(self.cdd_Vrepresentation())

    @cached_method
    def n_equations(self):
        """
        Return the number of equations. The representation will
        always be minimal, so the number of equations is the
        codimension of the polyhedron in the ambient space.

        EXAMPLES::

            sage: p = Polyhedron(vertices = [[1,0,0],[0,1,0],[0,0,1]])
            sage: p.n_equations()
            1
        """
        return len(self.equations())

    @cached_method
    def n_inequalities(self):
        """
        Return the number of inequalities. The representation will
        always be minimal, so the number of inequalities is the
        number of facets of the polyhedron in the ambient space.

        EXAMPLES::

            sage: p = Polyhedron(vertices = [[1,0,0],[0,1,0],[0,0,1]])
            sage: p.n_inequalities()
            3

            sage: p = Polyhedron(vertices = [[t,t^2,t^3] for t in range(6)])
            sage: p.n_facets()
            8
        """
        return len(self.inequalities())

    n_facets = n_inequalities

    @cached_method
    def n_vertices(self):
        """
        Return the number of vertices. The representation will
        always be minimal.

        EXAMPLES::

            sage: p = Polyhedron(vertices = [[1,0],[0,1],[1,1]], rays=[[1,1]])
            sage: p.n_vertices()
            2
        """
        return len(self.vertices())

    @cached_method
    def n_rays(self):
        """
        Return the number of rays. The representation will
        always be minimal.

        EXAMPLES::

            sage: p = Polyhedron(vertices = [[1,0],[0,1]], rays=[[1,1]])
            sage: p.n_rays()
            1
        """
        return len(self.rays())

    @cached_method
    def n_lines(self):
        """
        Return the number of lines. The representation will
        always be minimal.

        EXAMPLES::

            sage: p = Polyhedron(vertices = [[0,0]], rays=[[0,1],[0,-1]])
            sage: p.n_lines()
            1
        """
        return len(self.lines())

    def to_linear_program(self, solver=None, return_variable=False, base_ring=None):
        r"""
        Return a linear optimization problem over the polyhedron in the form of
        a :class:`MixedIntegerLinearProgram`.

        INPUT:

        - ``solver`` -- select a solver (MIP backend). See the documentation
          of for :class:`MixedIntegerLinearProgram`. Set to ``None`` by default.

        - ``return_variable`` -- (default: ``False``) If ``True``, return a tuple
          ``(p, x)``, where ``p`` is the :class:`MixedIntegerLinearProgram` object
          and ``x`` is the vector-valued MIP variable in this problem, indexed
          from 0.  If ``False``, only return ``p``.

        - ``base_ring`` -- select a field over which the linear program should be
          set up.  Use ``RDF`` to request a fast inexact (floating point) solver
          even if ``self`` is exact.

        Note that the :class:`MixedIntegerLinearProgram` object will have the
        null function as an objective to be maximized.

        .. SEEALSO::

            :meth:`~MixedIntegerLinearProgram.polyhedron` -- return the
            polyhedron associated with a :class:`MixedIntegerLinearProgram`
            object.

        EXAMPLES:

        Exact rational linear program::

            sage: p = polytopes.cube()
            sage: p.to_linear_program()
            Linear Program (no objective, 3 variables, 6 constraints)
            sage: lp, x = p.to_linear_program(return_variable=True)
            sage: lp.set_objective(2*x[0] + 1*x[1] + 39*x[2])
            sage: lp.solve()
            42
            sage: lp.get_values(x[0], x[1], x[2])
            [1, 1, 1]

        Floating-point linear program::

            sage: lp, x = p.to_linear_program(return_variable=True, base_ring=RDF)
            sage: lp.set_objective(2*x[0] + 1*x[1] + 39*x[2])
            sage: lp.solve()
            42.0

        Irrational algebraic linear program over an embedded number field::

            sage: p=polytopes.icosahedron()
            sage: lp, x = p.to_linear_program(return_variable=True)
            sage: lp.set_objective(x[0] + x[1] + x[2])
            sage: lp.solve()
            1/4*sqrt5 + 3/4

        Same example with floating point::

            sage: lp, x = p.to_linear_program(return_variable=True, base_ring=RDF)
            sage: lp.set_objective(x[0] + x[1] + x[2])
            sage: lp.solve() # tol 1e-5
            1.3090169943749475

        Same example with a specific floating point solver::

            sage: lp, x = p.to_linear_program(return_variable=True, solver='GLPK')
            sage: lp.set_objective(x[0] + x[1] + x[2])
            sage: lp.solve() # tol 1e-8
            1.3090169943749475

        Irrational algebraic linear program over `AA`::

            sage: p=polytopes.icosahedron(base_ring=AA)
            sage: lp, x = p.to_linear_program(return_variable=True)
            sage: lp.set_objective(x[0] + x[1] + x[2])
            sage: lp.solve()  # long time
            1.309016994374948?

        TESTS::

            sage: p=polytopes.flow_polytope(digraphs.DeBruijn(3,2)); p
            A 19-dimensional polyhedron in QQ^27 defined as the convex hull of 1 vertex and 148 rays
            sage: p.to_linear_program().polyhedron() == p
            True
            sage: p=polytopes.icosahedron()
            sage: p.to_linear_program(solver='PPL')
            Traceback (most recent call last):
            ...
            TypeError: The PPL backend only supports rational data.

        Test that equations are handled correctly (:trac:`24154`)::

            sage: p = Polyhedron(vertices=[[19]])
            sage: lp, x = p.to_linear_program(return_variable=True)
            sage: lp.set_objective(x[0])
            sage: lp.solve()
            19
        """
        if base_ring is None:
            base_ring = self.base_ring()
        base_ring = base_ring.fraction_field()
        from sage.numerical.mip import MixedIntegerLinearProgram
        p = MixedIntegerLinearProgram(solver=solver, base_ring=base_ring)
        x = p.new_variable(real=True, nonnegative=False)

        for ineqn in self.inequalities_list():
            b = -ineqn.pop(0)
            p.add_constraint(p.sum([x[i]*ineqn[i] for i in range(len(ineqn))]) >= b)

        for eqn in self.equations_list():
            b = -eqn.pop(0)
            p.add_constraint(p.sum([x[i]*eqn[i] for i in range(len(eqn))]) == b)

        if return_variable:
            return p, x
        else:
            return p

    def Hrepresentation(self, index=None):
        """
        Return the objects of the H-representation. Each entry is
        either an inequality or a equation.

        INPUT:

        - ``index`` -- either an integer or ``None``.

        OUTPUT:

        The optional argument is an index running from ``0`` to
        ``self.n_Hrepresentation()-1``. If present, the
        H-representation object at the given index will be
        returned. Without an argument, returns the list of all
        H-representation objects.

        EXAMPLES::

            sage: p = polytopes.hypercube(3)
            sage: p.Hrepresentation(0)
            An inequality (0, 0, -1) x + 1 >= 0
            sage: p.Hrepresentation(0) == p.Hrepresentation() [0]
            True
        """
        if index is None:
            return self._Hrepresentation
        else:
            return self._Hrepresentation[index]

    def Hrepresentation_str(self, separator='\n', latex=False, style='>=', align=None, **kwds):
        r"""
        Return a human-readable string representation of the Hrepresentation of this
        polyhedron.

        INPUT:

        - ``separator`` -- a string. Default is ``"\n"``.

        - ``latex`` -- a boolean. Default is ``False``.

        - ``style`` -- either ``"positive"`` (making all coefficients positive)
                       or ``"<="``, or ``">="``. Default is ``">="``.

        - ``align`` -- a boolean or ``None''. Default is ``None`` in which case
                       ``align`` is ``True`` if ``separator`` is the newline character.
                       If set, then the lines of the output string are aligned
                       by the comparison symbol by padding blanks.

        Keyword parameters of
        :meth:`~sage.geometry.polyhedron.representation.Hrepresentation.repr_pretty`
        are passed on:

        - ``prefix`` -- a string

        - ``indices`` -- a tuple or other iterable

        OUTPUT:

        A string.

        EXAMPLES::

            sage: P = polytopes.permutahedron(3)
            sage: print(P.Hrepresentation_str())
            x0 + x1 + x2 ==  6
                -x1 - x2 >= -5
                     -x2 >= -3
                     -x1 >= -3
                      x1 >=  1
                 x1 + x2 >=  3
                      x2 >=  1

            sage: print(P.Hrepresentation_str(style='<='))
            -x0 - x1 - x2 == -6
                  x1 + x2 <=  5
                       x2 <=  3
                       x1 <=  3
                      -x1 <= -1
                 -x1 - x2 <= -3
                      -x2 <= -1

            sage: print(P.Hrepresentation_str(style='positive'))
            x0 + x1 + x2 == 6
                       5 >= x1 + x2
                       3 >= x2
                       3 >= x1
                      x1 >= 1
                 x1 + x2 >= 3
                      x2 >= 1

            sage: print(P.Hrepresentation_str(latex=True))
            \begin{array}{rcl}
            x_{0} + x_{1} + x_{2} & =    &  6 \\
                   -x_{1} - x_{2} & \geq & -5 \\
                           -x_{2} & \geq & -3 \\
                           -x_{1} & \geq & -3 \\
                            x_{1} & \geq &  1 \\
                    x_{1} + x_{2} & \geq &  3 \\
                            x_{2} & \geq &  1
            \end{array}

            sage: print(P.Hrepresentation_str(align=False))
            x0 + x1 + x2 == 6
            -x1 - x2 >= -5
            -x2 >= -3
            -x1 >= -3
            x1 >= 1
            x1 + x2 >= 3
            x2 >= 1

            sage: c = polytopes.cube()
            sage: c.Hrepresentation_str(separator=', ', style='positive')
            '1 >= x2, 1 >= x1, 1 >= x0, x0 + 1 >= 0, x2 + 1 >= 0, x1 + 1 >= 0'

        TESTS::

            sage: P1 = Polyhedron([[0],[1]], base_ring=ZZ)
            sage: P1.repr_pretty_Hrepresentation()
            doctest:warning
            ...
            :
            DeprecationWarning: repr_pretty_Hrepresentation is deprecated. Please use Hrepresentation_str instead.
            See https://trac.sagemath.org/24837 for details.
            ' x0 >=  0 \n-x0 >= -1 '
        """
        pretty_hs = [h.repr_pretty(split=True, latex=latex, style=style, **kwds) for h in self.Hrepresentation()]
        shift = any(pretty_h[2].startswith('-') for pretty_h in pretty_hs)

        if align is None:
            align = separator == "\n"
        if align:
            lengths  = [(len(s[0]), len(s[1]), len(s[2])) for s in pretty_hs]
            from operator import itemgetter
            length_left = max(lengths, key=itemgetter(0))[0]
            length_middle = max(lengths, key=itemgetter(1))[1]
            length_right = max(lengths, key=itemgetter(2))[2]
            if shift:
                length_right += 1
            if latex:
                h_line = "{:>" + "{}".format(length_left) + "} & {:" + \
                         "{}".format(length_middle) + "} & {:" + \
                         "{}".format(length_right) + "}\\\\"
            else:
                h_line = "{:>" + "{}".format(length_left) \
                         + "} {:" + "{}".format(length_middle) \
                         + "} {:" + "{}".format(length_right) + "}"
        elif latex:
            h_line = "{} & {} & {}\\\\"
        else:
            h_line = "{} {} {}"

        def pad_non_minus(s):
            if align and shift and not s.startswith('-'):
                return ' ' + s
            else:
                return s
        h_list = [h_line.format(pretty_h[0], pretty_h[1], pad_non_minus(pretty_h[2]))
                  for pretty_h in pretty_hs]
        pretty_print = separator.join(h_list)

        if not latex:
            return pretty_print
        else:
            # below we remove the 2 unnecessary backslashes at the end of pretty_print
            return "\\begin{array}{rcl}\n" + pretty_print[:-2] + "\n\\end{array}"

    repr_pretty_Hrepresentation = deprecated_function_alias(24837, Hrepresentation_str)

    def Hrep_generator(self):
        """
        Return an iterator over the objects of the H-representation
        (inequalities or equations).

        EXAMPLES::

            sage: p = polytopes.hypercube(3)
            sage: next(p.Hrep_generator())
            An inequality (0, 0, -1) x + 1 >= 0
        """
        for H in self.Hrepresentation():
            yield H

    @cached_method
    def n_Hrepresentation(self):
        """
        Return the number of objects that make up the
        H-representation of the polyhedron.

        OUTPUT:

        Integer.

        EXAMPLES::

            sage: p = polytopes.cross_polytope(4)
            sage: p.n_Hrepresentation()
            16
            sage: p.n_Hrepresentation() == p.n_inequalities() + p.n_equations()
            True
        """
        return len(self.Hrepresentation())

    def Vrepresentation(self, index=None):
        """
        Return the objects of the V-representation. Each entry is
        either a vertex, a ray, or a line.

        See :mod:`sage.geometry.polyhedron.constructor` for a
        definition of vertex/ray/line.

        INPUT:

        - ``index`` -- either an integer or ``None``.

        OUTPUT:

        The optional argument is an index running from ``0`` to
        ``self.n_Vrepresentation()-1``. If present, the
        V-representation object at the given index will be
        returned. Without an argument, returns the list of all
        V-representation objects.

        EXAMPLES::

            sage: p = polytopes.simplex(4, project=True)
            sage: p.Vrepresentation(0)
            A vertex at (0.7071067812, 0.4082482905, 0.2886751346, 0.2236067977)
            sage: p.Vrepresentation(0) == p.Vrepresentation() [0]
            True
        """
        if index is None:
            return self._Vrepresentation
        else:
            return self._Vrepresentation[index]

    @cached_method
    def n_Vrepresentation(self):
        """
        Return the number of objects that make up the
        V-representation of the polyhedron.

        OUTPUT:

        Integer.

        EXAMPLES::

            sage: p = polytopes.simplex(4)
            sage: p.n_Vrepresentation()
            5
            sage: p.n_Vrepresentation() == p.n_vertices() + p.n_rays() + p.n_lines()
            True
        """
        return len(self.Vrepresentation())

    def Vrep_generator(self):
        """
        Returns an iterator over the objects of the V-representation
        (vertices, rays, and lines).

        EXAMPLES::

            sage: p = polytopes.cyclic_polytope(3,4)
            sage: vg = p.Vrep_generator()
            sage: next(vg)
            A vertex at (0, 0, 0)
            sage: next(vg)
            A vertex at (1, 1, 1)
        """
        for V in self.Vrepresentation():
            yield V

    def inequality_generator(self):
        """
        Return  a generator for the defining inequalities of the
        polyhedron.

        OUTPUT:

        A generator of the inequality Hrepresentation objects.

        EXAMPLES::

            sage: triangle = Polyhedron(vertices=[[1,0],[0,1],[1,1]])
            sage: for v in triangle.inequality_generator(): print(v)
            An inequality (1, 1) x - 1 >= 0
            An inequality (0, -1) x + 1 >= 0
            An inequality (-1, 0) x + 1 >= 0
            sage: [ v for v in triangle.inequality_generator() ]
            [An inequality (1, 1) x - 1 >= 0,
             An inequality (0, -1) x + 1 >= 0,
             An inequality (-1, 0) x + 1 >= 0]
            sage: [ [v.A(), v.b()] for v in triangle.inequality_generator() ]
            [[(1, 1), -1], [(0, -1), 1], [(-1, 0), 1]]
        """
        for H in self.Hrepresentation():
            if H.is_inequality():
                yield H

    @cached_method
    def inequalities(self):
        """
        Return all inequalities.

        OUTPUT:

        A tuple of inequalities.

        EXAMPLES::

            sage: p = Polyhedron(vertices = [[0,0,0],[0,0,1],[0,1,0],[1,0,0],[2,2,2]])
            sage: p.inequalities()[0:3]
            (An inequality (1, 0, 0) x + 0 >= 0,
             An inequality (0, 1, 0) x + 0 >= 0,
             An inequality (0, 0, 1) x + 0 >= 0)
            sage: p3 = Polyhedron(vertices = Permutations([1,2,3,4]))
            sage: ieqs = p3.inequalities()
            sage: ieqs[0]
            An inequality (0, 1, 1, 1) x - 6 >= 0
            sage: list(_)
            [-6, 0, 1, 1, 1]
        """
        return tuple(self.inequality_generator())

    def inequalities_list(self):
        """
        Return a list of inequalities as coefficient lists.

        .. NOTE::

            It is recommended to use :meth:`inequalities` or
            :meth:`inequality_generator` instead to iterate over the
            list of :class:`Inequality` objects.

        EXAMPLES::

            sage: p = Polyhedron(vertices = [[0,0,0],[0,0,1],[0,1,0],[1,0,0],[2,2,2]])
            sage: p.inequalities_list()[0:3]
            [[0, 1, 0, 0], [0, 0, 1, 0], [0, 0, 0, 1]]
            sage: p3 = Polyhedron(vertices = Permutations([1,2,3,4]))
            sage: ieqs = p3.inequalities_list()
            sage: ieqs[0]
            [-6, 0, 1, 1, 1]
            sage: ieqs[-1]
            [-3, 0, 1, 0, 1]
            sage: ieqs == [list(x) for x in p3.inequality_generator()]
            True
        """
        return [list(x) for x in self.inequality_generator()]

    def equation_generator(self):
        """
        Return a generator for the linear equations satisfied by the
        polyhedron.

        EXAMPLES::

            sage: p = polytopes.regular_polygon(8,base_ring=RDF)
            sage: p3 = Polyhedron(vertices = [x+[0] for x in p.vertices()], base_ring=RDF)
            sage: next(p3.equation_generator())
            An equation (0.0, 0.0, 1.0) x + 0.0 == 0
        """
        for H in self.Hrepresentation():
            if H.is_equation():
                yield H

    @cached_method
    def equations(self):
        """
        Return all linear constraints of the polyhedron.

        OUTPUT:

        A tuple of equations.

        EXAMPLES::

            sage: test_p = Polyhedron(vertices = [[1,2,3,4],[2,1,3,4],[4,3,2,1],[3,4,1,2]])
            sage: test_p.equations()
            (An equation (1, 1, 1, 1) x - 10 == 0,)
        """
        return tuple(self.equation_generator())

    def equations_list(self):
        """
        Return the linear constraints of the polyhedron. As with
        inequalities, each constraint is given as [b -a1 -a2 ... an]
        where for variables x1, x2,..., xn, the polyhedron satisfies
        the equation b = a1*x1 + a2*x2 + ... + an*xn.

        .. NOTE::

            It is recommended to use :meth:`equations` or
            :meth:`equation_generator()` instead to iterate over the
            list of
            :class:`~sage.geometry.polyhedron.representation.Equation`
            objects.

        EXAMPLES::

            sage: test_p = Polyhedron(vertices = [[1,2,3,4],[2,1,3,4],[4,3,2,1],[3,4,1,2]])
            sage: test_p.equations_list()
            [[-10, 1, 1, 1, 1]]
        """
        return [list(eq) for eq in self.equation_generator()]

    def vertices_list(self):
        """
        Return a list of vertices of the polyhedron.

        .. NOTE::

            It is recommended to use :meth:`vertex_generator` instead to
            iterate over the list of :class:`Vertex` objects.

        EXAMPLES::

            sage: triangle = Polyhedron(vertices=[[1,0],[0,1],[1,1]])
            sage: triangle.vertices_list()
            [[0, 1], [1, 0], [1, 1]]
            sage: a_simplex = Polyhedron(ieqs = [
            ....:          [0,1,0,0,0],[0,0,1,0,0],[0,0,0,1,0],[0,0,0,0,1]
            ....:      ], eqns = [[1,-1,-1,-1,-1]])
            sage: a_simplex.vertices_list()
            [[1, 0, 0, 0], [0, 1, 0, 0], [0, 0, 1, 0], [0, 0, 0, 1]]
            sage: a_simplex.vertices_list() == [list(v) for v in a_simplex.vertex_generator()]
            True
        """
        return [list(x) for x in self.vertex_generator()]

    def vertex_generator(self):
        """
        Return a generator for the vertices of the polyhedron.

        EXAMPLES::

            sage: triangle = Polyhedron(vertices=[[1,0],[0,1],[1,1]])
            sage: for v in triangle.vertex_generator(): print(v)
            A vertex at (0, 1)
            A vertex at (1, 0)
            A vertex at (1, 1)
            sage: v_gen = triangle.vertex_generator()
            sage: next(v_gen)   # the first vertex
            A vertex at (0, 1)
            sage: next(v_gen)   # the second vertex
            A vertex at (1, 0)
            sage: next(v_gen)   # the third vertex
            A vertex at (1, 1)
            sage: try: next(v_gen)   # there are only three vertices
            ....: except StopIteration: print("STOP")
            STOP
            sage: type(v_gen)
            <... 'generator'>
            sage: [ v for v in triangle.vertex_generator() ]
            [A vertex at (0, 1), A vertex at (1, 0), A vertex at (1, 1)]
        """
        for V in self.Vrepresentation():
            if V.is_vertex():
                yield V

    @cached_method
    def vertices(self):
        """
        Return all vertices of the polyhedron.

        OUTPUT:

        A tuple of vertices.

        EXAMPLES::

            sage: triangle = Polyhedron(vertices=[[1,0],[0,1],[1,1]])
            sage: triangle.vertices()
            (A vertex at (0, 1), A vertex at (1, 0), A vertex at (1, 1))
            sage: a_simplex = Polyhedron(ieqs = [
            ....:          [0,1,0,0,0],[0,0,1,0,0],[0,0,0,1,0],[0,0,0,0,1]
            ....:      ], eqns = [[1,-1,-1,-1,-1]])
            sage: a_simplex.vertices()
            (A vertex at (1, 0, 0, 0), A vertex at (0, 1, 0, 0),
             A vertex at (0, 0, 1, 0), A vertex at (0, 0, 0, 1))
        """
        return tuple(self.vertex_generator())

    @cached_method
    def vertices_matrix(self, base_ring=None):
        """
        Return the coordinates of the vertices as the columns of a matrix.

        INPUT:

        - ``base_ring`` -- A ring or ``None`` (default). The base ring
          of the returned matrix. If not specified, the base ring of
          the polyhedron is used.

        OUTPUT:

        A matrix over ``base_ring`` whose columns are the coordinates
        of the vertices. A ``TypeError`` is raised if the coordinates
        cannot be converted to ``base_ring``.

        EXAMPLES::

            sage: triangle = Polyhedron(vertices=[[1,0],[0,1],[1,1]])
            sage: triangle.vertices_matrix()
            [0 1 1]
            [1 0 1]
            sage: (triangle/2).vertices_matrix()
            [  0 1/2 1/2]
            [1/2   0 1/2]
            sage: (triangle/2).vertices_matrix(ZZ)
            Traceback (most recent call last):
            ...
            TypeError: no conversion of this rational to integer
        """
        if base_ring is None:
            base_ring = self.base_ring()
        m = matrix(base_ring, self.ambient_dim(), self.n_vertices())
        for i, v in enumerate(self.vertices()):
            for j in range(self.ambient_dim()):
                m[j, i] = v[j]
        return m

    def ray_generator(self):
        """
        Return a generator for the rays of the polyhedron.

        EXAMPLES::

            sage: pi = Polyhedron(ieqs = [[1,1,0],[1,0,1]])
            sage: pir = pi.ray_generator()
            sage: [x.vector() for x in pir]
            [(1, 0), (0, 1)]
        """
        for V in self.Vrepresentation():
            if V.is_ray():
                yield V

    @cached_method
    def rays(self):
        """
        Return a list of rays of the polyhedron.

        OUTPUT:

        A tuple of rays.

        EXAMPLES::

            sage: p = Polyhedron(ieqs = [[0,0,0,1],[0,0,1,0],[1,1,0,0]])
            sage: p.rays()
            (A ray in the direction (1, 0, 0),
             A ray in the direction (0, 1, 0),
             A ray in the direction (0, 0, 1))
        """
        return tuple(self.ray_generator())

    def rays_list(self):
        """
        Return a list of rays as coefficient lists.

        .. NOTE::

            It is recommended to use :meth:`rays` or
            :meth:`ray_generator` instead to iterate over the list of
            :class:`Ray` objects.

        OUTPUT:

        A list of rays as lists of coordinates.

        EXAMPLES::

            sage: p = Polyhedron(ieqs = [[0,0,0,1],[0,0,1,0],[1,1,0,0]])
            sage: p.rays_list()
            [[1, 0, 0], [0, 1, 0], [0, 0, 1]]
            sage: p.rays_list() == [list(r) for r in p.ray_generator()]
            True
        """
        return [list(x) for x in self.ray_generator()]

    def line_generator(self):
        """
        Return a generator for the lines of the polyhedron.

        EXAMPLES::

            sage: pr = Polyhedron(rays = [[1,0],[-1,0],[0,1]], vertices = [[-1,-1]])
            sage: next(pr.line_generator()).vector()
            (1, 0)
        """
        for V in self.Vrepresentation():
            if V.is_line():
                yield V

    @cached_method
    def lines(self):
        """
        Return all lines of the polyhedron.

        OUTPUT:

        A tuple of lines.

        EXAMPLES::

            sage: p = Polyhedron(rays = [[1,0],[-1,0],[0,1],[1,1]], vertices = [[-2,-2],[2,3]])
            sage: p.lines()
            (A line in the direction (1, 0),)
        """
        return tuple(self.line_generator())

    def lines_list(self):
        """
        Return a list of lines of the polyhedron.  The line data is given
        as a list of coordinates rather than as a Hrepresentation object.

        .. NOTE::

            It is recommended to use :meth:`line_generator` instead to
            iterate over the list of :class:`Line` objects.

        EXAMPLES::

            sage: p = Polyhedron(rays = [[1,0],[-1,0],[0,1],[1,1]], vertices = [[-2,-2],[2,3]])
            sage: p.lines_list()
            [[1, 0]]
            sage: p.lines_list() == [list(x) for x in p.line_generator()]
            True
        """
        return [list(x) for x in self.line_generator()]

    def bounded_edges(self):
        """
        Return the bounded edges (excluding rays and lines).

        OUTPUT:

        A generator for pairs of vertices, one pair per edge.

        EXAMPLES::

            sage: p = Polyhedron(vertices=[[1,0],[0,1]], rays=[[1,0],[0,1]])
            sage: [ e for e in p.bounded_edges() ]
            [(A vertex at (0, 1), A vertex at (1, 0))]
            sage: for e in p.bounded_edges(): print(e)
            (A vertex at (0, 1), A vertex at (1, 0))
        """
        obj = self.Vrepresentation()
        for i in range(len(obj)):
            if not obj[i].is_vertex(): continue
            for j in range(i+1, len(obj)):
                if not obj[j].is_vertex(): continue
                if self.vertex_adjacency_matrix()[i, j] == 0: continue
                yield (obj[i], obj[j])

    def Vrepresentation_space(self):
        r"""
        Return the ambient vector space.

        OUTPUT:

        A free module over the base ring of dimension :meth:`ambient_dim`.

        EXAMPLES::

            sage: poly_test = Polyhedron(vertices = [[1,0,0,0],[0,1,0,0]])
            sage: poly_test.Vrepresentation_space()
            Ambient free module of rank 4 over the principal ideal domain Integer Ring
            sage: poly_test.ambient_space() is poly_test.Vrepresentation_space()
            True
        """
        return self.parent().Vrepresentation_space()

    ambient_space = Vrepresentation_space

    def Hrepresentation_space(self):
        r"""
        Return the linear space containing the H-representation vectors.

        OUTPUT:

        A free module over the base ring of dimension :meth:`ambient_dim` + 1.

        EXAMPLES::

            sage: poly_test = Polyhedron(vertices = [[1,0,0,0],[0,1,0,0]])
            sage: poly_test.Hrepresentation_space()
            Ambient free module of rank 5 over the principal ideal domain Integer Ring
        """
        return self.parent().Hrepresentation_space()

    def ambient_dim(self):
        r"""
        Return the dimension of the ambient space.

        EXAMPLES::

            sage: poly_test = Polyhedron(vertices = [[1,0,0,0],[0,1,0,0]])
            sage: poly_test.ambient_dim()
            4
        """
        return self.parent().ambient_dim()

    def dim(self):
        """
        Return the dimension of the polyhedron.

        OUTPUT:

        -1 if the polyhedron is empty, otherwise a non-negative integer.

        EXAMPLES::

            sage: simplex = Polyhedron(vertices = [[1,0,0,0],[0,0,0,1],[0,1,0,0],[0,0,1,0]])
            sage: simplex.dim()
            3
            sage: simplex.ambient_dim()
            4

        The empty set is a special case (:trac:`12193`)::

            sage: P1=Polyhedron(vertices=[[1,0,0],[0,1,0],[0,0,1]])
            sage: P2=Polyhedron(vertices=[[2,0,0],[0,2,0],[0,0,2]])
            sage: P12 = P1.intersection(P2)
            sage: P12
            The empty polyhedron in ZZ^3
            sage: P12.dim()
            -1
        """
        if self.n_Vrepresentation() == 0:
            return -1   # the empty set
        else:
            return self.ambient_dim() - self.n_equations()

    dimension = dim

    def is_empty(self):
        """
        Test whether the polyhedron is the empty polyhedron

        OUTPUT:

        Boolean.

        EXAMPLES::

            sage: P = Polyhedron(vertices=[[1,0,0],[0,1,0],[0,0,1]]);  P
            A 2-dimensional polyhedron in ZZ^3 defined as the convex hull of 3 vertices
            sage: P.is_empty(), P.is_universe()
            (False, False)

            sage: Q = Polyhedron(vertices=());  Q
            The empty polyhedron in ZZ^0
            sage: Q.is_empty(), Q.is_universe()
            (True, False)

            sage: R = Polyhedron(lines=[(1,0),(0,1)]);  R
            A 2-dimensional polyhedron in ZZ^2 defined as the convex hull of 1 vertex and 2 lines
            sage: R.is_empty(), R.is_universe()
            (False, True)
        """
        return self.n_Vrepresentation() == 0

    def is_universe(self):
        """
        Test whether the polyhedron is the whole ambient space

        OUTPUT:

        Boolean.

        EXAMPLES::

            sage: P = Polyhedron(vertices=[[1,0,0],[0,1,0],[0,0,1]]);  P
            A 2-dimensional polyhedron in ZZ^3 defined as the convex hull of 3 vertices
            sage: P.is_empty(), P.is_universe()
            (False, False)

            sage: Q = Polyhedron(vertices=());  Q
            The empty polyhedron in ZZ^0
            sage: Q.is_empty(), Q.is_universe()
            (True, False)

            sage: R = Polyhedron(lines=[(1,0),(0,1)]);  R
            A 2-dimensional polyhedron in ZZ^2 defined as the convex hull of 1 vertex and 2 lines
            sage: R.is_empty(), R.is_universe()
            (False, True)
        """
        return self.n_Hrepresentation() == 0

    @cached_method
    def vertex_adjacency_matrix(self):
        """
        Return the binary matrix of vertex adjacencies.

        EXAMPLES::

            sage: polytopes.simplex(4).vertex_adjacency_matrix()
            [0 1 1 1 1]
            [1 0 1 1 1]
            [1 1 0 1 1]
            [1 1 1 0 1]
            [1 1 1 1 0]

        The rows and columns of the vertex adjacency matrix correspond
        to the :meth:`Vrepresentation` objects: vertices, rays, and
        lines. The `(i,j)` matrix entry equals `1` if the `i`-th and
        `j`-th V-representation object are adjacent.

        Two vertices are adjacent if they are the endpoints of an
        edge, that is, a one-dimensional face. For unbounded polyhedra
        this clearly needs to be generalized and we define two
        V-representation objects (see
        :mod:`sage.geometry.polyhedron.constructor`) to be adjacent if
        they together generate a one-face. There are three possible
        combinations:

        * Two vertices can bound a finite-length edge.

        * A vertex and a ray can generate a half-infinite edge
          starting at the vertex and with the direction given by the
          ray.

        * A vertex and a line can generate an infinite edge. The
          position of the vertex on the line is arbitrary in this
          case, only its transverse position matters. The direction of
          the edge is given by the line generator.

        For example, take the half-plane::

            sage: half_plane = Polyhedron(ieqs=[(0,1,0)])
            sage: half_plane.Hrepresentation()
            (An inequality (1, 0) x + 0 >= 0,)

        Its (non-unique) V-representation consists of a vertex, a ray,
        and a line. The only edge is spanned by the vertex and the
        line generator, so they are adjacent::

            sage: half_plane.Vrepresentation()
            (A line in the direction (0, 1), A ray in the direction (1, 0), A vertex at (0, 0))
            sage: half_plane.vertex_adjacency_matrix()
            [0 0 1]
            [0 0 0]
            [1 0 0]

        In one dimension higher, that is for a half-space in 3
        dimensions, there is no one-dimensional face. Hence nothing is
        adjacent::

            sage: Polyhedron(ieqs=[(0,1,0,0)]).vertex_adjacency_matrix()
            [0 0 0 0]
            [0 0 0 0]
            [0 0 0 0]
            [0 0 0 0]

        EXAMPLES:

        In a bounded polygon, every vertex has precisely two adjacent ones::

            sage: P = Polyhedron(vertices=[(0, 1), (1, 0), (3, 0), (4, 1)])
            sage: for v in P.Vrep_generator():
            ....:     print("{} {}".format(P.adjacency_matrix().row(v.index()), v))
            (0, 1, 0, 1) A vertex at (0, 1)
            (1, 0, 1, 0) A vertex at (1, 0)
            (0, 1, 0, 1) A vertex at (3, 0)
            (1, 0, 1, 0) A vertex at (4, 1)

        If the V-representation of the polygon contains vertices and
        one ray, then each V-representation object is adjacent to two
        V-representation objects::

            sage: P = Polyhedron(vertices=[(0, 1), (1, 0), (3, 0), (4, 1)],
            ....:                rays=[(0,1)])
            sage: for v in P.Vrep_generator():
            ....:       print("{} {}".format(P.adjacency_matrix().row(v.index()), v))
            (0, 1, 0, 0, 1) A ray in the direction (0, 1)
            (1, 0, 1, 0, 0) A vertex at (0, 1)
            (0, 1, 0, 1, 0) A vertex at (1, 0)
            (0, 0, 1, 0, 1) A vertex at (3, 0)
            (1, 0, 0, 1, 0) A vertex at (4, 1)

        If the V-representation of the polygon contains vertices and
        two distinct rays, then each vertex is adjacent to two
        V-representation objects (which can now be vertices or
        rays). The two rays are not adjacent to each other::

            sage: P = Polyhedron(vertices=[(0, 1), (1, 0), (3, 0), (4, 1)],
            ....:                rays=[(0,1), (1,1)])
            sage: for v in P.Vrep_generator():
            ....:     print("{} {}".format(P.adjacency_matrix().row(v.index()), v))
            (0, 1, 0, 0, 0) A ray in the direction (0, 1)
            (1, 0, 1, 0, 0) A vertex at (0, 1)
            (0, 1, 0, 0, 1) A vertex at (1, 0)
            (0, 0, 0, 0, 1) A ray in the direction (1, 1)
            (0, 0, 1, 1, 0) A vertex at (3, 0)
        """
        return self._vertex_adjacency_matrix()

    adjacency_matrix = vertex_adjacency_matrix

    @cached_method
    def facet_adjacency_matrix(self):
        """
        Return the adjacency matrix for the facets and hyperplanes.

        EXAMPLES::

            sage: s4 = polytopes.simplex(4, project=True)
            sage: s4.facet_adjacency_matrix()
            [0 1 1 1 1]
            [1 0 1 1 1]
            [1 1 0 1 1]
            [1 1 1 0 1]
            [1 1 1 1 0]
        """
        return self._facet_adjacency_matrix()

    @cached_method
    def incidence_matrix(self):
        """
        Return the incidence matrix.

        .. NOTE::

            The columns correspond to inequalities/equations in the
            order :meth:`Hrepresentation`, the rows correspond to
            vertices/rays/lines in the order
            :meth:`Vrepresentation`

        EXAMPLES::

            sage: p = polytopes.cuboctahedron()
            sage: p.incidence_matrix()
            [0 0 1 1 0 1 0 0 0 0 1 0 0 0]
            [0 0 0 1 0 0 1 0 1 0 1 0 0 0]
            [0 0 1 1 1 0 0 1 0 0 0 0 0 0]
            [1 0 0 1 1 0 1 0 0 0 0 0 0 0]
            [0 0 0 0 0 1 0 0 1 1 1 0 0 0]
            [0 0 1 0 0 1 0 1 0 0 0 1 0 0]
            [1 0 0 0 0 0 1 0 1 0 0 0 1 0]
            [1 0 0 0 1 0 0 1 0 0 0 0 0 1]
            [0 1 0 0 0 1 0 0 0 1 0 1 0 0]
            [0 1 0 0 0 0 0 0 1 1 0 0 1 0]
            [0 1 0 0 0 0 0 1 0 0 0 1 0 1]
            [1 1 0 0 0 0 0 0 0 0 0 0 1 1]
            sage: v = p.Vrepresentation(0)
            sage: v
            A vertex at (-1, -1, 0)
            sage: h = p.Hrepresentation(2)
            sage: h
            An inequality (1, 1, -1) x + 2 >= 0
            sage: h.eval(v)        # evaluation (1, 1, -1) * (-1/2, -1/2, 0) + 1
            0
            sage: h*v              # same as h.eval(v)
            0
            sage: p.incidence_matrix() [0,2]   # this entry is (v,h)
            1
            sage: h.contains(v)
            True
            sage: p.incidence_matrix() [2,0]   # note: not symmetric
            0
        """
        incidence_matrix = matrix(ZZ, self.n_Vrepresentation(),
                                  self.n_Hrepresentation(), 0)
        for V in self.Vrep_generator():
            for H in self.Hrep_generator():
                if self._is_zero(H*V):
                    incidence_matrix[V.index(), H.index()] = 1
        return incidence_matrix

    def base_ring(self):
        """
        Return the base ring.

        OUTPUT:

        The ring over which the polyhedron is defined. Must be a
        sub-ring of the reals to define a polyhedron, in particular
        comparison must be defined. Popular choices are

        * ``ZZ`` (the ring of integers, lattice polytope),

        * ``QQ`` (exact arithmetic using gmp),

        * ``RDF`` (double precision floating-point arithmetic), or

        * ``AA`` (real algebraic field).

        EXAMPLES::

            sage: triangle = Polyhedron(vertices = [[1,0],[0,1],[1,1]])
            sage: triangle.base_ring() == ZZ
            True
        """
        return self.parent().base_ring()

    def backend(self):
        """
        Return the backend used.

        OUTPUT:

        The name of the backend used for computations. It will be one of
        the following backends:

         * ``ppl`` the Parma Polyhedra Library

         * ``cdd`` CDD

         * ``normaliz`` normaliz

         * ``polymake`` polymake

         * ``field`` a generic Sage implementation

        EXAMPLES::

            sage: triangle = Polyhedron(vertices = [[1, 0], [0, 1], [1, 1]])
            sage: triangle.backend()
            'ppl'
            sage: D = polytopes.dodecahedron()
            sage: D.backend()
            'field'
            sage: P = Polyhedron([[1.23]])
            sage: P.backend()
            'cdd'
        """
        return self.parent().backend()

    @cached_method
    def center(self):
        """
        Return the average of the vertices.

        See also :meth:`representative_point`.

        OUTPUT:

        The center of the polyhedron. All rays and lines are
        ignored. Raises a ``ZeroDivisionError`` for the empty
        polytope.

        EXAMPLES::

            sage: p = polytopes.hypercube(3)
            sage: p = p + vector([1,0,0])
            sage: p.center()
            (1, 0, 0)
        """
        if self.dim() == 0:
            return self.vertices()[0].vector()
        else:
            vertex_sum = vector(self.base_ring(), [0]*self.ambient_dim())
            for v in self.vertex_generator():
                vertex_sum += v.vector()
            vertex_sum.set_immutable()
            return vertex_sum / self.n_vertices()

    @cached_method
    def representative_point(self):
        """
        Return a "generic" point.

        See also :meth:`center`.

        OUTPUT:

        A point as a coordinate vector. The point is chosen to be
        interior as far as possible. If the polyhedron is not
        full-dimensional, the point is in the relative interior. If
        the polyhedron is zero-dimensional, its single point is
        returned.

        EXAMPLES::

            sage: p = Polyhedron(vertices=[(3,2)], rays=[(1,-1)])
            sage: p.representative_point()
            (4, 1)
            sage: p.center()
            (3, 2)

            sage: Polyhedron(vertices=[(3,2)]).representative_point()
            (3, 2)
        """
        accumulator = vector(self.base_ring(), [0]*self.ambient_dim())
        for v in self.vertex_generator():
            accumulator += v.vector()
        accumulator /= self.n_vertices()
        for r in self.ray_generator():
            accumulator += r.vector()
        accumulator.set_immutable()
        return accumulator

    @cached_method
    def radius_square(self):
        """
        Return the square of the maximal distance from the
        :meth:`center` to a vertex. All rays and lines are ignored.

        OUTPUT:

        The square of the radius, which is in :meth:`base_ring`.

        EXAMPLES::

            sage: p = polytopes.permutahedron(4, project = False)
            sage: p.radius_square()
            5
        """
        vertices = [v.vector() - self.center() for v in self.vertex_generator()]
        return max(v.dot_product(v) for v in vertices)

    def radius(self):
        """
        Return the maximal distance from the center to a vertex. All
        rays and lines are ignored.

        OUTPUT:

        The radius for a rational polyhedron is, in general, not
        rational.  use :meth:`radius_square` if you need a rational
        distance measure.

        EXAMPLES::

            sage: p = polytopes.hypercube(4)
            sage: p.radius()
            2
        """
        return sqrt(self.radius_square())

    def is_inscribed(self, certificate=False):
        """
        This function tests whether the vertices of the polyhedron are
        inscribed on a sphere.

        The polyhedron is expected to be compact and full-dimensional.
        A full-dimensional compact polytope is inscribed if there exists
        a point in space which is equidistant to all its vertices.

        ALGORITHM:

        The function first computes the circumsphere of a full-dimensional
        simplex with vertices of ``self``. It is found by lifting the points on a
        paraboloid to find the hyperplane on which the circumsphere is lifted.
        Then, it checks if all other vertices are equidistant to the
        circumcenter of that simplex.

        INPUT:

        - ``certificate`` -- (default: ``False``) boolean; specifies whether to
          return the circumcenter, if found

        OUTPUT:

        If ``certificate`` is true, returns a tuple containing:

        1. Boolean.
        2. The circumcenter of the polytope or None.

        If ``certificate`` is false:

        - a Boolean.

        EXAMPLES::

            sage: q = Polyhedron(vertices = [[1,1,1,1],[-1,-1,1,1],[1,-1,-1,1],
            ....:                            [-1,1,-1,1],[1,1,1,-1],[-1,-1,1,-1],
            ....:                            [1,-1,-1,-1],[-1,1,-1,-1],[0,0,10/13,-24/13],
            ....:                            [0,0,-10/13,-24/13]])
            sage: q.is_inscribed(certificate=True)
            (True, (0, 0, 0, 0))

            sage: cube = polytopes.cube()
            sage: cube.is_inscribed()
            True

            sage: translated_cube = Polyhedron(vertices=[v.vector() + vector([1,2,3])
            ....:                                        for v in cube.vertices()])
            sage: translated_cube.is_inscribed(certificate=True)
            (True, (1, 2, 3))

            sage: truncated_cube = cube.face_truncation(cube.faces(0)[0])
            sage: truncated_cube.is_inscribed()
            False

        The method is not implemented for non-full-dimensional polytope or
        unbounded polyhedra::

            sage: square = Polyhedron(vertices=[[1,0,0],[0,1,0],[1,1,0],[0,0,0]])
            sage: square.is_inscribed()
            Traceback (most recent call last):
            ...
            NotImplementedError: This function is implemented for full-dimensional polyhedron only.

            sage: p = Polyhedron(vertices=[(0,0)],rays=[(1,0),(0,1)])
            sage: p.is_inscribed()
            Traceback (most recent call last):
            ...
            NotImplementedError: This function is not implemented for unbounded polyhedron.
        """

        if not self.is_compact():
            raise NotImplementedError("This function is not implemented for unbounded polyhedron.")

        if not self.is_full_dimensional():
            raise NotImplementedError("This function is implemented for full-dimensional polyhedron only.")

        dimension = self.dimension()
        vertices = self.vertices()
        vertex = vertices[0]
        vertex_neighbors = vertex.neighbors()

        # The following simplex is full-dimensional because `self` is assumed
        # to be: every vertex has at least `dimension` neighbors and they form
        # a full simplex with `vertex`.
        simplex_vertices = [vertex] + [next(vertex_neighbors) for i in range(dimension)]

        raw_data = []
        for vertex in simplex_vertices:
            vertex_vector = vertex.vector()
            raw_data += [[sum(i**2 for i in vertex_vector)] +
                         [i for i in vertex_vector] + [1]]
        matrix_data = matrix(raw_data)

        # The determinant "a" should not be zero because the polytope is full
        # dimensional and also the simplex.
        a = matrix_data.matrix_from_columns(range(1, dimension+2)).determinant()

        minors = [(-1)**(i)*matrix_data.matrix_from_columns([j for j in range(dimension+2) if j != i]).determinant()
                  for i in range(1, dimension+1)]
        c = (-1)**(dimension+1)*matrix_data.matrix_from_columns(range(dimension+1)).determinant()

        circumcenter = vector([minors[i]/(2*a) for i in range(dimension)])
        squared_circumradius = (sum(m**2 for m in minors) - 4 * a * c) / (4*a**2)

        # Checking if the circumcenter has the correct sign
        test_vector = vertex.vector() - circumcenter
        if sum(i**2 for i in test_vector) != squared_circumradius:
            circumcenter = - circumcenter

        is_inscribed = all(sum(i**2 for i in v.vector() - circumcenter) == squared_circumradius
                           for v in vertices if v not in simplex_vertices)

        if certificate:
            if is_inscribed:
                return (True, circumcenter)
            else:
                return (False, None)
        else:
            return is_inscribed

    def is_compact(self):
        """
        Test for boundedness of the polytope.

        EXAMPLES::

            sage: p = polytopes.icosahedron()
            sage: p.is_compact()
            True
            sage: p = Polyhedron(ieqs = [[0,1,0,0],[0,0,1,0],[0,0,0,1],[1,-1,0,0]])
            sage: p.is_compact()
            False
        """
        return self.n_rays() == 0 and self.n_lines() == 0

    def is_simple(self):
        """
        Test for simplicity of a polytope.

        See :wikipedia:`Simple_polytope`

        EXAMPLES::

            sage: p = Polyhedron([[0,0,0],[1,0,0],[0,1,0],[0,0,1]])
            sage: p.is_simple()
            True
            sage: p = Polyhedron([[0,0,0],[4,4,0],[4,0,0],[0,4,0],[2,2,2]])
            sage: p.is_simple()
            False

        """
        if not self.is_compact(): return False

        for v in self.vertex_generator():
            adj = [a for a in v.neighbors()]
            if len(adj) != self.dim():
                return False
        return True

    def is_simplicial(self):
        """
        Tests if the polytope is simplicial

        A polytope is simplicial if every facet is a simplex.

        See :wikipedia:`Simplicial_polytope`

        EXAMPLES::

            sage: p = polytopes.hypercube(3)
            sage: p.is_simplicial()
            False
            sage: q = polytopes.simplex(5, project=True)
            sage: q.is_simplicial()
            True
            sage: p = Polyhedron([[0,0,0],[1,0,0],[0,1,0],[0,0,1]])
            sage: p.is_simplicial()
            True
            sage: q = Polyhedron([[1,1,1],[-1,1,1],[1,-1,1],[-1,-1,1],[1,1,-1]])
            sage: q.is_simplicial()
            False

        The method is not implemented for unbounded polyhedra::

            sage: p = Polyhedron(vertices=[(0,0)],rays=[(1,0),(0,1)])
            sage: p.is_simplicial()
            Traceback (most recent call last):
            ...
            NotImplementedError: This function is implemented for polytopes only.
        """
        if not(self.is_compact()):
            raise NotImplementedError("This function is implemented for polytopes only.")
        d = self.dim()
        return all(len([vertex for vertex in face.incident()]) == d
                   for face in self.Hrepresentation())

    def hyperplane_arrangement(self):
        """
        Return the hyperplane arrangement defined by the equations and
        inequalities.

        OUTPUT:

        A :class:`hyperplane arrangement
        <sage.geometry.hyperplane_arrangement.arrangement.HyperplaneArrangementElement>`
        consisting of the hyperplanes defined by the
        :meth:`Hrepresentation`.
        If the polytope is full-dimensional, this is the hyperplane
        arrangement spanned by the facets of the polyhedron.

        EXAMPLES::

            sage: p = polytopes.hypercube(2)
            sage: p.hyperplane_arrangement()
            Arrangement <-t0 + 1 | -t1 + 1 | t1 + 1 | t0 + 1>
        """
        names = tuple('t' + str(i) for i in range(self.ambient_dim()))
        from sage.geometry.hyperplane_arrangement.arrangement import HyperplaneArrangements
        field = self.base_ring().fraction_field()
        H = HyperplaneArrangements(field, names)
        return H(self)

    @cached_method
    def gale_transform(self):
        """
        Return the Gale transform of a polytope as described in the
        reference below.

        OUTPUT:

        A list of vectors, the Gale transform.  The dimension is the
        dimension of the affine dependencies of the vertices of the
        polytope.

        EXAMPLES:

        This is from the reference, for a triangular prism::

            sage: p = Polyhedron(vertices = [[0,0],[0,1],[1,0]])
            sage: p2 = p.prism()
            sage: p2.gale_transform()
            [(1, 0), (0, 1), (-1, -1), (-1, 0), (0, -1), (1, 1)]

        REFERENCES:

            Lectures in Geometric Combinatorics, R.R.Thomas, 2006, AMS Press.
        """
        if not self.is_compact(): raise ValueError('Not a polytope.')

        A = matrix(self.n_vertices(),
                   [ [1]+x for x in self.vertex_generator()])
        A = A.transpose()
        A_ker = A.right_kernel()
        return A_ker.basis_matrix().transpose().rows()

    @cached_method
    def normal_fan(self):
        r"""
        Return the normal fan of a compact full-dimensional rational polyhedron.

        OUTPUT:

        A complete fan of the ambient space as a
        :class:`~sage.geometry.fan.RationalPolyhedralFan`.

        .. SEEALSO::

            :meth:`~sage.geometry.polyhedron.base.face_fan`.

        EXAMPLES::

            sage: S = Polyhedron(vertices = [[0, 0], [1, 0], [0, 1]])
            sage: S.normal_fan()
            Rational polyhedral fan in 2-d lattice N

            sage: C = polytopes.hypercube(4)
            sage: NF = C.normal_fan(); NF
            Rational polyhedral fan in 4-d lattice N

        Currently, it is only possible to get the normal fan of a bounded rational polytope::

            sage: P = Polyhedron(rays = [[1, 0], [0, 1]])
            sage: P.normal_fan()
            Traceback (most recent call last):
            ...
            NotImplementedError: the normal fan is only supported for polytopes (compact polyhedra).

            sage: Q = Polyhedron(vertices = [[1, 0, 0], [0, 1, 0], [0, 0, 1]])
            sage: Q.normal_fan()
            Traceback (most recent call last):
            ...
            ValueError: the normal fan is only defined for full-dimensional polytopes

            sage: R = Polyhedron(vertices = [[0, 0], [AA(sqrt(2)), 0], [0, AA(sqrt(2))]])
            sage: R.normal_fan()
            Traceback (most recent call last):
            ...
            NotImplementedError: normal fan handles only polytopes over the rationals

        REFERENCES:

        For more information, see Chapter 7 of [Zie2007]_.
        """
        from sage.geometry.fan import NormalFan

        if not QQ.has_coerce_map_from(self.base_ring()):
            raise NotImplementedError('normal fan handles only polytopes over the rationals')

        return NormalFan(self)

    @cached_method
    def face_fan(self):
        r"""
        Return the face fan of a compact rational polyhedron.

        OUTPUT:

        A fan of the ambient space as a
        :class:`~sage.geometry.fan.RationalPolyhedralFan`.

        .. SEEALSO::

            :meth:`~sage.geometry.polyhedron.base.normal_fan`.

        EXAMPLES::

            sage: T = polytopes.cuboctahedron()
            sage: T.face_fan()
            Rational polyhedral fan in 3-d lattice M

        The polytope should contain the origin in the interior::

            sage: P = Polyhedron(vertices = [[1/2, 1], [1, 1/2]])
            sage: P.face_fan()
            Traceback (most recent call last):
            ...
            ValueError: face fans are defined only for polytopes containing the origin as an interior point!

            sage: Q = Polyhedron(vertices = [[-1, 1/2], [1, -1/2]])
            sage: Q.contains([0,0])
            True
            sage: FF = Q.face_fan(); FF
            Rational polyhedral fan in 2-d lattice M

        The polytope has to have rational coordinates::

            sage: S = polytopes.dodecahedron()
            sage: S.face_fan()
            Traceback (most recent call last):
            ...
            NotImplementedError: face fan handles only polytopes over the rationals

        REFERENCES:

        For more information, see Chapter 7 of [Zie2007]_.
        """
        from sage.geometry.fan import FaceFan

        if not QQ.has_coerce_map_from(self.base_ring()):
            raise NotImplementedError('face fan handles only polytopes over the rationals')

        return FaceFan(self)

    def triangulate(self, engine='auto', connected=True, fine=False, regular=None, star=None):
        r"""
        Returns a triangulation of the polytope.

        INPUT:

        - ``engine`` -- either 'auto' (default), 'internal', or
          'TOPCOM'.  The latter two instruct this package to always
          use its own triangulation algorithms or TOPCOM's algorithms,
          respectively. By default ('auto'), TOPCOM is used if it is
          available and internal routines otherwise.

        The remaining keyword parameters are passed through to the
        :class:`~sage.geometry.triangulation.point_configuration.PointConfiguration`
        constructor:

        - ``connected`` -- boolean (default: ``True``). Whether the
          triangulations should be connected to the regular
          triangulations via bistellar flips. These are much easier to
          compute than all triangulations.

        - ``fine`` -- boolean (default: ``False``). Whether the
          triangulations must be fine, that is, make use of all points
          of the configuration.

        - ``regular`` -- boolean or ``None`` (default:
          ``None``). Whether the triangulations must be regular. A
          regular triangulation is one that is induced by a
          piecewise-linear convex support function. In other words,
          the shadows of the faces of a polyhedron in one higher
          dimension.

          * ``True``: Only regular triangulations.

          * ``False``: Only non-regular triangulations.

          * ``None`` (default): Both kinds of triangulation.

        - ``star`` -- either ``None`` (default) or a point. Whether
          the triangulations must be star. A triangulation is star if
          all maximal simplices contain a common point. The central
          point can be specified by its index (an integer) in the
          given points or by its coordinates (anything iterable.)

        OUTPUT:

        A triangulation of the convex hull of the vertices as a
        :class:`~sage.geometry.triangulation.point_configuration.Triangulation`. The
        indices in the triangulation correspond to the
        :meth:`Vrepresentation` objects.

        EXAMPLES::

            sage: cube = polytopes.hypercube(3)
            sage: triangulation = cube.triangulate(
            ....:    engine='internal') # to make doctest independent of TOPCOM
            sage: triangulation
            (<0,1,2,7>, <0,1,4,7>, <0,2,4,7>, <1,2,3,7>, <1,4,5,7>, <2,4,6,7>)
            sage: simplex_indices = triangulation[0]; simplex_indices
            (0, 1, 2, 7)
            sage: simplex_vertices = [ cube.Vrepresentation(i) for i in simplex_indices ]
            sage: simplex_vertices
            [A vertex at (-1, -1, -1), A vertex at (-1, -1, 1),
             A vertex at (-1, 1, -1), A vertex at (1, 1, 1)]
            sage: Polyhedron(simplex_vertices)
            A 3-dimensional polyhedron in ZZ^3 defined as the convex hull of 4 vertices
        """
        if not self.is_compact():
            raise NotImplementedError('I can only triangulate compact polytopes.')
        from sage.geometry.triangulation.point_configuration import PointConfiguration
        pc = PointConfiguration((v.vector() for v in self.vertex_generator()),
                                connected=connected, fine=fine, regular=regular, star=star)
        pc.set_engine(engine)
        return pc.triangulate()

    @coerce_binop
    def minkowski_sum(self, other):
        r"""
        Return the Minkowski sum.

        Minkowski addition of two subsets of a vector space is defined
        as

        .. MATH::

            X \oplus Y =
            \cup_{y\in Y} (X+y) =
            \cup_{x\in X, y\in Y} (x+y)

        See :meth:`minkowski_difference` for a partial inverse operation.

        INPUT:

        - ``other`` -- a :class:`Polyhedron_base`.

        OUTPUT:

        The Minkowski sum of ``self`` and ``other``.

        EXAMPLES::

            sage: X = polytopes.hypercube(3)
            sage: Y = Polyhedron(vertices=[(0,0,0), (0,0,1/2), (0,1/2,0), (1/2,0,0)])
            sage: X+Y
            A 3-dimensional polyhedron in QQ^3 defined as the convex hull of 13 vertices

            sage: four_cube = polytopes.hypercube(4)
            sage: four_simplex = Polyhedron(vertices = [[0, 0, 0, 1], [0, 0, 1, 0], [0, 1, 0, 0], [1, 0, 0, 0]])
            sage: four_cube + four_simplex
            A 4-dimensional polyhedron in ZZ^4 defined as the convex hull of 36 vertices
            sage: four_cube.minkowski_sum(four_simplex) == four_cube + four_simplex
            True

            sage: poly_spam = Polyhedron([[3,4,5,2],[1,0,0,1],[0,0,0,0],[0,4,3,2],[-3,-3,-3,-3]], base_ring=ZZ)
            sage: poly_eggs = Polyhedron([[5,4,5,4],[-4,5,-4,5],[4,-5,4,-5],[0,0,0,0]], base_ring=QQ)
            sage: poly_spam + poly_spam + poly_eggs
            A 4-dimensional polyhedron in QQ^4 defined as the convex hull of 12 vertices

        TESTS::

            sage: Z = X.Minkowski_sum(X)
            doctest:warning...:
            DeprecationWarning: Minkowski_sum is deprecated. Please use minkowski_sum instead.
            See http://trac.sagemath.org/23685 for details.
        """
        new_vertices = []
        for v1 in self.vertex_generator():
            for v2 in other.vertex_generator():
                new_vertices.append(list(v1() + v2()))
        if new_vertices != []:
            new_rays = self.rays() + other.rays()
            new_lines = self.lines() + other.lines()
            return self.parent().element_class(self.parent(), [new_vertices, new_rays, new_lines], None)
        else:
            return self.parent().element_class(self.parent(), None, None)

    _add_ = minkowski_sum

    Minkowski_sum = deprecated_function_alias(23685, minkowski_sum)

    @coerce_binop
    def minkowski_difference(self, other):
        r"""
        Return the Minkowski difference.

        Minkowski subtraction can equivalently be defined via
        Minkowski addition (see :meth:`minkowski_sum`) or as
        set-theoretic intersection via

        .. MATH::

            X \ominus Y =
            (X^c \oplus Y)^c =
            \cap_{y\in Y} (X-y)

        where superscript-"c" means the complement in the ambient
        vector space. The Minkowski difference of convex sets is
        convex, and the difference of polyhedra is again a
        polyhedron. We only consider the case of polyhedra in the
        following. Note that it is not quite the inverse of
        addition. In fact:

        * `(X+Y)-Y = X` for any polyhedra `X`, `Y`.

        * `(X-Y)+Y \subseteq X`

        * `(X-Y)+Y = X` if and only if Y is a Minkowski summand of X.

        INPUT:

        - ``other`` -- a :class:`Polyhedron_base`.

        OUTPUT:

        The Minkowski difference of ``self`` and ``other``. Also known
        as Minkowski subtraction of ``other`` from ``self``.

        EXAMPLES::

            sage: X = polytopes.hypercube(3)
            sage: Y = Polyhedron(vertices=[(0,0,0), (0,0,1), (0,1,0), (1,0,0)]) / 2
            sage: (X+Y)-Y == X
            True
            sage: (X-Y)+Y < X
            True

        The polyhedra need not be full-dimensional::

            sage: X2 = Polyhedron(vertices=[(-1,-1,0),(1,-1,0),(-1,1,0),(1,1,0)])
            sage: Y2 = Polyhedron(vertices=[(0,0,0), (0,1,0), (1,0,0)]) / 2
            sage: (X2+Y2)-Y2 == X2
            True
            sage: (X2-Y2)+Y2 < X2
            True

        Minus sign is really an alias for :meth:`minkowski_difference`
        ::

            sage: four_cube = polytopes.hypercube(4)
            sage: four_simplex = Polyhedron(vertices = [[0, 0, 0, 1], [0, 0, 1, 0], [0, 1, 0, 0], [1, 0, 0, 0]])
            sage: four_cube - four_simplex
            A 4-dimensional polyhedron in ZZ^4 defined as the convex hull of 16 vertices
            sage: four_cube.minkowski_difference(four_simplex) == four_cube - four_simplex
            True

        Coercion of the base ring works::

            sage: poly_spam = Polyhedron([[3,4,5,2],[1,0,0,1],[0,0,0,0],[0,4,3,2],[-3,-3,-3,-3]], base_ring=ZZ)
            sage: poly_eggs = Polyhedron([[5,4,5,4],[-4,5,-4,5],[4,-5,4,-5],[0,0,0,0]], base_ring=QQ) / 100
            sage: poly_spam - poly_eggs
            A 4-dimensional polyhedron in QQ^4 defined as the convex hull of 5 vertices

        TESTS::

            sage: X = polytopes.hypercube(2)
            sage: Y = Polyhedron(vertices=[(1,1)])
            sage: (X-Y).Vrepresentation()
            (A vertex at (0, -2), A vertex at (0, 0), A vertex at (-2, 0), A vertex at (-2, -2))

            sage: Y = Polyhedron(vertices=[(1,1), (0,0)])
            sage: (X-Y).Vrepresentation()
            (A vertex at (0, -1), A vertex at (0, 0), A vertex at (-1, 0), A vertex at (-1, -1))

            sage: X = X + Y   # now Y is a Minkowski summand of X
            sage: (X+Y)-Y == X
            True
            sage: (X-Y)+Y == X
            True

        TESTS::

            sage: Z = X.Minkowski_difference(X)
            doctest:warning...:
            DeprecationWarning: Minkowski_difference is deprecated. Please use minkowski_difference instead.
            See http://trac.sagemath.org/23685 for details.
        """
        if other.is_empty():
            return self.parent().universe()   # empty intersection = everything
        if not other.is_compact():
            raise NotImplementedError('only subtracting compact polyhedra is implemented')
        new_eqns = []
        for eq in self.equations():
            values = [ eq.A() * v.vector() for v in other.vertices() ]
            eq = list(eq)
            eq[0] += min(values)   # shift constant term
            new_eqns.append(eq)
        P = self.parent()
        new_ieqs = []
        for ieq in self.inequalities():
            values = [ ieq.A() * v.vector() for v in other.vertices() ]
            ieq = list(ieq)
            ieq[0] += min(values)   # shift constant term
            new_ieqs.append(ieq)
        P = self.parent()
        return P.element_class(P, None, [new_ieqs, new_eqns])

    Minkowski_difference = deprecated_function_alias(23685,
                                                     minkowski_difference)

    def __sub__(self, other):
        r"""
        Implement minus binary operation

        Polyhedra are not a ring with respect to dilatation and
        Minkowski sum, for example `X\oplus(-1)*Y \not= X\ominus Y`.

        INPUT:

        - ``other`` -- a translation vector or a polyhedron.

        OUTPUT:

        Either translation by the negative of the given vector or
        Minkowski subtraction by the given polyhedron.

        EXAMPLES::

            sage: X = polytopes.hypercube(2)
            sage: v = vector([1,1])
            sage: (X - v/2).Vrepresentation()
            (A vertex at (-3/2, -3/2), A vertex at (-3/2, 1/2),
             A vertex at (1/2, -3/2), A vertex at (1/2, 1/2))
            sage: (X-v)+v == X
            True

            sage: Y = Polyhedron(vertices=[(1/2,0),(0,1/2)])
            sage: (X-Y).Vrepresentation()
            (A vertex at (1/2, -1), A vertex at (1/2, 1/2),
             A vertex at (-1, 1/2), A vertex at (-1, -1))
            sage: (X+Y)-Y == X
            True
        """
        if is_Polyhedron(other):
            return self.minkowski_difference(other)
        return self + (-other)

    def is_minkowski_summand(self, Y):
        r"""
        Test whether ``Y`` is a Minkowski summand.

        See :meth:`minkowski_sum`.

        OUTPUT:

        Boolean. Whether there exists another polyhedron `Z` such that
        ``self`` can be written as `Y\oplus Z`.

        EXAMPLES::

            sage: A = polytopes.hypercube(2)
            sage: B = Polyhedron(vertices=[(0,1), (1/2,1)])
            sage: C = Polyhedron(vertices=[(1,1)])
            sage: A.is_minkowski_summand(B)
            True
            sage: A.is_minkowski_summand(C)
            True
            sage: B.is_minkowski_summand(C)
            True
            sage: B.is_minkowski_summand(A)
            False
            sage: C.is_minkowski_summand(A)
            False
            sage: C.is_minkowski_summand(B)
            False

        TESTS::

            sage: b = C.is_Minkowski_summand(B)
            doctest:warning...:
            DeprecationWarning: is_Minkowski_summand is deprecated. Please use is_minkowski_summand instead.
            See http://trac.sagemath.org/23685 for details.
        """
        return self.minkowski_difference(Y).minkowski_sum(Y) == self

    is_Minkowski_summand = deprecated_function_alias(23685,
                                                     is_minkowski_summand)

    def translation(self, displacement):
        """
        Return the translated polyhedron.

        INPUT:

        - ``displacement`` -- a displacement vector or a list/tuple of
          coordinates that determines a displacement vector.

        OUTPUT:

        The translated polyhedron.

        EXAMPLES::

            sage: P = Polyhedron([[0,0],[1,0],[0,1]], base_ring=ZZ)
            sage: P.translation([2,1])
            A 2-dimensional polyhedron in ZZ^2 defined as the convex hull of 3 vertices
            sage: P.translation( vector(QQ,[2,1]) )
            A 2-dimensional polyhedron in QQ^2 defined as the convex hull of 3 vertices
        """
        displacement = vector(displacement)
        new_vertices = [x.vector()+displacement for x in self.vertex_generator()]
        new_rays = self.rays()
        new_lines = self.lines()
        new_ring = self.parent()._coerce_base_ring(displacement)
        return Polyhedron(vertices=new_vertices, rays=new_rays, lines=new_lines, base_ring=new_ring)

    def product(self, other):
        """
        Return the Cartesian product.

        INPUT:

        - ``other`` -- a :class:`Polyhedron_base`.

        OUTPUT:

        The Cartesian product of ``self`` and ``other`` with a
        suitable base ring to encompass the two.

        EXAMPLES::

            sage: P1 = Polyhedron([[0],[1]], base_ring=ZZ)
            sage: P2 = Polyhedron([[0],[1]], base_ring=QQ)
            sage: P1.product(P2)
            A 2-dimensional polyhedron in QQ^2 defined as the convex hull of 4 vertices

        The Cartesian product is the product in the semiring of polyhedra::

            sage: P1 * P1
            A 2-dimensional polyhedron in ZZ^2 defined as the convex hull of 4 vertices
            sage: P1 * P2
            A 2-dimensional polyhedron in QQ^2 defined as the convex hull of 4 vertices
            sage: P2 * P2
            A 2-dimensional polyhedron in QQ^2 defined as the convex hull of 4 vertices
            sage: 2 * P1
            A 1-dimensional polyhedron in ZZ^1 defined as the convex hull of 2 vertices
            sage: P1 * 2.0
            A 1-dimensional polyhedron in RDF^1 defined as the convex hull of 2 vertices

        TESTS:

        Check that :trac:`15253` is fixed::

            sage: polytopes.hypercube(1) * polytopes.hypercube(2)
            A 3-dimensional polyhedron in ZZ^3 defined as the convex hull of 8 vertices
        """
        try:
            new_ring = self.parent()._coerce_base_ring(other)
        except TypeError:
            raise TypeError("no common canonical parent for objects with parents: " + str(self.parent()) \
                     + " and " + str(other.parent()))

        new_vertices = [ list(x)+list(y)
                         for x in self.vertex_generator() for y in other.vertex_generator()]
        new_rays = []
        new_rays.extend( [ r+[0]*other.ambient_dim()
                           for r in self.ray_generator() ] )
        new_rays.extend( [ [0]*self.ambient_dim()+r
                           for r in other.ray_generator() ] )
        new_lines = []
        new_lines.extend( [ l+[0]*other.ambient_dim()
                            for l in self.line_generator() ] )
        new_lines.extend( [ [0]*self.ambient_dim()+l
                            for l in other.line_generator() ] )
        return Polyhedron(vertices=new_vertices,
                          rays=new_rays, lines=new_lines,
                          base_ring=new_ring)

    _mul_ = product

    def join(self, other):
        """
        Return the join of ``self`` and ``other``.

        The join of two polyhedra is obtained by first placing the two objects in
        two non-intersecting affine subspaces `V`, and `W` whose affine hull is
        the whole ambient space, and finally by taking the convex hull of their
        union. The dimension of the join is the sum of the dimensions of the
        two polyhedron plus 1.

        INPUT:

        - ``other`` -- a polyhedron

        EXAMPLES::

            sage: P1 = Polyhedron([[0],[1]], base_ring=ZZ)
            sage: P2 = Polyhedron([[0],[1]], base_ring=QQ)
            sage: P1.join(P2)
            A 3-dimensional polyhedron in QQ^3 defined as the convex hull of 4 vertices
            sage: P1.join(P1)
            A 3-dimensional polyhedron in ZZ^3 defined as the convex hull of 4 vertices
            sage: P2.join(P2)
            A 3-dimensional polyhedron in QQ^3 defined as the convex hull of 4 vertices

        An unbounded example::

            sage: R1 = Polyhedron(rays=[[1]])
            sage: R1.join(R1)
            A 3-dimensional polyhedron in ZZ^3 defined as the convex hull of 2 vertices and 2 rays

        TESTS::

            sage: C = polytopes.hypercube(5)
            sage: S = Polyhedron([[1]])
            sage: C.join(S).is_combinatorially_isomorphic(C.pyramid())
            True
        """
        try:
            new_ring = self.parent()._coerce_base_ring(other)
        except TypeError:
            raise TypeError("no common canonical parent for objects with parents: " + str(self.parent())
                     + " and " + str(other.parent()))

        dim_self = self.ambient_dim()
        dim_other = other.ambient_dim()

        new_vertices = [list(x)+[0]*dim_other+[0] for x in self.vertex_generator()] + \
                       [[0]*dim_self+list(x)+[1] for x in other.vertex_generator()]
        new_rays = []
        new_rays.extend( [ r+[0]*dim_other+[0]
                           for r in self.ray_generator() ] )
        new_rays.extend( [ [0]*dim_self+r+[1]
                           for r in other.ray_generator() ] )
        new_lines = []
        new_lines.extend( [ l+[0]*dim_other+[0]
                            for l in self.line_generator() ] )
        new_lines.extend( [ [0]*dim_self+l+[1]
                            for l in other.line_generator() ] )
        return Polyhedron(vertices=new_vertices,
                          rays=new_rays, lines=new_lines,
                          base_ring=new_ring)

    def subdirect_sum(self, other):
        """
<<<<<<< HEAD
        Return the subdirect sum of ``self`` and ``other``. 
=======
        Return the subdirect sum of ``self`` and ``other``.
>>>>>>> 5abf9ffd

        The subdirect sum of two polyhedron is a projection of the join of the
        two polytopes. It is obtained by placing the two objects in orthogonal subspaces
        intersecting at the origin.

        INPUT:

        - ``other`` -- a :class:`Polyhedron_base`.

        EXAMPLES::

            sage: P1 = Polyhedron([[1],[2]], base_ring=ZZ)
            sage: P2 = Polyhedron([[3],[4]], base_ring=QQ)
            sage: sds = P1.subdirect_sum(P2);sds
            A 2-dimensional polyhedron in QQ^2 defined as the convex hull of 4
            vertices
            sage: sds.vertices()
            (A vertex at (0, 3),
             A vertex at (0, 4),
             A vertex at (1, 0),
             A vertex at (2, 0))

        .. SEEALSO::

            :meth:`join`
            :meth:`direct_sum`
        """
        try:
            new_ring = self.parent()._coerce_base_ring(other)
        except TypeError:
            raise TypeError("no common canonical parent for objects with parents: " + str(self.parent())
                     + " and " + str(other.parent()))

        dim_self = self.ambient_dim()
        dim_other = other.ambient_dim()

        new_vertices = [list(x)+[0]*dim_other for x in self.vertex_generator()] + \
                       [[0]*dim_self+list(x) for x in other.vertex_generator()]
        new_rays = []
        new_rays.extend( [ r+[0]*dim_other
                           for r in self.ray_generator() ] )
        new_rays.extend( [ [0]*dim_self+r
                           for r in other.ray_generator() ] )
        new_lines = []
        new_lines.extend( [ l+[0]*dim_other
                            for l in self.line_generator() ] )
        new_lines.extend( [ [0]*dim_self+l
                            for l in other.line_generator() ] )
        return Polyhedron(vertices=new_vertices,
                          rays=new_rays, lines=new_lines,
                          base_ring=new_ring)

    def direct_sum(self, other):
        """
        Return the direct sum of ``self`` and ``other``.

        The direct sum of two polyhedron is the subdirect sum of the two, when
        they have the origin in their interior. To avoid checking if the origin
        is contained in both, we place the affine subspace containing ``other``
        at the center of ``self``.

        INPUT:

        - ``other`` -- a :class:`Polyhedron_base`.

        EXAMPLES::

            sage: P1 = Polyhedron([[1],[2]], base_ring=ZZ)
            sage: P2 = Polyhedron([[3],[4]], base_ring=QQ)
            sage: ds = P1.direct_sum(P2);ds
            A 2-dimensional polyhedron in QQ^2 defined as the convex hull of 4 vertices
            sage: ds.vertices()
            (A vertex at (1, 0),
             A vertex at (2, 0),
             A vertex at (3/2, -1/2),
             A vertex at (3/2, 1/2))

        .. SEEALSO::

            :meth:`join`
            :meth:`subdirect_sum`
        """
        try:
            new_ring = self.parent()._coerce_base_ring(other)
        except TypeError:
            raise TypeError("no common canonical parent for objects with parents: " + str(self.parent())
                     + " and " + str(other.parent()))

        dim_self = self.ambient_dim()
        dim_other = other.ambient_dim()

        new_vertices = [list(x) + [0]*dim_other for x in self.vertex_generator()] + \
                       [list(self.center()) + list(x.vector() - other.center()) for x in other.vertex_generator()]
        new_rays = []
        new_rays.extend( [ r + [0]*dim_other
                           for r in self.ray_generator() ] )
        new_rays.extend( [ [0]*dim_self + r
                           for r in other.ray_generator() ] )
        new_lines = []
        new_lines.extend( [ l + [0]*dim_other
                            for l in self.line_generator() ] )
        new_lines.extend( [ [0]*dim_self + l
                            for l in other.line_generator() ] )
        return Polyhedron(vertices=new_vertices,
                          rays=new_rays, lines=new_lines,
                          base_ring=new_ring)

    def dilation(self, scalar):
        """
        Return the dilated (uniformly stretched) polyhedron.

        INPUT:

        - ``scalar`` -- A scalar, not necessarily in :meth:`base_ring`.

        OUTPUT:

        The polyhedron dilated by that scalar, possibly coerced to a
        bigger base ring.

        EXAMPLES::

            sage: p = Polyhedron(vertices = [[t,t^2,t^3] for t in srange(2,6)])
            sage: next(p.vertex_generator())
            A vertex at (2, 4, 8)
            sage: p2 = p.dilation(2)
            sage: next(p2.vertex_generator())
            A vertex at (4, 8, 16)
            sage: p.dilation(2) == p * 2
            True

        TESTS:

        Dilation of empty polyhedra works, see :trac:`14987`::

            sage: p = Polyhedron(ambient_dim=2); p
            The empty polyhedron in ZZ^2
            sage: p.dilation(3)
            The empty polyhedron in ZZ^2

            sage: p = Polyhedron(vertices=[(1,1)], rays=[(1,0)], lines=[(0,1)])
            sage: (-p).rays()
            (A ray in the direction (-1, 0),)
            sage: (-p).lines()
            (A line in the direction (0, 1),)

            sage: (0*p).rays()
            ()
            sage: (0*p).lines()
            ()
        """
        if scalar > 0:
            new_vertices = [ list(scalar*v.vector()) for v in self.vertex_generator() ]
            new_rays = self.rays()
            new_lines = self.lines()
        elif scalar < 0:
            new_vertices = [ list(scalar*v.vector()) for v in self.vertex_generator() ]
            new_rays = [ list(-r.vector()) for r in self.ray_generator()]
            new_lines = self.lines()
        else:
            new_vertices = [ self.ambient_space().zero() for v in self.vertex_generator() ]
            new_rays = []
            new_lines = []
        return Polyhedron(vertices=new_vertices,
                          rays=new_rays, lines=new_lines,
                          base_ring=self.parent()._coerce_base_ring(scalar),
                          ambient_dim=self.ambient_dim())

    def _acted_upon_(self, actor, self_on_left):
        """
        Implement the multiplicative action by scalars or other polyhedra.

        INPUT:

        - ``actor`` -- A scalar, not necessarily in :meth:`base_ring`,
          or a :class:`Polyhedron`.

        OUTPUT:

        Multiplication by another polyhedron returns the product
        polytope. Multiplication by a scalar returns the polytope
        dilated by that scalar, possibly coerced to the bigger base ring.

        EXAMPLES::

             sage: p = Polyhedron(vertices = [[t,t^2,t^3] for t in srange(2,6)])
             sage: p._acted_upon_(2, True) == p.dilation(2)
             True
             sage: p*2 == p.dilation(2)
             True
             sage: p*p == p.product(p)
             True
             sage: p + vector(ZZ,[1,2,3]) == p.translation([1,2,3])
             True
        """
        if is_Polyhedron(actor):
            return self.product(actor)
        if is_Vector(actor):
            return self.translation(actor)
        else:
            return self.dilation(actor)

    def __neg__(self):
        """
        Negation of a polytope is defined as inverting the coordinates.

        EXAMPLES::

            sage: t = polytopes.simplex(3,project=False);  t.vertices()
            (A vertex at (0, 0, 0, 1), A vertex at (0, 0, 1, 0),
             A vertex at (0, 1, 0, 0), A vertex at (1, 0, 0, 0))
            sage: neg_ = -t
            sage: neg_.vertices()
            (A vertex at (-1, 0, 0, 0), A vertex at (0, -1, 0, 0),
             A vertex at (0, 0, -1, 0), A vertex at (0, 0, 0, -1))

        TESTS::

            sage: p = Polyhedron(ieqs=[[1,1,0]])
            sage: p.rays()
            (A ray in the direction (1, 0),)
            sage: pneg = p.__neg__()
            sage: pneg.rays()
            (A ray in the direction (-1, 0),)
        """
        return self.dilation(-1)

    def __truediv__(self, scalar):
        """
        Divide by a scalar factor.

        See :meth:`dilation` for details.

        EXAMPLES::

            sage: p = Polyhedron(vertices = [[t,t^2,t^3] for t in srange(2,4)])
            sage: (p/5).Vrepresentation()
            (A vertex at (2/5, 4/5, 8/5), A vertex at (3/5, 9/5, 27/5))
            sage: (p/int(5)).Vrepresentation()
            (A vertex at (0.4, 0.8, 1.6), A vertex at (0.6, 1.8, 5.4))
        """
        return self.dilation(1/scalar)

    __div__ = __truediv__

    @coerce_binop
    def convex_hull(self, other):
        """
        Return the convex hull of the set-theoretic union of the two
        polyhedra.

        INPUT:

        - ``other`` -- a :class:`Polyhedron`.

        OUTPUT:

        The convex hull.

        EXAMPLES::

            sage: a_simplex = polytopes.simplex(3, project=True)
            sage: verts = a_simplex.vertices()
            sage: verts = [[x[0]*3/5+x[1]*4/5, -x[0]*4/5+x[1]*3/5, x[2]] for x in verts]
            sage: another_simplex = Polyhedron(vertices = verts)
            sage: simplex_union = a_simplex.convex_hull(another_simplex)
            sage: simplex_union.n_vertices()
            7
        """
        hull_vertices = self.vertices() + other.vertices()
        hull_rays = self.rays() + other.rays()
        hull_lines = self.lines() + other.lines()
        return self.parent().element_class(self.parent(), [hull_vertices, hull_rays, hull_lines], None)

    @coerce_binop
    def intersection(self, other):
        r"""
        Return the intersection of one polyhedron with another.

        INPUT:

        - ``other`` -- a :class:`Polyhedron`.

        OUTPUT:

        The intersection.

        Note that the intersection of two `\ZZ`-polyhedra might not be
        a `\ZZ`-polyhedron. In this case, a `\QQ`-polyhedron is
        returned.

        EXAMPLES::

            sage: cube = polytopes.hypercube(3)
            sage: oct = polytopes.cross_polytope(3)
            sage: cube.intersection(oct*2)
            A 3-dimensional polyhedron in ZZ^3 defined as the convex hull of 12 vertices

        As a shorthand, one may use::

            sage: cube & oct*2
            A 3-dimensional polyhedron in ZZ^3 defined as the convex hull of 12 vertices

        The intersection of two `\ZZ`-polyhedra is not necessarily a `\ZZ`-polyhedron::

            sage: P = Polyhedron([(0,0),(1,1)], base_ring=ZZ)
            sage: P.intersection(P)
            A 1-dimensional polyhedron in ZZ^2 defined as the convex hull of 2 vertices
            sage: Q = Polyhedron([(0,1),(1,0)], base_ring=ZZ)
            sage: P.intersection(Q)
            A 0-dimensional polyhedron in QQ^2 defined as the convex hull of 1 vertex
            sage: _.Vrepresentation()
            (A vertex at (1/2, 1/2),)

        TESTS:

        Check that :trac:`19012` is fixed::

            sage: K.<a> = QuadraticField(5)
            sage: P = Polyhedron([[0,0],[0,a],[1,1]])
            sage: Q = Polyhedron(ieqs=[[-1,a,1]])
            sage: P.intersection(Q)
            A 2-dimensional polyhedron in (Number Field in a with defining
            polynomial x^2 - 5)^2 defined as the convex hull of 4 vertices
        """
        new_ieqs = self.inequalities() + other.inequalities()
        new_eqns = self.equations() + other.equations()
        parent = self.parent()
        try:
            return parent.element_class(parent, None, [new_ieqs, new_eqns])
        except TypeError as msg:
            if self.base_ring() is ZZ:
                parent = parent.base_extend(QQ)
                return parent.element_class(parent, None, [new_ieqs, new_eqns])
            else:
                raise TypeError(msg)

    __and__ = intersection

    def truncation(self, cut_frac=None):
        r"""
        Return a new polyhedron formed from two points on each edge
        between two vertices.

        INPUT:

        - ``cut_frac`` -- integer, how deeply to cut into the edge.
          Default is `\frac{1}{3}`.

        OUTPUT:

        A Polyhedron object, truncated as described above.

        EXAMPLES::

            sage: cube = polytopes.hypercube(3)
            sage: trunc_cube = cube.truncation()
            sage: trunc_cube.n_vertices()
            24
            sage: trunc_cube.n_inequalities()
            14
        """
        if cut_frac is None:
            cut_frac = ZZ.one() / 3

        new_vertices = []
        for e in self.bounded_edges():
            new_vertices.append((1 - cut_frac) * e[0]() + cut_frac * e[1]())
            new_vertices.append(cut_frac * e[0]() + (1 - cut_frac) * e[1]())

        new_vertices = [list(v) for v in new_vertices]
        new_rays = self.rays()
        new_lines = self.lines()

        return Polyhedron(vertices=new_vertices, rays=new_rays,
                          lines=new_lines,
                          base_ring=self.parent()._coerce_base_ring(cut_frac))

    def face_truncation(self, face, linear_coefficients=None, cut_frac=None):
        r"""
        Return a new polyhedron formed by truncating a face by an hyperplane.

        By default, the normal vector of the hyperplane used to truncate the
        polyhedron is obtained by taking the barycenter vector of the cone
        corresponding to the truncated face in the normal fan of the
        polyhedron. It is possible to change the direction using the option
        ``linear_coefficients``.

        To determine how deep the truncation is done, the method uses the
        parameter ``cut_frac``. By default it is equal to `\frac{1}{3}`. Once
        the normal vector of the cutting hyperplane is chosen, the vertices of
        polyhedron are evaluated according to the corresponding linear
        function. The parameter `\frac{1}{3}` means that the cutting
        hyperplane is placed `\frac{1}{3}` of the way from the vertices of the
        truncated face to the next evaluated vertex.

        INPUT:

        - ``face`` -- a PolyhedronFace.
        - ``linear_coefficients`` -- tuple of integer. Specifies the coefficient
          of the normal vector of the cutting hyperplane used to truncate the
          face.
          The default direction is determined using the normal fan of the
          polyhedron.
        - ``cut_frac`` -- number between 0 and 1. Determines where the
           hyperplane cuts the polyhedron. A value close to 0 cuts very close
           to the face, whereas a value close to 1 cuts very close to the next
           vertex (according to the normal vector of the cutting hyperplane).
           Default is `\frac{1}{3}`.

        OUTPUT:

        A Polyhedron object, truncated as described above.

        EXAMPLES::

            sage: Cube = polytopes.hypercube(3)
            sage: vertex_trunc1 = Cube.face_truncation(Cube.faces(0)[0])
            sage: vertex_trunc1.f_vector()
            (1, 10, 15, 7, 1)
            sage: vertex_trunc1.faces(2)
            (<0,1,2,3>,
             <2,3,4,5>,
             <1,2,5,6>,
             <0,1,6,7,8>,
             <4,5,6,7,9>,
             <7,8,9>,
             <0,3,4,8,9>)
            sage: vertex_trunc1.vertices()
            (A vertex at (1, -1, -1),
             A vertex at (1, 1, -1),
             A vertex at (1, 1, 1),
             A vertex at (1, -1, 1),
             A vertex at (-1, -1, 1),
             A vertex at (-1, 1, 1),
             A vertex at (-1, 1, -1),
             A vertex at (-1, -1/3, -1),
             A vertex at (-1/3, -1, -1),
             A vertex at (-1, -1, -1/3))
            sage: vertex_trunc2 = Cube.face_truncation(Cube.faces(0)[0],cut_frac=1/2)
            sage: vertex_trunc2.f_vector()
            (1, 10, 15, 7, 1)
            sage: vertex_trunc2.faces(2)
            (<0,1,2,3>,
             <2,3,4,5>,
             <1,2,5,6>,
             <0,1,6,7,8>,
             <4,5,6,7,9>,
             <7,8,9>,
             <0,3,4,8,9>)
            sage: vertex_trunc2.vertices()
            (A vertex at (1, -1, -1),
             A vertex at (1, 1, -1),
             A vertex at (1, 1, 1),
             A vertex at (1, -1, 1),
             A vertex at (-1, -1, 1),
             A vertex at (-1, 1, 1),
             A vertex at (-1, 1, -1),
             A vertex at (-1, 0, -1),
             A vertex at (0, -1, -1),
             A vertex at (-1, -1, 0))
            sage: vertex_trunc3 = Cube.face_truncation(Cube.faces(0)[0],cut_frac=0.3)
            sage: vertex_trunc3.vertices()
            (A vertex at (-1.0, -1.0, 1.0),
             A vertex at (-1.0, 1.0, -1.0),
             A vertex at (-1.0, 1.0, 1.0),
             A vertex at (1.0, 1.0, -1.0),
             A vertex at (1.0, 1.0, 1.0),
             A vertex at (1.0, -1.0, 1.0),
             A vertex at (1.0, -1.0, -1.0),
             A vertex at (-0.4, -1.0, -1.0),
             A vertex at (-1.0, -0.4, -1.0),
             A vertex at (-1.0, -1.0, -0.4))
            sage: edge_trunc = Cube.face_truncation(Cube.faces(1)[0])
            sage: edge_trunc.f_vector()
            (1, 10, 15, 7, 1)
            sage: edge_trunc.faces(2)
            (<0,1,2,3>,
             <1,2,4,5>,
             <4,5,6,7>,
             <0,1,5,6,8>,
             <2,3,4,7,9>,
             <6,7,8,9>,
             <0,3,8,9>)
             sage: face_trunc = Cube.face_truncation(Cube.faces(2)[0])
             sage: face_trunc.vertices()
             (A vertex at (1, -1, -1),
              A vertex at (1, 1, -1),
              A vertex at (1, 1, 1),
              A vertex at (1, -1, 1),
              A vertex at (-1/3, -1, 1),
              A vertex at (-1/3, 1, 1),
              A vertex at (-1/3, 1, -1),
              A vertex at (-1/3, -1, -1))
             sage: face_trunc.face_lattice().is_isomorphic(Cube.face_lattice())
             True
        """
        if cut_frac is None:
            cut_frac = ZZ.one() / 3

        face_vertices = face.vertices()

        normal_vectors = []

        for facet in self.Hrepresentation():
            if all(facet.contains(x) and not facet.interior_contains(x) for x
                    in face_vertices):
                # The facet contains the face
                normal_vectors.append(facet.A())

        if linear_coefficients is not None:
            normal_vector = sum(linear_coefficients[i]*normal_vectors[i] for i
                                 in range(len(normal_vectors)))
        else:
            normal_vector = sum(normal_vectors)

        B = - normal_vector * (face_vertices[0].vector())

        linear_evaluation = set(-normal_vector * (v.vector()) for v in
            self.vertices())

        if B == max(linear_evaluation):
            C = max(linear_evaluation.difference(set([B])))
        else:
            C = min(linear_evaluation.difference(set([B])))

        cut_height = (1 - cut_frac) * B + cut_frac * C
        ineq_vector = tuple([cut_height]) + tuple(normal_vector)

        new_ieqs = self.inequalities_list() + [ineq_vector]
        new_eqns = self.equations_list()

        return Polyhedron(ieqs=new_ieqs, eqns=new_eqns,
                          base_ring=self.parent()._coerce_base_ring(cut_frac))

    def stack(self, face, position=None):
        r"""
        Return a new polyhedron formed by stacking onto a ``face``. Stacking a
        face adds a new vertex located slightly outside of the designated face.

        INPUT:

        - ``face`` -- a PolyhedronFace.

        - ``position`` -- a positive integer. Determines a relative distance
          from the barycenter of ``face``. A value close to 0 will place the
          new vertex close to the face and a large value further away. Default
          is `1`. If the given value is too large, an error is returned.

        OUTPUT:

        A Polyhedron object

        EXAMPLES::

            sage: cube = polytopes.cube()
            sage: square_face = cube.faces(2)[2]
            sage: stacked_square = cube.stack(square_face)
            sage: stacked_square.f_vector()
            (1, 9, 16, 9, 1)

            sage: edge_face = cube.faces(1)[3]
            sage: stacked_edge = cube.stack(edge_face)
            sage: stacked_edge.f_vector()
            (1, 9, 17, 10, 1)

            sage: cube.stack(cube.faces(0)[0])
            Traceback (most recent call last):
            ...
            ValueError: Can not stack onto a vertex.

            sage: stacked_square_half = cube.stack(square_face,position=1/2)
            sage: stacked_square_half.f_vector()
            (1, 9, 16, 9, 1)
            sage: stacked_square_large = cube.stack(square_face,position=10)

            sage: hexaprism = polytopes.regular_polygon(6).prism()
            sage: hexaprism.f_vector()
            (1, 12, 18, 8, 1)
            sage: square_face = hexaprism.faces(2)[0]
            sage: stacked_hexaprism = hexaprism.stack(square_face)
            sage: stacked_hexaprism.f_vector()
            (1, 13, 22, 11, 1)

            sage: hexaprism.stack(square_face,position=4)
            Traceback (most recent call last):
            ...
            ValueError: The chosen position is too large.

        It is possible to stack on unbounded faces::

            sage: Q = Polyhedron(vertices=[[0,1],[1,0]],rays=[[1,1]])
            sage: E = Q.faces(1)
            sage: Q.stack(E[0],1/2).Vrepresentation()
            (A vertex at (0, 1),
             A vertex at (0, 2),
             A vertex at (1, 0),
             A ray in the direction (1, 1))
            sage: Q.stack(E[1],1/2).Vrepresentation()
            (A vertex at (0, 0),
             A vertex at (0, 1),
             A vertex at (1, 0),
             A ray in the direction (1, 1))
            sage: Q.stack(E[2],1/2).Vrepresentation()
            (A vertex at (0, 1),
             A vertex at (1, 0),
             A ray in the direction (1, 1),
             A vertex at (2, 0))
        """
        from sage.geometry.polyhedron.face import PolyhedronFace
        if not isinstance(face, PolyhedronFace):
            raise TypeError("{} should be a PolyhedronFace of {}".format(face, self))
        elif face.dim() == 0:
            raise ValueError("Can not stack onto a vertex.")

        if position is None:
            position = 1

        face_vertices = face.vertices()
        n_vertices = len(face_vertices)
        barycenter = ZZ.one()*sum([v.vector() for v in face_vertices]) / n_vertices

        # Taking all facets that contain the face
        if face.dim() == self.dim() - 1:
            face_star = set([face.ambient_Hrepresentation()[0]])
        else:
            face_star = set([facet for facet in self.Hrepresentation()
                             if all(facet.contains(x) and not facet.interior_contains(x) for x in face_vertices)])

        neighboring_facets = set()
        for facet in face_star:
            for neighbor_facet in facet.neighbors():
                if neighbor_facet not in face_star:
                    neighboring_facets.add(neighbor_facet)

        # Create the polyhedron where we can put the new vertex
        locus_ieqs = [facet.vector() for facet in neighboring_facets]
        locus_ieqs += [-facet.vector() for facet in face_star]
        locus_eqns = self.equations_list()

        locus_polyhedron = Polyhedron(ieqs=locus_ieqs, eqns=locus_eqns,
                                      base_ring=self.parent().base_ring())

        repr_point = locus_polyhedron.representative_point()
        new_vertex = (1-position)*barycenter + position*repr_point

        if not locus_polyhedron.contains(new_vertex):
            raise ValueError("The chosen position is too large.")

        return Polyhedron(vertices=self.vertices() + (new_vertex,),
                          rays=self.rays(),
                          lines=self.lines())

    def barycentric_subdivision(self, subdivision_frac=None):
        r"""
        Return the barycentric subdivision of a compact polyhedron.

        DEFINITION:

        The barycentric subdivision of a compact polyhedron is a standard way
        to triangulate its faces in such a way that maximal faces correspond to
        flags of faces of the starting polyhedron (i.e. a maximal chain in the
        face lattice of the polyhedron). As a simplicial complex, this is known
        as the order complex of the face lattice of the polyhedron.

        REFERENCE:

        See :wikipedia:`Barycentric_subdivision`
        Section 6.6, Handbook of Convex Geometry, Volume A, edited by P.M. Gruber and J.M.
        Wills. 1993, North-Holland Publishing Co..

        INPUT:

        - ``subdivision_frac`` -- number. Gives the proportion how far the new
          vertices are pulled out of the polytope. Default is `\frac{1}{3}` and
          the value should be smaller than `\frac{1}{2}`. The subdivision is
          computed on the polar polyhedron.

        OUTPUT:

        A Polyhedron object, subdivided as described above.

        EXAMPLES::

            sage: P = polytopes.hypercube(3)
            sage: P.barycentric_subdivision()
            A 3-dimensional polyhedron in QQ^3 defined as the convex hull
            of 26 vertices
            sage: P = Polyhedron(vertices=[[0,0,0],[0,1,0],[1,0,0],[0,0,1]])
            sage: P.barycentric_subdivision()
            A 3-dimensional polyhedron in QQ^3 defined as the convex hull
            of 14 vertices
            sage: P = Polyhedron(vertices=[[0,1,0],[0,0,1],[1,0,0]])
            sage: P.barycentric_subdivision()
            A 2-dimensional polyhedron in QQ^3 defined as the convex hull
            of 6 vertices
            sage: P = polytopes.regular_polygon(4, base_ring=QQ)
            sage: P.barycentric_subdivision()
            A 2-dimensional polyhedron in QQ^2 defined as the convex hull of 8
            vertices

        TESTS::

            sage: P.barycentric_subdivision(1/2)
            Traceback (most recent call last):
            ...
            ValueError: The subdivision fraction should be between 0 and 1/2.
            sage: P = Polyhedron(ieqs=[[1,0,1],[0,1,0],[1,0,0],[0,0,1]])
            sage: P.barycentric_subdivision()
            Traceback (most recent call last):
            ...
            ValueError: The polytope has to be compact.
            sage: P = Polyhedron(vertices=[[0,0,0],[0,1,0],[1,0,0],[0,0,1]], backend='field')
            sage: P.barycentric_subdivision()
            A 3-dimensional polyhedron in QQ^3 defined as the convex hull of 14 vertices
        """
        if subdivision_frac is None:
            subdivision_frac = ZZ.one() / 3

        if not self.is_compact():
            raise ValueError("The polytope has to be compact.")
        if not (0 < subdivision_frac < ZZ.one() / 2):
            raise ValueError("The subdivision fraction should be "
                             "between 0 and 1/2.")

        b_ring = self.parent()._coerce_base_ring(subdivision_frac)
        barycenter = self.center()

        ambient_dim = self.ambient_dim()
        polytope_dim = self.dimension()

        if ambient_dim != polytope_dim:
            start_polar = Polyhedron((self - barycenter).polar().vertices())
            polar = Polyhedron((self - barycenter).polar().vertices())
        else:
            start_polar = (self - barycenter).polar()
            polar = (self - barycenter).polar()

        for i in range(self.dimension() - 1):

            new_ineq = []
            subdivided_faces = list(start_polar.faces(i))
            Hrep = polar.Hrepresentation()

            for face in subdivided_faces:

                face_vertices = face.vertices()
                normal_vectors = []

                for facet in Hrep:
                    if all(facet.contains(v) and not facet.interior_contains(v)
                           for v in face_vertices):
                        # The facet contains the face
                        normal_vectors.append(facet.A())

                normal_vector = sum(normal_vectors)
                B = - normal_vector * (face_vertices[0].vector())
                linear_evaluation = set([-normal_vector * (v.vector())
                                         for v in polar.vertices()])

                if B == max(linear_evaluation):
                    C = max(linear_evaluation.difference(set([B])))
                else:
                    C = min(linear_evaluation.difference(set([B])))

                ineq_vector = [(1 - subdivision_frac) * B + subdivision_frac * C] + list(normal_vector)
                new_ineq += [ineq_vector]

            new_ieqs = polar.inequalities_list() + new_ineq
            new_eqns = polar.equations_list()

            polar = Polyhedron(ieqs=new_ieqs, eqns=new_eqns,
                               base_ring=b_ring)

        if ambient_dim != polytope_dim:
            return (Polyhedron(polar.polar().vertices())) + barycenter
        else:
            return (polar.polar()) + barycenter

    def _make_polyhedron_face(self, Vindices, Hindices):
        """
        Construct a face of the polyhedron.

        INPUT:

        - ``Vindices`` -- a tuple of integers. The indices of the
          V-representation objects that span the face.

        - ``Hindices`` -- a tuple of integers. The indices of the
          H-representation objects that hold as equalities on the
          face.

        OUTPUT:

        A new :class:`~sage.geometry.polyhedron.face.PolyhedronFace` instance. It is not checked
        whether the input data actually defines a face.

        EXAMPLES::

            sage: square = polytopes.hypercube(2)
            sage: square._make_polyhedron_face((0,2), (1,))
            <0,2>
        """
        from sage.geometry.polyhedron.face import PolyhedronFace
        return PolyhedronFace(self, Vindices, Hindices)

    @cached_method
    def face_lattice(self):
        """
        Return the face-lattice poset.

        OUTPUT:

        A :class:`~sage.combinat.posets.posets.FinitePoset`. Elements
        are given as
        :class:`~sage.geometry.polyhedron.face.PolyhedronFace`.

        In the case of a full-dimensional polytope, the faces are
        pairs (vertices, inequalities) of the spanning vertices and
        corresponding saturated inequalities. In general, a face is
        defined by a pair (V-rep. objects, H-rep. objects). The
        V-representation objects span the face, and the corresponding
        H-representation objects are those inequalities and equations
        that are saturated on the face.

        The bottom-most element of the face lattice is the "empty
        face". It contains no V-representation object. All
        H-representation objects are incident.

        The top-most element is the "full face". It is spanned by all
        V-representation objects. The incident H-representation
        objects are all equations and no inequalities.

        In the case of a full-dimensional polytope, the "empty face"
        and the "full face" are the empty set (no vertices, all
        inequalities) and the full polytope (all vertices, no
        inequalities), respectively.

        ALGORITHM:

        For a full-dimensional polytope, the basic algorithm is
        described in
        :func:`~sage.geometry.hasse_diagram.lattice_from_incidences`.
        There are three generalizations of [KP2002]_ necessary to deal
        with more general polytopes, corresponding to the extra
        H/V-representation objects:

        * Lines are removed before calling
          :func:`lattice_from_incidences`, and then added back
          to each face V-representation except for the "empty face".

        * Equations are removed before calling
          :func:`lattice_from_incidences`, and then added back
          to each face H-representation.

        * Rays: Consider the half line as an example. The
          V-representation objects are a point and a ray, which we can
          think of as a point at infinity. However, the point at
          infinity has no inequality associated to it, so there is
          only one H-representation object alltogether. The face
          lattice does not contain the "face at infinity". This means
          that in :func:`lattice_from_incidences`, one needs to
          drop faces with V-representations that have no matching
          H-representation. In addition, one needs to ensure that
          every non-empty face contains at least one vertex.

        EXAMPLES::

            sage: square = polytopes.hypercube(2)
            sage: square.face_lattice()
            Finite lattice containing 10 elements with distinguished linear extension
            sage: list(_)
            [<>, <0>, <1>, <2>, <3>, <0,1>, <0,2>, <2,3>, <1,3>, <0,1,2,3>]
            sage: poset_element = _[6]
            sage: a_face = poset_element
            sage: a_face
            <0,2>
            sage: a_face.dim()
            1
            sage: set(a_face.ambient_Vrepresentation()) == \
            ....: set([square.Vrepresentation(0), square.Vrepresentation(2)])
            True
            sage: a_face.ambient_Vrepresentation()
            (A vertex at (-1, -1), A vertex at (1, -1))
            sage: a_face.ambient_Hrepresentation()
            (An inequality (0, 1) x + 1 >= 0,)

        A more complicated example::

            sage: c5_10 = Polyhedron(vertices = [[i,i^2,i^3,i^4,i^5] for i in range(1,11)])
            sage: c5_10_fl = c5_10.face_lattice()
            sage: [len(x) for x in c5_10_fl.level_sets()]
            [1, 10, 45, 100, 105, 42, 1]

        Note that if the polyhedron contains lines then there is a
        dimension gap between the empty face and the first non-empty
        face in the face lattice::

            sage: line = Polyhedron(vertices=[(0,)], lines=[(1,)])
            sage: [ fl.dim() for fl in line.face_lattice() ]
            [-1, 1]

        TESTS::

            sage: c5_20 = Polyhedron(vertices = [[i,i^2,i^3,i^4,i^5]
            ....:     for i in range(1,21)])
            sage: c5_20_fl = c5_20.face_lattice() # long time
            sage: [len(x) for x in c5_20_fl.level_sets()] # long time
            [1, 20, 190, 580, 680, 272, 1]
            sage: polytopes.hypercube(2).face_lattice().plot()
            Graphics object consisting of 27 graphics primitives
            sage: level_sets = polytopes.cross_polytope(2).face_lattice().level_sets()
            sage: level_sets[0], level_sets[-1]
            ([<>], [<0,1,2,3>])

        Various degenerate polyhedra::

            sage: Polyhedron(vertices=[[0,0,0],[1,0,0],[0,1,0]]).face_lattice().level_sets()
            [[<>], [<0>, <1>, <2>], [<0,1>, <0,2>, <1,2>], [<0,1,2>]]
            sage: Polyhedron(vertices=[(1,0,0),(0,1,0)], rays=[(0,0,1)]).face_lattice().level_sets()
            [[<>], [<1>, <2>], [<0,1>, <0,2>, <1,2>], [<0,1,2>]]
            sage: Polyhedron(rays=[(1,0,0),(0,1,0)], vertices=[(0,0,1)]).face_lattice().level_sets()
            [[<>], [<0>], [<0,1>, <0,2>], [<0,1,2>]]
            sage: Polyhedron(rays=[(1,0),(0,1)], vertices=[(0,0)]).face_lattice().level_sets()
            [[<>], [<0>], [<0,1>, <0,2>], [<0,1,2>]]
            sage: Polyhedron(vertices=[(1,),(0,)]).face_lattice().level_sets()
            [[<>], [<0>, <1>], [<0,1>]]
            sage: Polyhedron(vertices=[(1,0,0),(0,1,0)], lines=[(0,0,1)]).face_lattice().level_sets()
            [[<>], [<0,1>, <0,2>], [<0,1,2>]]
            sage: Polyhedron(lines=[(1,0,0)], vertices=[(0,0,1)]).face_lattice().level_sets()
            [[<>], [<0,1>]]
            sage: Polyhedron(lines=[(1,0),(0,1)], vertices=[(0,0)]).face_lattice().level_sets()
            [[<>], [<0,1,2>]]
            sage: Polyhedron(lines=[(1,0)], rays=[(0,1)], vertices=[(0,0)])\
            ....:     .face_lattice().level_sets()
            [[<>], [<0,1>], [<0,1,2>]]
            sage: Polyhedron(vertices=[(0,)], lines=[(1,)]).face_lattice().level_sets()
            [[<>], [<0,1>]]
            sage: Polyhedron(lines=[(1,0)], vertices=[(0,0)]).face_lattice().level_sets()
            [[<>], [<0,1>]]
        """
        coatom_to_Hindex = [ h.index() for h in self.inequality_generator() ]
        Hindex_to_coatom = [None] * self.n_Hrepresentation()
        for i in range(len(coatom_to_Hindex)):
            Hindex_to_coatom[ coatom_to_Hindex[i] ] = i

        atom_to_Vindex = [ v.index() for v in self.Vrep_generator() if not v.is_line() ]
        Vindex_to_atom = [None] * self.n_Vrepresentation()
        for i in range(len(atom_to_Vindex)):
                        Vindex_to_atom[ atom_to_Vindex[i] ] = i

        atoms_incidences   = [ tuple([ Hindex_to_coatom[h.index()]
                                       for h in v.incident() if h.is_inequality() ])
                               for v in self.Vrepresentation() if not v.is_line() ]

        coatoms_incidences = [ tuple([ Vindex_to_atom[v.index()]
                                       for v in h.incident() if not v.is_line() ])
                               for h in self.Hrepresentation() if h.is_inequality() ]

        atoms_vertices = [ Vindex_to_atom[v.index()] for v in self.vertex_generator() ]
        equations = [ e.index() for e in self.equation_generator() ]
        lines     = [ l.index() for l in self.line_generator() ]

        def face_constructor(atoms, coatoms):
            if len(atoms) == 0:
                Vindices = ()
            else:
                Vindices = tuple(sorted([   atom_to_Vindex[i] for i in   atoms ]+lines))
            Hindices = tuple(sorted([ coatom_to_Hindex[i] for i in coatoms ]+equations))
            return self._make_polyhedron_face(Vindices, Hindices)

        from sage.geometry.hasse_diagram import lattice_from_incidences
        return lattice_from_incidences(atoms_incidences, coatoms_incidences,
             face_constructor=face_constructor, required_atoms=atoms_vertices)

    def faces(self, face_dimension):
        """
        Return the faces of given dimension

        INPUT:

        - ``face_dimension`` -- integer. The dimension of the faces
          whose representation will be returned.

        OUTPUT:

        A tuple of
        :class:`~sage.geometry.polyhedron.face.PolyhedronFace`. See
        :mod:`~sage.geometry.polyhedron.face` for details. The order
        random but fixed.

        EXAMPLES:

        Here we find the vertex and face indices of the eight three-dimensional
        facets of the four-dimensional hypercube::

            sage: p = polytopes.hypercube(4)
            sage: p.faces(3)
            (<0,1,2,3,4,5,6,7>, <0,1,2,3,8,9,10,11>, <0,1,4,5,8,9,12,13>,
             <0,2,4,6,8,10,12,14>, <2,3,6,7,10,11,14,15>, <8,9,10,11,12,13,14,15>,
             <4,5,6,7,12,13,14,15>, <1,3,5,7,9,11,13,15>)

            sage: face = p.faces(3)[0]
            sage: face.ambient_Hrepresentation()
            (An inequality (1, 0, 0, 0) x + 1 >= 0,)
            sage: face.vertices()
            (A vertex at (-1, -1, -1, -1), A vertex at (-1, -1, -1, 1),
             A vertex at (-1, -1, 1, -1), A vertex at (-1, -1, 1, 1),
             A vertex at (-1, 1, -1, -1), A vertex at (-1, 1, -1, 1),
             A vertex at (-1, 1, 1, -1), A vertex at (-1, 1, 1, 1))

        You can use the
        :meth:`~sage.geometry.polyhedron.representation.PolyhedronRepresentation.index`
        method to enumerate vertices and inequalities::

            sage: def get_idx(rep): return rep.index()
            sage: [get_idx(_) for _ in face.ambient_Hrepresentation()]
            [4]
            sage: [get_idx(_) for _ in face.ambient_Vrepresentation()]
            [0, 1, 2, 3, 4, 5, 6, 7]

            sage: [ ([get_idx(_) for _ in face.ambient_Vrepresentation()],
            ....:    [get_idx(_) for _ in face.ambient_Hrepresentation()])
            ....:   for face in p.faces(3) ]
            [([0, 1, 2, 3, 4, 5, 6, 7], [4]),
             ([0, 1, 2, 3, 8, 9, 10, 11], [5]),
             ([0, 1, 4, 5, 8, 9, 12, 13], [6]),
             ([0, 2, 4, 6, 8, 10, 12, 14], [7]),
             ([2, 3, 6, 7, 10, 11, 14, 15], [2]),
             ([8, 9, 10, 11, 12, 13, 14, 15], [0]),
             ([4, 5, 6, 7, 12, 13, 14, 15], [1]),
             ([1, 3, 5, 7, 9, 11, 13, 15], [3])]

        TESTS::

            sage: pr = Polyhedron(rays = [[1,0,0],[-1,0,0],[0,1,0]], vertices = [[-1,-1,-1]], lines=[(0,0,1)])
            sage: pr.faces(4)
            ()
            sage: pr.faces(3)
            (<0,1,2,3>,)
            sage: pr.faces(2)
            (<0,1,2>,)
            sage: pr.faces(1)
            ()
            sage: pr.faces(0)
            ()
            sage: pr.faces(-1)
            ()
        """
        fl = self.face_lattice().level_sets()
        codim = self.dim() - face_dimension
        index = len(fl) - 1 - codim
        if index >= len(fl) or index < 1:
            return tuple()
        return tuple(fl[index])

    @cached_method
    def f_vector(self):
        r"""
        Return the f-vector.

        OUTPUT:

        Returns a vector whose ``i``-th entry is the number of
        ``i``-dimensional faces of the polytope.

        EXAMPLES::

            sage: p = Polyhedron(vertices=[[1, 2, 3], [1, 3, 2],
            ....:     [2, 1, 3], [2, 3, 1], [3, 1, 2], [3, 2, 1], [0, 0, 0]])
            sage: p.f_vector()
            (1, 7, 12, 7, 1)
        """
        return vector(ZZ, [len(x) for x in self.face_lattice().level_sets()])

    def vertex_graph(self):
        """
        Return a graph in which the vertices correspond to vertices
        of the polyhedron, and edges to edges.

        EXAMPLES::

            sage: g3 = polytopes.hypercube(3).vertex_graph(); g3
            Graph on 8 vertices
            sage: g3.automorphism_group().cardinality()
            48
            sage: s4 = polytopes.simplex(4).vertex_graph(); s4
            Graph on 5 vertices
            sage: s4.is_eulerian()
            True
        """
        from itertools import combinations
        inequalities = self.inequalities()
        vertices     = self.vertices()

        # Associated to 'v' the inequalities in contact with v
        vertex_ineq_incidence = [frozenset([i for i, ineq in enumerate(inequalities) if self._is_zero(ineq.eval(v))])
                                 for i, v in enumerate(vertices)]

        # the dual incidence structure
        ineq_vertex_incidence = [set() for _ in range(len(inequalities))]
        for v, ineq_list in enumerate(vertex_ineq_incidence):
            for ineq in ineq_list:
                ineq_vertex_incidence[ineq].add(v)

        n = len(vertices)

        pairs = []
        for i, j in combinations(range(n), 2):
            common_ineq = vertex_ineq_incidence[i] & vertex_ineq_incidence[j]
            if not common_ineq: # or len(common_ineq) < d-2:
                continue

            if len(set.intersection(*[ineq_vertex_incidence[k] for k in common_ineq])) == 2:
                pairs.append((i, j))

        from sage.graphs.graph import Graph
        g = Graph()
        g.add_vertices(vertices)
        g.add_edges((vertices[i], vertices[j]) for i, j in pairs)
        return g

    graph = vertex_graph

    def vertex_digraph(self, f, increasing=True):
        r"""
        Return the directed graph of the polyhedron according to a linear form.

        The underlying undirected graph is the graph of vertices and edges.

        INPUT:

        - ``f`` -- a linear form. The linear form can be provided as:

            - a vector space morphism with one-dimensional codomain, (see
              :meth:`sage.modules.vector_space_morphism.linear_transformation`
              and
              :class:`sage.modules.vector_space_morphism.VectorSpaceMorphism`)
            - a vector ; in this case the linear form is obtained by duality
              using the dot product: ``f(v) = v.dot_product(f)``.

        - ``increasing`` -- boolean (default ``True``) whether to orient
          edges in the increasing or decreasing direction.

        By default, an edge is oriented from `v` to `w` if
        `f(v) \leq f(w)`.

        If `f(v)=f(w)`, then two opposite edges are created.

        EXAMPLES::

            sage: penta = Polyhedron([[0,0],[1,0],[0,1],[1,2],[3,2]])
            sage: G = penta.vertex_digraph(vector([1,1])); G
            Digraph on 5 vertices
            sage: G.sinks()
            [A vertex at (3, 2)]

            sage: A = matrix(ZZ, [[1], [-1]])
            sage: f = linear_transformation(A)
            sage: G = penta.vertex_digraph(f) ; G
            Digraph on 5 vertices
            sage: G.is_directed_acyclic()
            False

        .. SEEALSO::

            :meth:`vertex_graph`
        """
        from sage.modules.vector_space_morphism import VectorSpaceMorphism
        if isinstance(f, VectorSpaceMorphism):
            if f.codomain().dimension() == 1:
                orientation_check = lambda v: f(v) >= 0
            else:
                raise TypeError('The linear map f must have '
                                'one-dimensional codomain')
        else:
            try:
                if f.is_vector():
                    orientation_check = lambda v: v.dot_product(f) >= 0
                else:
                    raise TypeError('f must be a linear map or a vector')
            except AttributeError:
                raise TypeError('f must be a linear map or a vector')
        if not increasing:
            f = -f
        from sage.graphs.digraph import DiGraph
        dg = DiGraph()
        for j in range(self.n_vertices()):
            vj = self.Vrepresentation(j)
            for vi in vj.neighbors():
                if orientation_check(vj.vector() - vi.vector()):
                    dg.add_edge(vi, vj)
        return dg

    def polar(self):
        """
        Return the polar (dual) polytope.

        The original vertices are translated so that their barycenter
        is at the origin, and then the vertices are used as the
        coefficients in the polar inequalities.

        EXAMPLES::

            sage: p = Polyhedron(vertices = [[0,0,1],[0,1,0],[1,0,0],[0,0,0],[1,1,1]], base_ring=QQ)
            sage: p
            A 3-dimensional polyhedron in QQ^3 defined as the convex hull of 5 vertices
            sage: p.polar()
            A 3-dimensional polyhedron in QQ^3 defined as the convex hull of 6 vertices

            sage: cube = polytopes.hypercube(3)
            sage: octahedron = polytopes.cross_polytope(3)
            sage: cube_dual = cube.polar()
            sage: octahedron == cube_dual
            True

        TESTS::

            Check that :trac:`25081` is fixed::

            sage: C = polytopes.hypercube(4,backend='cdd')
            sage: C.polar().backend()
            'cdd'
        """
        assert self.is_compact(), "Not a polytope."

        verts = [list(self.center() - v.vector()) for v in self.vertex_generator()]
        base_ring = self.parent()._coerce_base_ring(self.center().parent())
        return Polyhedron(ieqs=[[1] + list(v) for v in verts], base_ring=base_ring, backend=self.backend())

    def pyramid(self):
        """
        Returns a polyhedron that is a pyramid over the original.

        EXAMPLES::

            sage: square = polytopes.hypercube(2);  square
            A 2-dimensional polyhedron in ZZ^2 defined as the convex hull of 4 vertices
            sage: egyptian_pyramid = square.pyramid();  egyptian_pyramid
            A 3-dimensional polyhedron in QQ^3 defined as the convex hull of 5 vertices
            sage: egyptian_pyramid.n_vertices()
            5
            sage: for v in egyptian_pyramid.vertex_generator(): print(v)
            A vertex at (0, -1, -1)
            A vertex at (0, -1, 1)
            A vertex at (0, 1, -1)
            A vertex at (0, 1, 1)
            A vertex at (1, 0, 0)
        """
        new_verts = \
            [[0] + x for x in self.Vrep_generator()] + \
            [[1] + list(self.center())]
        return Polyhedron(vertices=new_verts)

    def bipyramid(self):
        """
        Return a polyhedron that is a bipyramid over the original.

        EXAMPLES::

            sage: octahedron = polytopes.cross_polytope(3)
            sage: cross_poly_4d = octahedron.bipyramid()
            sage: cross_poly_4d.n_vertices()
            8
            sage: q = [list(v) for v in cross_poly_4d.vertex_generator()]
            sage: q
            [[-1, 0, 0, 0],
             [0, -1, 0, 0],
             [0, 0, -1, 0],
             [0, 0, 0, -1],
             [0, 0, 0, 1],
             [0, 0, 1, 0],
             [0, 1, 0, 0],
             [1, 0, 0, 0]]

        Now check that bipyramids of cross-polytopes are cross-polytopes::

            sage: q2 = [list(v) for v in polytopes.cross_polytope(4).vertex_generator()]
            sage: [v in q2 for v in q]
            [True, True, True, True, True, True, True, True]
        """
        new_verts = \
            [[ 0] + list(x) for x in self.vertex_generator()] + \
            [[ 1] + list(self.center())] + \
            [[-1] + list(self.center())]
        new_rays = [[0] + r for r in self.rays()]
        new_lines = [[0] + list(l) for l in self.lines()]
        return Polyhedron(vertices=new_verts, rays=new_rays, lines=new_lines)

    def prism(self):
        """
        Return a prism of the original polyhedron.

        EXAMPLES::

            sage: square = polytopes.hypercube(2)
            sage: cube = square.prism()
            sage: cube
            A 3-dimensional polyhedron in ZZ^3 defined as the convex hull of 8 vertices
            sage: hypercube = cube.prism()
            sage: hypercube.n_vertices()
            16
        """
        new_verts = []
        new_verts.extend( [ [0] + v for v in self.vertices()] )
        new_verts.extend( [ [1] + v for v in self.vertices()] )
        new_rays =        [ [0] + r for r in self.rays()]
        new_lines =       [ [0] + l for l in self.lines()]
        return Polyhedron(vertices=new_verts, rays=new_rays, lines=new_lines,
                          base_ring=self.base_ring())

    def one_point_suspension(self, vertex):
        """
        Return the one-point suspension of ``self`` by splitting the vertex
        ``vertex``.

        The resulting polyhedron has one more vertex and its dimension
        increases by one.

        INPUT:

        - ``vertex`` -- a Vertex of ``self``.

        EXAMPLES::

            sage: cube = polytopes.cube()
            sage: v = cube.vertices()[0]
            sage: ops_cube = cube.one_point_suspension(v)
            sage: ops_cube.f_vector()
            (1, 9, 24, 24, 9, 1)

            sage: pentagon  = polytopes.regular_polygon(5)
            sage: v = pentagon.vertices()[0]
            sage: ops_pentagon = pentagon.one_point_suspension(v)
            sage: ops_pentagon.f_vector()
            (1, 6, 12, 8, 1)

        It works with a polyhedral face as well::

            sage: vv = cube.faces(0)[0]
            sage: ops_cube2 = cube.one_point_suspension(vv)
            sage: ops_cube == ops_cube2
            True

        .. SEEALSO::

            :meth:`face_split`

        TESTS::

            sage: e = cube.faces(1)[0]
            sage: cube.one_point_suspension(e)
            Traceback (most recent call last):
            ...
            TypeError: The vertex <0,1> should be a Vertex or PolyhedronFace of dimension 0
        """
        from sage.geometry.polyhedron.representation import Vertex
        from sage.geometry.polyhedron.face import PolyhedronFace
<<<<<<< HEAD
        if isinstance(vertex,Vertex):
            return self.face_split(vertex)
        elif isinstance(vertex,PolyhedronFace) and vertex.dim() == 0:
=======
        if isinstance(vertex, Vertex):
            return self.face_split(vertex)
        elif isinstance(vertex, PolyhedronFace) and vertex.dim() == 0:
>>>>>>> 5abf9ffd
            return self.face_split(vertex)
        else:
            raise TypeError("The vertex {} should be a Vertex or PolyhedronFace of dimension 0".format(vertex))

    def face_split(self, face):
        """
        Return the face splitting of the face ``face``.

        Splitting a face correspond to the bipyramid (see :meth:`bipyramid`)
<<<<<<< HEAD
        of ``self`` where the two new vertices are placed above and below 
=======
        of ``self`` where the two new vertices are placed above and below
>>>>>>> 5abf9ffd
        the center of ``face`` instead of the center of the whole polyhedron.
        The two new vertices are placed in the new dimension at height `-1` and
        `1`.

        INPUT:

        - ``face`` -- a PolyhedronFace or a Vertex.

        EXAMPLES::

            sage: pentagon  = polytopes.regular_polygon(5)
            sage: f = pentagon.faces(1)[0]
            sage: fsplit_pentagon = pentagon.face_split(f)
            sage: fsplit_pentagon.f_vector()
            (1, 7, 14, 9, 1)

        .. SEEALSO::

            :meth:`one_point_suspension`
        """
        from sage.geometry.polyhedron.representation import Vertex
        from sage.geometry.polyhedron.face import PolyhedronFace
<<<<<<< HEAD
        if isinstance(face,Vertex):
            new_vertices = [list(x) + [0] for x in self.vertex_generator()] + \
                           [list(face) + [x] for x in [-1,1]]  # Splitting the vertex
        elif isinstance(face,PolyhedronFace):
            new_vertices = [list(x) + [0] for x in self.vertex_generator()] + \
                           [list(face.as_polyhedron().center()) + [x] for x in [-1,1]]  # Splitting the face
        else:
            raise TypeError("The face {} should be a Vertex or PolyhedronFace".format(face)) 
=======
        if isinstance(face, Vertex):
            new_vertices = [list(x) + [0] for x in self.vertex_generator()] + \
                           [list(face) + [x] for x in [-1, 1]]  # Splitting the vertex
        elif isinstance(face, PolyhedronFace):
            new_vertices = [list(x) + [0] for x in self.vertex_generator()] + \
                           [list(face.as_polyhedron().center()) + [x] for x in [-1, 1]]  # Splitting the face
        else:
            raise TypeError("The face {} should be a Vertex or PolyhedronFace".format(face))
>>>>>>> 5abf9ffd

        new_rays = []
        new_rays.extend( [ r + [0] for r in self.ray_generator() ] )

        new_lines = []
        new_lines.extend( [ l + [0] for l in self.line_generator() ] )

        return Polyhedron(vertices=new_vertices,
                          rays=new_rays, lines=new_lines)

    def projection(self):
        """
        Return a projection object.

        See also
        :meth:`~sage.geometry.polyhedron.base.Polyhedron_base.schlegel_projection`
        for a more interesting projection.

        OUTPUT:

        The identity projection. This is useful for plotting
        polyhedra.

        EXAMPLES::

            sage: p = polytopes.hypercube(3)
            sage: proj = p.projection()
            sage: proj
            The projection of a polyhedron into 3 dimensions
        """
        from .plot import Projection
        self.projection = Projection(self)
        return self.projection

    def render_solid(self, **kwds):
        """
        Return a solid rendering of a 2- or 3-d polytope.

        EXAMPLES::

            sage: p = polytopes.hypercube(3)
            sage: p_solid = p.render_solid(opacity = .7)
            sage: type(p_solid)
            <type 'sage.plot.plot3d.index_face_set.IndexFaceSet'>
        """
        proj = self.projection()
        if self.ambient_dim() == 3:
            return proj.render_solid_3d(**kwds)
        if self.ambient_dim() == 2:
            return proj.render_fill_2d(**kwds)
        raise ValueError("render_solid is only defined for 2 and 3 dimensional polyhedra.")

    def render_wireframe(self, **kwds):
        """
        For polytopes in 2 or 3 dimensions, return the edges
        as a list of lines.

        EXAMPLES::

            sage: p = Polyhedron([[1,2,],[1,1],[0,0]])
            sage: p_wireframe = p.render_wireframe()
            sage: p_wireframe._objects
            [Line defined by 2 points, Line defined by 2 points, Line defined by 2 points]
        """
        proj = self.projection()
        if self.ambient_dim() == 3:
            return proj.render_wireframe_3d(**kwds)
        if self.ambient_dim() == 2:
            return proj.render_outline_2d(**kwds)
        raise ValueError("render_wireframe is only defined for 2 and 3 dimensional polyhedra.")

    def schlegel_projection(self, projection_dir=None, height=1.1):
        """
        Return the Schlegel projection.

        * The polyhedron is translated such that its
          :meth:`~sage.geometry.polyhedron.base.Polyhedron_base.center`
          is at the origin.

        * The vertices are then normalized to the unit sphere

        * The normalized points are stereographically projected from a
          point slightly outside of the sphere.

        INPUT:

        - ``projection_direction`` -- coordinate list/tuple/iterable
          or ``None`` (default). The direction of the Schlegel
          projection. For a full-dimensional polyhedron, the default
          is the first facet normal; Otherwise, the vector consisting
          of the first n primes is chosen.

        - ``height`` -- float (default: `1.1`). How far outside of the
          unit sphere the focal point is.

        OUTPUT:

        A :class:`~sage.geometry.polyhedron.plot.Projection` object.

        EXAMPLES::

            sage: p = polytopes.hypercube(3)
            sage: sch_proj = p.schlegel_projection()
            sage: schlegel_edge_indices = sch_proj.lines
            sage: schlegel_edges = [sch_proj.coordinates_of(x) for x in schlegel_edge_indices]
            sage: len([x for x in schlegel_edges if x[0][0] > 0])
            4
        """
        proj = self.projection()
        if projection_dir is None:
            vertices = self.vertices()
            facet = self.Hrepresentation(0)
            f0 = [ v.index() for v in facet.incident() ]
            projection_dir = [sum([vertices[f0[i]][j]/len(f0) for i in range(len(f0))])
                              for j in range(self.ambient_dim())]
        return proj.schlegel(projection_direction=projection_dir, height=height)

    def _volume_lrs(self, verbose=False):
        """
        Computes the volume of a polytope using lrs.

        OUTPUT:

        The volume, cast to RDF (although lrs seems to output a
        rational value this must be an approximation in some cases).

        EXAMPLES::

            sage: polytopes.hypercube(3)._volume_lrs() #optional - lrslib
            8.0
            sage: (polytopes.hypercube(3)*2)._volume_lrs() #optional - lrslib
            64.0
            sage: polytopes.twenty_four_cell()._volume_lrs() #optional - lrslib
            2.0

        REFERENCES:

        - David Avis's lrs program.
        """
        from sage.features.lrs import Lrs
        Lrs().require()

        from sage.misc.temporary_file import tmp_filename
        from subprocess import Popen, PIPE
        in_str = self.cdd_Vrepresentation()
        in_str += 'volume'
        in_filename = tmp_filename()
        in_file = open(in_filename, 'w')
        in_file.write(in_str)
        in_file.close()
        if verbose: print(in_str)

        lrs_procs = Popen(['lrs', in_filename],
                          stdin=PIPE, stdout=PIPE, stderr=PIPE)
        ans, err = lrs_procs.communicate()
        if verbose:
            print(ans)
        # FIXME: check err

        for a_line in ans.splitlines():
            if 'Volume=' in a_line:
                volume = a_line.split('Volume=')[1]
                volume = RDF(QQ(volume))
                return volume

        raise ValueError("lrs did not return a volume")

    def _volume_latte(self, verbose=False, algorithm='triangulate', **kwargs):
        """
        Computes the volume of a polytope using LattE integrale.

        INPUT:

        - ``arg`` -- a cdd or LattE description string.

        - ``algorithm`` -- (default: 'triangulate') the integration method. Use 'triangulate' for
          polytope triangulation or 'cone-decompose' for tangent cone decomposition method.

        - ``raw_output`` -- if ``True`` then return directly the output string from LattE.

        - ``verbose`` -- if ``True`` then return directly verbose output from LattE.

        - For all other options, consult the LattE manual.

        OUTPUT:

        A rational value, or a string if ``raw_output`` if set to ``True``.

        .. NOTE::

            This function depends on LattE (i.e., the ``latte_int`` optional
            package). See the LattE documentation for furthe details.

        EXAMPLES::

            sage: polytopes.hypercube(3)._volume_latte() #optional - latte_int
            8
            sage: (polytopes.hypercube(3)*2)._volume_latte() #optional - latte_int
            64
            sage: polytopes.twenty_four_cell()._volume_latte() #optional - latte_int
            2
            sage: polytopes.cuboctahedron()._volume_latte() #optional - latte_int
            20/3

        TESTS::

        Testing triangulate algorithm::

            sage: polytopes.cuboctahedron()._volume_latte(algorithm='triangulate') #optional - latte_int
            20/3

        Testing cone decomposition algorithm::

            sage: polytopes.cuboctahedron()._volume_latte(algorithm='cone-decompose') #optional - latte_int
            20/3

        Testing raw output::

            sage: polytopes.cuboctahedron()._volume_latte(raw_output=True) #optional - latte_int
            '20/3'
        """
        from sage.interfaces.latte import integrate
        if self.base_ring() == RDF:
            raise ValueError("LattE integrale cannot be applied over inexact rings.")
        else:
            return integrate(self.cdd_Hrepresentation(), algorithm=algorithm, cdd=True, verbose=verbose, **kwargs)

    @cached_method
    def volume(self, measure='ambient', engine='auto', **kwds):
        """
        Return the volume of the polytope.

        INPUT:

        - ``measure`` -- string. The measure to use. Allowed values are:

          * ``ambient`` (default): Lebesgue measure of ambient space (volume)
          * ``induced``: Lebesgue measure of the affine hull (relative volume)
          * ``induced_rational``: Scaling of the Lebesgue measure for rational polytopes

        - ``engine`` -- string. The backend to use. Allowed values are:

          * ``'auto'`` (default): choose engine according to measure
          * ``'internal'``: see :meth:`triangulate`.
          * ``'TOPCOM'``: see :meth:`triangulate`.
          * ``'lrs'``: use David Avis's lrs program (optional).
          * ``'latte'``: use LattE integrale program (optional).

        - ``**kwds`` -- keyword arguments that are passed to the
          triangulation engine.

        OUTPUT:

        The volume of the polytope.

        EXAMPLES::

            sage: polytopes.hypercube(3).volume()
            8
            sage: (polytopes.hypercube(3)*2).volume()
            64
            sage: polytopes.twenty_four_cell().volume()
            2

        Volume of the same polytopes, using the optional package lrslib
        (which requires a rational polytope).  For mysterious historical
        reasons, Sage casts lrs's exact answer to a float::

            sage: I3 = polytopes.hypercube(3)
            sage: I3.volume(engine='lrs') #optional - lrslib
            8.0
            sage: C24 = polytopes.twenty_four_cell()
            sage: C24.volume(engine='lrs') #optional - lrslib
            2.0

        If the base ring is exact, the answer is exact::

            sage: P5 = polytopes.regular_polygon(5)
            sage: P5.volume()
            2.377641290737884?

            sage: polytopes.icosahedron().volume()
            5/12*sqrt5 + 5/4
            sage: numerical_approx(_) # abs tol 1e9
            2.18169499062491

        When considering lower-dimensional polytopes, we can ask for the
        ambient (full-dimensional), the induced measure (of the affine
        hull) or, in the case of lattice polytopes, for the induced rational measure.
        This is controlled by the parameter `measure`. Different engines
        may have different ideas on the definition of volume of a
        lower-dimensional object::

            sage: P = Polyhedron([[0, 0], [1, 1]])
            sage: P.volume()
            0
            sage: P.volume(measure='induced')
            sqrt(2)
            sage: P.volume(measure='induced_rational') # optional -- latte_int
            1

            sage: S = polytopes.regular_polygon(6); S
            A 2-dimensional polyhedron in AA^2 defined as the convex hull of 6 vertices
            sage: edge = S.faces(1)[2].as_polyhedron()
            sage: edge.vertices()
            (A vertex at (0.866025403784439?, 1/2), A vertex at (0, 1))
            sage: edge.volume()
            0
            sage: edge.volume(measure='induced')
            1

            sage: Dexact = polytopes.dodecahedron()
            sage: v = Dexact.faces(2)[0].as_polyhedron().volume(measure='induced', engine='internal'); v
            -80*(55*sqrt(5) - 123)/sqrt(-6368*sqrt(5) + 14240)
            sage: v = Dexact.faces(2)[4].as_polyhedron().volume(measure='induced', engine='internal'); v
            -80*(55*sqrt(5) - 123)/sqrt(-6368*sqrt(5) + 14240)
            sage: RDF(v)    # abs tol 1e-9
            1.53406271079044

            sage: Dinexact = polytopes.dodecahedron(exact=False)
            sage: w = Dinexact.faces(2)[0].as_polyhedron().volume(measure='induced', engine='internal'); RDF(w) # abs tol 1e-9
            1.534062710738235

            sage: [polytopes.simplex(d).volume(measure='induced') for d in range(1,5)] == [sqrt(d+1)/factorial(d) for d in range(1,5)]
            True

            sage: I = Polyhedron([[-3, 0], [0, 9]])
            sage: I.volume(measure='induced')
            3*sqrt(10)
            sage: I.volume(measure='induced_rational') # optional -- latte_int
            3

            sage: T = Polyhedron([[3, 0, 0], [0, 4, 0], [0, 0, 5]])
            sage: T.volume(measure='induced')
            1/2*sqrt(769)
            sage: T.volume(measure='induced_rational') # optional -- latte_int
            1/2

            sage: Q = Polyhedron(vertices=[(0, 0, 1, 1), (0, 1, 1, 0), (1, 1, 0, 0)])
            sage: Q.volume(measure='induced')
            1
            sage: Q.volume(measure='induced_rational') # optional -- latte_int
            1/2

        The volume of a full-dimensional unbounded polyhedron is infinity::

            sage: P = Polyhedron(vertices = [[1, 0], [0, 1]], rays = [[1, 1]])
            sage: P.volume()
            +Infinity

        The volume of a non full-dimensional unbounded polyhedron depends on the measure used::

            sage: P = Polyhedron(ieqs = [[1,1,1],[-1,-1,-1],[3,1,0]]); P
            A 1-dimensional polyhedron in QQ^2 defined as the convex hull of 1 vertex and 1 ray
            sage: P.volume()
            0
            sage: P.volume(measure='induced')
            +Infinity
            sage: P.volume(measure='ambient')
            0
            sage: P.volume(measure='induced_rational')
            +Infinity
        """
        if measure == 'induced_rational' and engine not in ['auto', 'latte']:
            raise TypeError("The induced rational measure can only be computed with the engine set to `auto` or `latte`")
        if engine == 'auto' and measure == 'induced_rational':
            engine = 'latte'

        if measure == 'ambient':
            if self.dim() < self.ambient_dim():
                return self.base_ring().zero()
            if engine == 'lrs':
                return self._volume_lrs(**kwds)
            elif engine == 'latte':
                return self._volume_latte(**kwds)
            # if the polyhedron is unbounded, return infinity
            if not self.is_compact():
                from sage.rings.infinity import infinity
                return infinity
            triangulation = self.triangulate(engine=engine, **kwds)
            pc = triangulation.point_configuration()
            return sum([pc.volume(simplex) for simplex in triangulation]) / ZZ(self.dim()).factorial()
        elif measure == 'induced':
            # if polyhedron is actually full-dimensional, return volume with ambient measure
            if self.dim() == self.ambient_dim():
                return self.volume(measure='ambient', engine=engine, **kwds)
            # if the polyhedron is unbounded, return infinity
            if not self.is_compact():
                from sage.rings.infinity import infinity
                return infinity
            # use an orthogonal transformation, which preserves volume up to a factor provided by the transformation matrix
            A, b = self.affine_hull(orthogonal=True, as_affine_map=True)
            Adet = (A.matrix().transpose() * A.matrix()).det()
            return self.affine_hull(orthogonal=True).volume(measure='ambient', engine=engine, **kwds) / sqrt(Adet)
        elif measure == 'induced_rational':
            if self.dim() < self.ambient_dim() and engine != 'latte':
                raise TypeError("The induced rational measure can only be computed with the engine set to `auto` or `latte`")
            # if the polyhedron is unbounded, return infinity
            if not self.is_compact():
                from sage.rings.infinity import infinity
                return infinity
            return self._volume_latte(**kwds)

    def integrate(self, polynomial, **kwds):
        r"""
        Return the integral of a polynomial over a polytope.

        INPUT:

        - ``P`` -- Polyhedron.

        - ``polynomial`` -- A multivariate polynomial or a valid LattE description string for
          polynomials.

        - ``**kwds`` -- additional keyword arguments that are passed to the engine.

        OUTPUT:

        The integral of the polynomial over the polytope.

        .. NOTE::

            The polytope triangulation algorithm is used. This function depends
            on LattE (i.e., the ``latte_int`` optional package).

        EXAMPLES::

            sage: P = polytopes.cube()
            sage: x, y, z = polygens(QQ, 'x, y, z')
            sage: P.integrate(x^2*y^2*z^2)    # optional - latte_int
            8/27

        If the polyhedron has floating point coordinates, an inexact result can
        be obtained if we transform to rational coordinates::

            sage: P = 1.4142*polytopes.cube()
            sage: P_QQ = Polyhedron(vertices = [[QQ(vi) for vi in v] for v in P.vertex_generator()])
            sage: RDF(P_QQ.integrate(x^2*y^2*z^2))    # optional - latte_int
            6.703841212195228

        Integral over a non full-dimensional polytope::

            sage: x, y = polygens(QQ, 'x, y')
            sage: P = Polyhedron(vertices=[[0,0],[1,1]])
            sage: P.integrate(x*y)    # optional - latte_int
            Traceback (most recent call last):
            ...
            NotImplementedError: The polytope must be full-dimensional.

        TESTS::

        Testing a three-dimensional integral::

            sage: P = polytopes.octahedron()
            sage: x, y, z = polygens(QQ, 'x, y, z')
            sage: P.integrate(2*x^2*y^4*z^6+z^2)    # optional - latte_int
            630632/4729725

        Testing a polytope with non-rational vertices::

            sage: P = polytopes.icosahedron()
            sage: P.integrate(x^2*y^2*z^2)    # optional - latte_int
            Traceback (most recent call last):
            ...
            TypeError: The base ring must be ZZ, QQ, or RDF

        Testing a univariate polynomial::

            sage: P = Polyhedron(vertices=[[0],[1]])
            sage: x = polygen(QQ, 'x')
            sage: P.integrate(x)    # optional - latte_int
            1/2

        Testing a polytope with floating point coordinates::

            sage: P = Polyhedron(vertices = [[0, 0], [1, 0], [1.1, 1.1], [0, 1]])
            sage: P.integrate('[[1,[2,2]]]')    # optional - latte_int
            Traceback (most recent call last):
            ...
            TypeError: LattE integrale cannot be applied over inexact rings.
        """
        if self.base_ring() == RDF:
            raise TypeError("LattE integrale cannot be applied over inexact rings.")
        elif not self.is_full_dimensional():
            raise NotImplementedError("The polytope must be full-dimensional.")
        else:
            from sage.interfaces.latte import integrate
            return integrate(self.cdd_Hrepresentation(), polynomial, cdd=True)

    def contains(self, point):
        """
        Test whether the polyhedron contains the given ``point``.

        See also :meth:`interior_contains` and
        :meth:`relative_interior_contains`.

        INPUT:

        - ``point`` -- coordinates of a point (an iterable).

        OUTPUT:

        Boolean.

        EXAMPLES::

            sage: P = Polyhedron(vertices=[[1,1],[1,-1],[0,0]])
            sage: P.contains( [1,0] )
            True
            sage: P.contains( P.center() )  # true for any convex set
            True

        As a shorthand, one may use the usual ``in`` operator::

            sage: P.center() in P
            True
            sage: [-1,-1] in P
            False

        The point need not have coordinates in the same field as the
        polyhedron::

            sage: ray = Polyhedron(vertices=[(0,0)], rays=[(1,0)], base_ring=QQ)
            sage: ray.contains([sqrt(2)/3,0])        # irrational coordinates are ok
            True
            sage: a = var('a')
            sage: ray.contains([a,0])                # a might be negative!
            False
            sage: assume(a>0)
            sage: ray.contains([a,0])
            True
            sage: ray.contains(['hello', 'kitty'])   # no common ring for coordinates
            False

        The empty polyhedron needs extra care, see :trac:`10238`::

            sage: empty = Polyhedron(); empty
            The empty polyhedron in ZZ^0
            sage: empty.contains([])
            False
            sage: empty.contains([0])               # not a point in QQ^0
            False
            sage: full = Polyhedron(vertices=[()]); full
            A 0-dimensional polyhedron in ZZ^0 defined as the convex hull of 1 vertex
            sage: full.contains([])
            True
            sage: full.contains([0])
            False
        """
        try:
            p = vector(point)
        except TypeError:  # point not iterable or no common ring for elements
            if len(point) > 0:
                return False
            else:
                p = vector(self.base_ring(), [])

        if len(p) != self.ambient_dim():
            return False

        for H in self.Hrep_generator():
            if not H.contains(p):
                return False
        return True

    __contains__ = contains

    def interior_contains(self, point):
        """
        Test whether the interior of the polyhedron contains the
        given ``point``.

        See also :meth:`contains` and
        :meth:`relative_interior_contains`.

        INPUT:

        - ``point`` -- coordinates of a point.

        OUTPUT:

        ``True`` or ``False``.

        EXAMPLES::

            sage: P = Polyhedron(vertices=[[0,0],[1,1],[1,-1]])
            sage: P.contains( [1,0] )
            True
            sage: P.interior_contains( [1,0] )
            False

        If the polyhedron is of strictly smaller dimension than the
        ambient space, its interior is empty::

            sage: P = Polyhedron(vertices=[[0,1],[0,-1]])
            sage: P.contains( [0,0] )
            True
            sage: P.interior_contains( [0,0] )
            False

        The empty polyhedron needs extra care, see :trac:`10238`::

            sage: empty = Polyhedron(); empty
            The empty polyhedron in ZZ^0
            sage: empty.interior_contains([])
            False
        """
        try:
            p = vector(point)
        except TypeError:  # point not iterable or no common ring for elements
            if len(point) > 0:
                return False
            else:
                p = vector(self.base_ring(), [])

        if len(p) != self.ambient_dim():
            return False

        for H in self.Hrep_generator():
            if not H.interior_contains(p):
                return False
        return True

    def relative_interior_contains(self, point):
        """
        Test whether the relative interior of the polyhedron
        contains the given ``point``.

        See also :meth:`contains` and :meth:`interior_contains`.

        INPUT:

        - ``point`` -- coordinates of a point.

        OUTPUT:

        ``True`` or ``False``.

        EXAMPLES::

            sage: P = Polyhedron(vertices=[(1,0), (-1,0)])
            sage: P.contains( (0,0) )
            True
            sage: P.interior_contains( (0,0) )
            False
            sage: P.relative_interior_contains( (0,0) )
            True
            sage: P.relative_interior_contains( (1,0) )
            False

        The empty polyhedron needs extra care, see :trac:`10238`::

            sage: empty = Polyhedron(); empty
            The empty polyhedron in ZZ^0
            sage: empty.relative_interior_contains([])
            False
        """
        try:
            p = vector(point)
        except TypeError:  # point not iterable or no common ring for elements
            if len(point) > 0:
                return False
            else:
                p = vector(self.base_ring(), [])

        if len(p) != self.ambient_dim():
            return False

        for eq in self.equation_generator():
            if not eq.contains(p):
                return False

        for ine in self.inequality_generator():
            if not ine.interior_contains(p):
                return False

        return True

    def is_simplex(self):
        r"""
        Return whether the polyhedron is a simplex.

        EXAMPLES::

            sage: Polyhedron([(0,0,0), (1,0,0), (0,1,0)]).is_simplex()
            True
            sage: polytopes.simplex(3).is_simplex()
            True
            sage: polytopes.hypercube(3).is_simplex()
            False
        """
        return self.is_compact() and (self.dim()+1 == self.n_vertices())

    def neighborliness(self):
        r"""
        Returns the largest ``k``, such that the polyhedron is ``k``-neighborly.

        In case of the ``d``-dimensional simplex, it returns ``d + 1``.

        See :wikipedia:`Neighborly_polytope`

        .. SEEALSO::

            :meth:`is_neighborly`

        EXAMPLES::

            sage: cube = polytopes.cube()
            sage: cube.neighborliness()
            1
            sage: P = Polyhedron(); P
            The empty polyhedron in ZZ^0
            sage: P.neighborliness()
            0
            sage: P = Polyhedron([[0]]); P
            A 0-dimensional polyhedron in ZZ^1 defined as the convex hull of 1 vertex
            sage: P.neighborliness()
            1
            sage: S = polytopes.simplex(5); S
            A 5-dimensional polyhedron in ZZ^6 defined as the convex hull of 6 vertices
            sage: S.neighborliness()
            6
            sage: C = polytopes.cyclic_polytope(7,10); C
            A 7-dimensional polyhedron in QQ^7 defined as the convex hull of 10 vertices
            sage: C.neighborliness()
            3
            sage: C = polytopes.cyclic_polytope(6,11); C
            A 6-dimensional polyhedron in QQ^6 defined as the convex hull of 11 vertices
            sage: C.neighborliness()
            3
            sage: [polytopes.cyclic_polytope(5,n).neighborliness() for n in range(6,10)]
            [6, 2, 2, 2]

        """
        if self.is_simplex():
            return self.dim() + 1
        else:
            k = 1
            while len(self.faces(k)) == binomial(self.n_vertices(), k + 1):
                k += 1
            return k

    def is_neighborly(self, k=None):
        r"""
        Return whether the polyhedron is neighborly.

        If the input ``k`` is provided then return whether the polyhedron is ``k``-neighborly

        See :wikipedia:`Neighborly_polytope`


        INPUT:

        - ``k`` -- the dimension up to which to check if every set of ``k``
          vertices forms a face. If no ``k`` is provided, check up to floor
          of half the dimension of the polyhedron.

        OUTPUT:

        - ``True`` if the every set of up to ``k`` vertices forms a face,
        - ``False`` otherwise

        .. SEEALSO::

            :meth:`neighborliness`

        EXAMPLES::

            sage: cube = polytopes.hypercube(3)
            sage: cube.is_neighborly()
            True
            sage: cube = polytopes.hypercube(4)
            sage: cube.is_neighborly()
            False

        Cyclic polytopes are neighborly:

        ::

            sage: all([polytopes.cyclic_polytope(i, i + 1 + j).is_neighborly() for i in range(5) for j in range(3)])
            True

        The neighborliness of a polyhedron equals floor of dimension half
        (or larger in case of a simplex) if and only if the polyhedron
        is neighborly::

            sage: testpolys = [polytopes.cube(), polytopes.cyclic_polytope(6, 9), polytopes.simplex(6)]
            sage: [(P.neighborliness()>=floor(P.dim()/2)) == P.is_neighborly() for P in  testpolys]
            [True, True, True]

        """
        if k is None:
            k = floor(self.dim()/2)
        return all(len(self.faces(i)) == binomial(self.n_vertices(), i + 1) for i in range(1, k))

    @cached_method
    def is_lattice_polytope(self):
        r"""
        Return whether the polyhedron is a lattice polytope.

        OUTPUT:

        ``True`` if the polyhedron is compact and has only integral
        vertices, ``False`` otherwise.

        EXAMPLES::

            sage: polytopes.cross_polytope(3).is_lattice_polytope()
            True
            sage: polytopes.regular_polygon(5).is_lattice_polytope()
            False
        """
        if not self.is_compact():
            return False
        if self.base_ring() is ZZ:
            return True
        return all(v.is_integral() for v in self.vertex_generator())

    @cached_method
    def lattice_polytope(self, envelope=False):
        r"""
        Return an encompassing lattice polytope.

        INPUT:

        - ``envelope`` -- boolean (default: ``False``). If the
          polyhedron has non-integral vertices, this option decides
          whether to return a strictly larger lattice polytope or
          raise a ``ValueError``. This option has no effect if the
          polyhedron has already integral vertices.

        OUTPUT:

        A :class:`LatticePolytope
        <sage.geometry.lattice_polytope.LatticePolytopeClass>`. If the
        polyhedron is compact and has integral vertices, the lattice
        polytope equals the polyhedron. If the polyhedron is compact
        but has at least one non-integral vertex, a strictly larger
        lattice polytope is returned.

        If the polyhedron is not compact, a ``NotImplementedError`` is
        raised.

        If the polyhedron is not integral and ``envelope=False``, a
        ``ValueError`` is raised.

        ALGORITHM:

        For each non-integral vertex, a bounding box of integral
        points is added and the convex hull of these integral points
        is returned.

        EXAMPLES:

        First, a polyhedron with integral vertices::

            sage: P = Polyhedron( vertices = [(1, 0), (0, 1), (-1, 0), (0, -1)])
            sage: lp = P.lattice_polytope(); lp
            2-d reflexive polytope #3 in 2-d lattice M
            sage: lp.vertices()
            M(-1,  0),
            M( 0, -1),
            M( 0,  1),
            M( 1,  0)
            in 2-d lattice M

        Here is a polyhedron with non-integral vertices::

            sage: P = Polyhedron( vertices = [(1/2, 1/2), (0, 1), (-1, 0), (0, -1)])
            sage: lp = P.lattice_polytope()
            Traceback (most recent call last):
            ...
            ValueError: Some vertices are not integral. You probably want
            to add the argument "envelope=True" to compute an enveloping
            lattice polytope.
            sage: lp = P.lattice_polytope(True); lp
            2-d reflexive polytope #5 in 2-d lattice M
            sage: lp.vertices()
            M(-1,  0),
            M( 0, -1),
            M( 1,  1),
            M( 0,  1),
            M( 1,  0)
            in 2-d lattice M
        """
        if not self.is_compact():
            raise NotImplementedError('Only compact lattice polytopes are allowed.')

        try:
            vertices = self.vertices_matrix(ZZ).columns()
        except TypeError:
            if not envelope:
                raise ValueError('Some vertices are not integral. '
                    'You probably want to add the argument '
                    '"envelope=True" to compute an enveloping lattice polytope.')
            vertices = []
            for v in self.vertex_generator():
                vbox = [ set([floor(x), ceil(x)]) for x in v ]
                vertices.extend( itertools.product(*vbox) )

        # construct the (enveloping) lattice polytope
        from sage.geometry.lattice_polytope import LatticePolytope
        return LatticePolytope(vertices)

    def _integral_points_PALP(self):
        r"""
        Return the integral points in the polyhedron using PALP.

        This method is for testing purposes and will eventually be removed.

        OUTPUT:

        The list of integral points in the polyhedron. If the
        polyhedron is not compact, a ``ValueError`` is raised.

        EXAMPLES::

            sage: Polyhedron(vertices=[(-1,-1),(1,0),(1,1),(0,1)])._integral_points_PALP()
            [M(-1, -1), M(0, 1), M(1, 0), M(1, 1), M(0, 0)]
            sage: Polyhedron(vertices=[(-1/2,-1/2),(1,0),(1,1),(0,1)]).lattice_polytope(True).points()
            M(-1, -1),
            M(-1,  0),
            M( 0, -1),
            M( 1,  1),
            M( 0,  1),
            M( 1,  0),
            M( 0,  0)
            in 2-d lattice M
            sage: Polyhedron(vertices=[(-1/2,-1/2),(1,0),(1,1),(0,1)])._integral_points_PALP()
            [M(1, 1), M(0, 1), M(1, 0), M(0, 0)]
        """
        if not self.is_compact():
            raise ValueError('Can only enumerate points in a compact polyhedron.')
        lp = self.lattice_polytope(True)
        # remove cached values to get accurate timings
        try:
            del lp._points
            del lp._npoints
        except AttributeError:
            pass
        if self.is_lattice_polytope():
            return list(lp.points())
        return [p for p in lp.points() if self.contains(p)]

    @cached_method
    def bounding_box(self, integral=False, integral_hull=False):
        r"""
        Return the coordinates of a rectangular box containing the non-empty polytope.

        INPUT:

        - ``integral`` -- Boolean (default: ``False``). Whether to
          only allow integral coordinates in the bounding box.

        - ``integral_hull`` -- Boolean (default: ``False``). If ``True``, return a
          box containing the integral points of the polytope, or ``None, None`` if it
          is known that the polytope has no integral points.

        OUTPUT:

        A pair of tuples ``(box_min, box_max)`` where ``box_min`` are
        the coordinates of a point bounding the coordinates of the
        polytope from below and ``box_max`` bounds the coordinates
        from above.

        EXAMPLES::

            sage: Polyhedron([ (1/3,2/3), (2/3, 1/3) ]).bounding_box()
            ((1/3, 1/3), (2/3, 2/3))
            sage: Polyhedron([ (1/3,2/3), (2/3, 1/3) ]).bounding_box(integral=True)
            ((0, 0), (1, 1))
            sage: Polyhedron([ (1/3,2/3), (2/3, 1/3) ]).bounding_box(integral_hull=True)
            (None, None)
            sage: Polyhedron([ (1/3,2/3), (3/3, 4/3) ]).bounding_box(integral_hull=True)
            ((1, 1), (1, 1))
            sage: polytopes.buckyball(exact=False).bounding_box()
            ((-0.8090169944, -0.8090169944, -0.8090169944), (0.8090169944, 0.8090169944, 0.8090169944))
        """
        box_min = []
        box_max = []
        if self.n_vertices == 0:
            raise ValueError('Empty polytope is not allowed')
        if not self.is_compact():
            raise ValueError('Only polytopes (compact polyhedra) are allowed.')
        for i in range(self.ambient_dim()):
            coords = [ v[i] for v in self.vertex_generator() ]
            max_coord = max(coords)
            min_coord = min(coords)
            if integral_hull:
                a = ceil(min_coord)
                b = floor(max_coord)
                if a > b:
                    return None, None
                box_max.append(b)
                box_min.append(a)
            elif integral:
                box_max.append(ceil(max_coord))
                box_min.append(floor(min_coord))
            else:
                box_max.append(max_coord)
                box_min.append(min_coord)
        return (tuple(box_min), tuple(box_max))

    def integral_points_count(self, **kwds):
        r"""
        Return the number of integral points in the polyhedron.

        This generic version of this method simply calls ``integral_points``.

        EXAMPLES::

            sage: P = polytopes.cube()
            sage: P.integral_points_count()
            27

        We shrink the polyhedron a little bit::

            sage: Q = P*(8/9)
            sage: Q.integral_points_count()
            1

        Same for a polyhedron whose coordinates are not rationals.  Note that
        the answer is an integer even though there are no guarantees for
        exactness::

            sage: Q = P*RDF(8/9)
            sage: Q.integral_points_count()
            1

        Unbounded polyhedra (with or without lattice points) are not supported::

            sage: P = Polyhedron(vertices=[[1/2, 1/3]], rays=[[1, 1]])
            sage: P.integral_points_count()
            Traceback (most recent call last):
            ...
            NotImplementedError: ...
            sage: P = Polyhedron(vertices=[[1, 1]], rays=[[1, 1]])
            sage: P.integral_points_count()
            Traceback (most recent call last):
            ...
            NotImplementedError: ...

        """
        return len(self.integral_points())

    def integral_points(self, threshold=100000):
        r"""
        Return the integral points in the polyhedron.

        Uses either the naive algorithm (iterate over a rectangular
        bounding box) or triangulation + Smith form.

        INPUT:

        - ``threshold`` -- integer (default: 100000). Use the naive
          algorithm as long as the bounding box is smaller than this.

        OUTPUT:

        The list of integral points in the polyhedron. If the
        polyhedron is not compact, a ``ValueError`` is raised.

        EXAMPLES::

            sage: Polyhedron(vertices=[(-1,-1),(1,0),(1,1),(0,1)]).integral_points()
            ((-1, -1), (0, 0), (0, 1), (1, 0), (1, 1))

            sage: simplex = Polyhedron([(1,2,3), (2,3,7), (-2,-3,-11)])
            sage: simplex.integral_points()
            ((-2, -3, -11), (0, 0, -2), (1, 2, 3), (2, 3, 7))

        The polyhedron need not be full-dimensional::

            sage: simplex = Polyhedron([(1,2,3,5), (2,3,7,5), (-2,-3,-11,5)])
            sage: simplex.integral_points()
            ((-2, -3, -11, 5), (0, 0, -2, 5), (1, 2, 3, 5), (2, 3, 7, 5))

            sage: point = Polyhedron([(2,3,7)])
            sage: point.integral_points()
            ((2, 3, 7),)

            sage: empty = Polyhedron()
            sage: empty.integral_points()
            ()

        Here is a simplex where the naive algorithm of running over
        all points in a rectangular bounding box no longer works fast
        enough::

            sage: v = [(1,0,7,-1), (-2,-2,4,-3), (-1,-1,-1,4), (2,9,0,-5), (-2,-1,5,1)]
            sage: simplex = Polyhedron(v); simplex
            A 4-dimensional polyhedron in ZZ^4 defined as the convex hull of 5 vertices
            sage: len(simplex.integral_points())
            49

        A case where rounding in the right direction goes a long way::

            sage: P = 1/10*polytopes.hypercube(14)
            sage: P.integral_points()
            ((0, 0, 0, 0, 0, 0, 0, 0, 0, 0, 0, 0, 0, 0),)

        Finally, the 3-d reflexive polytope number 4078::

            sage: v = [(1,0,0), (0,1,0), (0,0,1), (0,0,-1), (0,-2,1),
            ....:      (-1,2,-1), (-1,2,-2), (-1,1,-2), (-1,-1,2), (-1,-3,2)]
            sage: P = Polyhedron(v)
            sage: pts1 = P.integral_points()                     # Sage's own code
            sage: all(P.contains(p) for p in pts1)
            True
            sage: pts2 = LatticePolytope(v).points()          # PALP
            sage: for p in pts1: p.set_immutable()
            sage: set(pts1) == set(pts2)
            True

            sage: timeit('Polyhedron(v).integral_points()')   # not tested - random
            625 loops, best of 3: 1.41 ms per loop
            sage: timeit('LatticePolytope(v).points()')       # not tested - random
            25 loops, best of 3: 17.2 ms per loop

        TESTS:

        Test some trivial cases (see :trac:`17937`)::

            sage: P = Polyhedron(ambient_dim=1)  # empty polyhedron in 1 dimension
            sage: P.integral_points()
            ()
            sage: P = Polyhedron(ambient_dim=0)  # empty polyhedron in 0 dimensions
            sage: P.integral_points()
            ()
            sage: P = Polyhedron([[3]])  # single point in 1 dimension
            sage: P.integral_points()
            ((3),)
            sage: P = Polyhedron([[1/2]])  # single non-integral point in 1 dimension
            sage: P.integral_points()
            ()
            sage: P = Polyhedron([[]])  # single point in 0 dimensions
            sage: P.integral_points()
            ((),)
        """
        if not self.is_compact():
            raise ValueError('Can only enumerate points in a compact polyhedron.')
        # Trivial cases: polyhedron with 0 or 1 vertices
        if self.n_vertices() == 0:
            return ()
        if self.n_vertices() == 1:
            v = self.vertices_list()[0]
            try:
                return (vector(ZZ, v),)
            except TypeError:  # vertex not integral
                return ()

        # for small bounding boxes, it is faster to naively iterate over the points of the box
        box_min, box_max = self.bounding_box(integral_hull=True)
        if box_min is None:
            return ()
        box_points = prod(max_coord-min_coord+1 for min_coord, max_coord in zip(box_min, box_max))
        if  not self.is_lattice_polytope() or \
                (self.is_simplex() and box_points < 1000) or \
                box_points < threshold:
            from sage.geometry.integral_points import rectangular_box_points
            return rectangular_box_points(list(box_min), list(box_max), self)

        # for more complicate polytopes, triangulate & use smith normal form
        from sage.geometry.integral_points import simplex_points
        if self.is_simplex():
            return simplex_points(self.Vrepresentation())
        triangulation = self.triangulate()
        points = set()
        for simplex in triangulation:
            triang_vertices = [ self.Vrepresentation(i) for i in simplex ]
            new_points = simplex_points(triang_vertices)
            for p in new_points:
                p.set_immutable()
            points.update(new_points)
        # assert all(self.contains(p) for p in points)   # slow
        return tuple(points)

    def get_integral_point(self, index, **kwds):
        r"""
        Return the ``index``-th integral point in this polyhedron.

        This is equivalent to ``sorted(self.integral_points())[index]``.
        However, so long as self.integral_points_count() does not need to
        enumerate all integral points, neither does this method. Hence it can
        be significantly faster. If the polyhedron is not compact, a
        ``ValueError`` is raised.

        INPUT:

        - ``index`` -- integer. The index of the integral point to be found. If
          this is not in [0, ``self.integral_point_count()``), an ``IndexError``
          is raised.

        - ``**kwds`` -- optional keyword parameters that are passed to
          :meth:`self.integral_points_count`.

        ALGORITHM:

        The function computes each of the components of the requested point in
        turn. To compute x_i, the ith component, it bisects the upper and lower
        bounds on x_i given by the bounding box. At each bisection, it uses
        :meth:`integral_points_count` to determine on which side of the
        bisecting hyperplane the requested point lies.

        .. SEEALSO::

            :meth:`integral_points_count`.

        EXAMPLES::

            sage: P = Polyhedron(vertices=[(-1,-1),(1,0),(1,1),(0,1)])
            sage: P.get_integral_point(1)
            (0, 0)
            sage: P.get_integral_point(4)
            (1, 1)
            sage: sorted(P.integral_points())
            [(-1, -1), (0, 0), (0, 1), (1, 0), (1, 1)]
            sage: P.get_integral_point(5)
            Traceback (most recent call last):
            ...
            IndexError: ...

            sage: Q = Polyhedron([(1,3), (2, 7), (9, 77)])
            sage: [Q.get_integral_point(i) for i in range(Q.integral_points_count())] == sorted(Q.integral_points())
            True
            sage: Q.get_integral_point(0, explicit_enumeration_threshold=0, triangulation='cddlib')  # optional - latte_int
            (1, 3)
            sage: Q.get_integral_point(0, explicit_enumeration_threshold=0, triangulation='cddlib', foo=True)  # optional - latte_int
            Traceback (most recent call last):
            ...
            RuntimeError: ...

            sage: R = Polyhedron(vertices=[[1/2, 1/3]], rays=[[1, 1]])
            sage: R.get_integral_point(0)
            Traceback (most recent call last):
            ...
            ValueError: ...
        """

        if not self.is_compact():
            raise ValueError('Can only enumerate points in a compact polyhedron.')

        if not 0 <= index < self.integral_points_count(**kwds):
            raise IndexError('polytope index out of range')

        D = self.ambient_dim()
        lower_bounds, upper_bounds = self.bounding_box()
        coordinate = []
        P = self
        S = self.parent()
        for i in range(D):  # Now compute x_i, the ith component of coordinate.
            lower, upper = ceil(lower_bounds[i]), floor(upper_bounds[i]) + 1  # So lower <= x_i < upper.
            while lower < upper-1:
                guess = (lower + upper) // 2  # > lower.
                # Build new polyhedron by intersecting P with the halfspace {x_i < guess}.
                P_lt_guess = P.intersection(S(None, ([[guess-1] + [0] * i + [-1] + [0] * (D - i - 1)], [])))
                # Avoid computing P_geq_guess = P.intersection({x_i >= guess}) right now, it might not be needed.
                P_lt_guess_count = P_lt_guess.integral_points_count(**kwds)
                if P_lt_guess_count > index:  # Move upper down to guess.
                    upper = guess
                    index -= 0
                    P = P_lt_guess
                else:  # P_lt_guess_count <= index:  # Move lower up to guess.
                    lower = guess
                    index -= P_lt_guess_count
                    P_geq_guess = P.intersection(S(None, ([[-guess] + [0] * i + [1] + [0] * (D - i - 1)], [])))
                    P = P_geq_guess
            coordinate.append(lower)  # Record the new component that we have found.
        point = vector(ZZ, coordinate)
        point.set_immutable()
        return point

    def random_integral_point(self, **kwds):
        r"""
        Return an integral point in this polyhedron chosen uniformly at random.

        INPUT:

        - ``**kwds`` -- optional keyword parameters that are passed to
          :meth:`self.get_integral_point`.

        OUTPUT:

        The integral point in the polyhedron chosen uniformly at random. If the
        polyhedron is not compact, a ``ValueError`` is raised. If the
        polyhedron does not contain any integral points, an ``EmptySetError`` is
        raised.

        .. SEEALSO::

            :meth:`get_integral_point`.

        EXAMPLES::

            sage: P = Polyhedron(vertices=[(-1,-1),(1,0),(1,1),(0,1)])
            sage: P.random_integral_point()  # random
            (0, 0)
            sage: P.random_integral_point() in P.integral_points()
            True
            sage: P.random_integral_point(explicit_enumeration_threshold=0, triangulation='cddlib')  # random, optional - latte_int
            (1, 1)
            sage: P.random_integral_point(explicit_enumeration_threshold=0, triangulation='cddlib', foo=7)  # optional - latte_int
            Traceback (most recent call last):
            ...
            RuntimeError: ...

            sage: Q = Polyhedron(vertices=[(2, 1/3)], rays=[(1, 2)])
            sage: Q.random_integral_point()
            Traceback (most recent call last):
            ...
            ValueError: ...

            sage: R = Polyhedron(vertices=[(1/2, 0), (1, 1/2), (0, 1/2)])
            sage: R.random_integral_point()
            Traceback (most recent call last):
            ...
            EmptySetError: ...
        """

        if not self.is_compact():
            raise ValueError('Can only sample integral points in a compact polyhedron.')

        count = self.integral_points_count()
        if count == 0:
            raise EmptySetError('Polyhedron does not contain any integral points.')

        return self.get_integral_point(current_randstate().python_random().randint(0, count-1), **kwds)

    @cached_method
    def combinatorial_automorphism_group(self, vertex_graph_only=False):
        """
        Computes the combinatorial automorphism group.

        If ``vertex_graph_only`` is ``True``,  the automorphism group
        of the vertex-edge graph of the polyhedron is returned. Otherwise
        the automorphism group of the vertex-facet graph, which is
        isomorphic to the automorphism group of the face lattice is returned.

        INPUT:

        - ``vertex_graph_only`` -- boolean (default: ``False``); whether
          to return the automorphism group of the vertex edges graph or
          of the lattice.

        OUTPUT:

        A
        :class:`PermutationGroup<sage.groups.perm_gps.permgroup.PermutationGroup_generic_with_category'>`
        that is isomorphic to the combinatorial automorphism group is
        returned.

        - if ``vertex_graph_only`` is ``True``:
          The automorphism group of the vertex-edge graph of the polyhedron

        - if ``vertex_graph_only`` is ``False`` (default):
          The automorphism group of the vertex-facet graph of the polyhedron,
          see :meth:`vertex_facet_graph`. This group is isomorphic to the
          automorphism group of the face lattice of the polyhedron.

        NOTE:

            Depending on ``vertex_graph_only``, this method returns groups
            that are not necessarily isomorphic, see the examples below.

        .. SEEALSO::

            :meth:`is_combinatorially_isomorphic`,
            :meth:`graph`,
            :meth:`vertex_facet_graph`.

        EXAMPLES::

            sage: quadrangle = Polyhedron(vertices=[(0,0),(1,0),(0,1),(2,3)])
            sage: quadrangle.combinatorial_automorphism_group().is_isomorphic(groups.permutation.Dihedral(4))
            True
            sage: quadrangle.restricted_automorphism_group()
            Permutation Group with generators [()]

        Permutations can only exchange vertices with vertices, rays
        with rays, and lines with lines::

            sage: P = Polyhedron(vertices=[(1,0,0), (1,1,0)], rays=[(1,0,0)], lines=[(0,0,1)])
            sage: P.combinatorial_automorphism_group(vertex_graph_only=True)
            Permutation Group with generators [(A vertex at (1,0,0),A vertex at (1,1,0))]

        This shows an example of two polytopes whose vertex-edge graphs are isomorphic,
        but their face_lattices are not isomorphic::

            sage: Q=Polyhedron([[-123984206864/2768850730773, -101701330976/922950243591, -64154618668/2768850730773, -2748446474675/2768850730773],
            ....: [-11083969050/98314591817, -4717557075/98314591817, -32618537490/98314591817, -91960210208/98314591817],
            ....: [-9690950/554883199, -73651220/554883199, 1823050/554883199, -549885101/554883199], [-5174928/72012097, 5436288/72012097, -37977984/72012097, 60721345/72012097],
            ....: [-19184/902877, 26136/300959, -21472/902877, 899005/902877], [53511524/1167061933, 88410344/1167061933, 621795064/1167061933, 982203941/1167061933],
            ....: [4674489456/83665171433, -4026061312/83665171433, 28596876672/83665171433, -78383796375/83665171433], [857794884940/98972360190089, -10910202223200/98972360190089, 2974263671400/98972360190089, -98320463346111/98972360190089]])
            sage: C = polytopes.cyclic_polytope(4,8)
            sage: C.is_combinatorially_isomorphic(Q)
            False
            sage: C.combinatorial_automorphism_group(vertex_graph_only=True).is_isomorphic(Q.combinatorial_automorphism_group(vertex_graph_only=True))
            True
            sage: C.combinatorial_automorphism_group(vertex_graph_only=False).is_isomorphic(Q.combinatorial_automorphism_group(vertex_graph_only=False))
            False

        The automorphism group of the face lattice is isomorphic to the combinatorial automorphism group::

            sage: CG = C.face_lattice().hasse_diagram().automorphism_group()
            sage: C.combinatorial_automorphism_group().is_isomorphic(CG)
            True
            sage: QG = Q.face_lattice().hasse_diagram().automorphism_group()
            sage: Q.combinatorial_automorphism_group().is_isomorphic(QG)
            True

        """
        if vertex_graph_only:
            G = self.graph()
        else:
            G = self.vertex_facet_graph()
        group = G.automorphism_group(edge_labels=True)
        self._combinatorial_automorphism_group = group

        return self._combinatorial_automorphism_group

    @cached_method
    def restricted_automorphism_group(self, output="abstract"):
        r"""
        Return the restricted automorphism group.

        First, let the linear automorphism group be the subgroup of
        the affine group `AGL(d,\RR) = GL(d,\RR) \ltimes \RR^d`
        preserving the `d`-dimensional polyhedron. The affine group
        acts in the usual way `\vec{x}\mapsto A\vec{x}+b` on the
        ambient space.

        The restricted automorphism group is the subgroup of the linear
        automorphism group generated by permutations of the generators
        of the same type. That is, vertices can only be permuted with
        vertices, ray generators with ray generators, and line
        generators with line generators.

        For example, take the first quadrant

        .. MATH::

            Q = \Big\{ (x,y) \Big| x\geq 0,\; y\geq0 \Big\}
            \subset \QQ^2

        Then the linear automorphism group is

        .. MATH::

            \mathrm{Aut}(Q) =
            \left\{
            \begin{pmatrix}
            a & 0 \\ 0 & b
            \end{pmatrix}
            ,~
            \begin{pmatrix}
            0 & c \\ d & 0
            \end{pmatrix}
            :~
            a, b, c, d \in \QQ_{>0}
            \right\}
            \subset
            GL(2,\QQ)
            \subset
            E(d)

        Note that there are no translations that map the quadrant `Q`
        to itself, so the linear automorphism group is contained in
        the general linear group (the subgroup of transformations
        preserving the origin). The restricted automorphism group is

        .. MATH::

            \mathrm{Aut}(Q) =
            \left\{
            \begin{pmatrix}
            1 & 0 \\ 0 & 1
            \end{pmatrix}
            ,~
            \begin{pmatrix}
            0 & 1 \\ 1 & 0
            \end{pmatrix}
            \right\}
            \simeq \ZZ_2

        INPUT:

        - ``output`` -- how the group should be represented:

          - ``"abstract"`` (default) -- return an abstract permutation
            group without further meaning.

          - ``"permutation"`` -- return a permutation group on the
            indices of the polyhedron generators. For example, the
            permutation ``(0,1)`` would correspond to swapping
            ``self.Vrepresentation(0)`` and ``self.Vrepresentation(1)``.

          - ``"matrix"`` -- return a matrix group representing affine
            transformations. When acting on affine vectors, you should
            append a `1` to every vector. If the polyhedron is not full
            dimensional, the returned matrices act as the identity on
            the orthogonal complement of the affine space spanned by
            the polyhedron.

          - ``"matrixlist"`` -- like ``matrix``, but return the list of
            elements of the matrix group. Useful for fields without a
            good implementation of matrix groups or to avoid the
            overhead of creating the group.

        OUTPUT:

        - For ``output="abstract"`` and ``output="permutation"``:
          a :class:`PermutationGroup<sage.groups.perm_gps.permgroup.PermutationGroup_generic>`.

        - For ``output="matrix"``: a :class:`MatrixGroup`.

        - For ``output="matrixlist"``: a list of matrices.

        REFERENCES:

        - [BSS2009]_

        EXAMPLES:

        A cross-polytope example::

            sage: P = polytopes.cross_polytope(3)
            sage: P.restricted_automorphism_group() == PermutationGroup([[(3,4)], [(2,3),(4,5)],[(2,5)],[(1,2),(5,6)],[(1,6)]])
            True
            sage: P.restricted_automorphism_group(output="permutation") == PermutationGroup([[(2,3)],[(1,2),(3,4)],[(1,4)],[(0,1),(4,5)],[(0,5)]])
            True
            sage: mgens = [[[1,0,0,0],[0,1,0,0],[0,0,-1,0],[0,0,0,1]], [[1,0,0,0],[0,0,1,0],[0,1,0,0],[0,0,0,1]], [[0,1,0,0],[1,0,0,0],[0,0,1,0],[0,0,0,1]]]

        We test groups for equality in a fool-proof way; they can have different generators, etc::

            sage: poly_g = P.restricted_automorphism_group(output="matrix")
            sage: matrix_g = MatrixGroup(map(lambda t: matrix(QQ,t), mgens))
            sage: all(map(lambda t: t.matrix() in poly_g, matrix_g.gens()))
            True
            sage: all(map(lambda t: t.matrix() in matrix_g, poly_g.gens()))
            True

        24-cell example::

            sage: P24 = polytopes.twenty_four_cell()
            sage: AutP24 = P24.restricted_automorphism_group()
            sage: PermutationGroup([
            ....:     '(1,20,2,24,5,23)(3,18,10,19,4,14)(6,21,11,22,7,15)(8,12,16,17,13,9)',
            ....:     '(1,21,8,24,4,17)(2,11,6,15,9,13)(3,20)(5,22)(10,16,12,23,14,19)'
            ....: ]).is_isomorphic(AutP24)
            True
            sage: AutP24.order()
            1152

        Here is the quadrant example mentioned in the beginning::

            sage: P = Polyhedron(rays=[(1,0),(0,1)])
            sage: P.Vrepresentation()
            (A vertex at (0, 0), A ray in the direction (0, 1), A ray in the direction (1, 0))
            sage: P.restricted_automorphism_group(output="permutation")
            Permutation Group with generators [(1,2)]

        Also, the polyhedron need not be full-dimensional::

            sage: P = Polyhedron(vertices=[(1,2,3,4,5),(7,8,9,10,11)])
            sage: P.restricted_automorphism_group()
            Permutation Group with generators [(1,2)]
            sage: G = P.restricted_automorphism_group(output="matrixlist")
            sage: G
            [
            [1 0 0 0 0 0]  [ -87/55  -82/55    -2/5   38/55   98/55   12/11]
            [0 1 0 0 0 0]  [-142/55  -27/55    -2/5   38/55   98/55   12/11]
            [0 0 1 0 0 0]  [-142/55  -82/55     3/5   38/55   98/55   12/11]
            [0 0 0 1 0 0]  [-142/55  -82/55    -2/5   93/55   98/55   12/11]
            [0 0 0 0 1 0]  [-142/55  -82/55    -2/5   38/55  153/55   12/11]
            [0 0 0 0 0 1], [      0       0       0       0       0       1]
            ]
            sage: g = AffineGroup(5, QQ)(G[1])
            sage: g
                  [ -87/55  -82/55    -2/5   38/55   98/55]     [12/11]
                  [-142/55  -27/55    -2/5   38/55   98/55]     [12/11]
            x |-> [-142/55  -82/55     3/5   38/55   98/55] x + [12/11]
                  [-142/55  -82/55    -2/5   93/55   98/55]     [12/11]
                  [-142/55  -82/55    -2/5   38/55  153/55]     [12/11]
            sage: g^2
                  [1 0 0 0 0]     [0]
                  [0 1 0 0 0]     [0]
            x |-> [0 0 1 0 0] x + [0]
                  [0 0 0 1 0]     [0]
                  [0 0 0 0 1]     [0]
            sage: g(list(P.vertices()[0]))
            (7, 8, 9, 10, 11)
            sage: g(list(P.vertices()[1]))
            (1, 2, 3, 4, 5)

        Affine transformations do not change the restricted automorphism
        group. For example, any non-degenerate triangle has the
        dihedral group with 6 elements, `D_6`, as its automorphism
        group::

            sage: initial_points = [vector([1,0]), vector([0,1]), vector([-2,-1])]
            sage: points = initial_points
            sage: Polyhedron(vertices=points).restricted_automorphism_group()
            Permutation Group with generators [(2,3), (1,2)]
            sage: points = [pt - initial_points[0] for pt in initial_points]
            sage: Polyhedron(vertices=points).restricted_automorphism_group()
            Permutation Group with generators [(2,3), (1,2)]
            sage: points = [pt - initial_points[1] for pt in initial_points]
            sage: Polyhedron(vertices=points).restricted_automorphism_group()
            Permutation Group with generators [(2,3), (1,2)]
            sage: points = [pt - 2*initial_points[1] for pt in initial_points]
            sage: Polyhedron(vertices=points).restricted_automorphism_group()
            Permutation Group with generators [(2,3), (1,2)]

        The ``output="matrixlist"`` can be used over fields without a
        complete implementation of matrix groups::

            sage: P = polytopes.dodecahedron(); P
            A 3-dimensional polyhedron in (Number Field in sqrt5 with defining polynomial x^2 - 5)^3 defined as the convex hull of 20 vertices
            sage: G = P.restricted_automorphism_group(output="matrixlist")
            sage: len(G)
            120

        Floating-point computations are supported with a simple fuzzy
        zero implementation::

            sage: P = Polyhedron(vertices=[(1/3,0,0,1),(0,1/4,0,1),(0,0,1/5,1)], base_ring=RDF)
            sage: P.restricted_automorphism_group()
            Permutation Group with generators [(2,3), (1,2)]
            sage: len(P.restricted_automorphism_group(output="matrixlist"))
            6

        TESTS::

            sage: P = Polyhedron(vertices=[(1,0), (1,1)], rays=[(1,0)])
            sage: P.restricted_automorphism_group(output="permutation")
            Permutation Group with generators [(1,2)]
            sage: P.restricted_automorphism_group(output="matrix")
            Matrix group over Rational Field with 1 generators (
            [ 1  0  0]
            [ 0 -1  1]
            [ 0  0  1]
            )
            sage: P.restricted_automorphism_group(output="foobar")
            Traceback (most recent call last):
            ...
            ValueError: unknown output 'foobar', valid values are ('abstract', 'permutation', 'matrix', 'matrixlist')
        """
        # The algorithm works as follows:
        #
        # Let V be the matrix where every column is a homogeneous
        # coordinate of a V-representation object (vertex, ray, line).
        # Let us assume that V has full rank, that the polyhedron is
        # full dimensional.
        #
        # Let Q = V Vt and C = Vt Q^-1 V. The rows and columns of C
        # can be thought of as being indexed by the V-rep objects of the
        # polytope.
        #
        # It turns out that we can identify the restricted automorphism
        # group with the automorphism group of the edge-colored graph
        # on the V-rep objects with colors determined by the symmetric
        # matrix C.
        #
        # An automorphism of this graph is equivalent to a permutation
        # matrix P such that C = Pt C P. If we now define
        # A = V P Vt Q^-1, then one can check that V P = A V.
        # In other words: permuting the generators is the same as
        # applying the affine transformation A on the generators.
        #
        # If the given polyhedron is not fully-dimensional,
        # then Q will be not invertible. In this case, we use a
        # pseudoinverse Q+ instead of Q^-1. The formula for A acting on
        # the space spanned by V then simplifies to A = V P V+ where V+
        # denotes the pseudoinverse of V, which also equals V+ = Vt Q+.
        #
        # If we are asked to return the (group of) transformation
        # matrices to the user, we also require that those
        # transformations act as the identity on the orthogonal
        # complement of the space spanned by V. This complement is the
        # space spanned by the columns of W = 1 - V V+. One can check
        # that B = (V P V+) + W is the correct matrix: it acts the same
        # as A on V and it satisfies B W = W.

        outputs = ("abstract", "permutation", "matrix", "matrixlist")
        if output not in outputs:
            raise ValueError("unknown output {!r}, valid values are {}".format(output, outputs))

        # For backwards compatibility, we treat "abstract" as
        # "permutation", but where we add 1 to the indices of the
        # permutations.
        index0 = 0
        if output == "abstract":
            index0 = 1
            output = "permutation"

        if self.base_ring().is_exact():
            def rational_approximation(c):
                return c
        else:
            c_list = []
            def rational_approximation(c):
                # Implementation detail: Return unique integer if two
                # c-values are the same up to machine precision. But
                # you can think of it as a uniquely-chosen rational
                # approximation.
                for i, x in enumerate(c_list):
                    if self._is_zero(x - c):
                        return i
                c_list.append(c)
                return len(c_list) - 1

        if self.is_compact():
            def edge_label(i, j, c_ij):
                return c_ij
        else:
            # In the non-compact case, we also label the edges by the
            # type of the V-representation object. This ensures that
            # vertices, rays, and lines are only permuted amongst
            # themselves.
            def edge_label(i, j, c_ij):
                return (self.Vrepresentation(i).type(), c_ij, self.Vrepresentation(j).type())

        # Homogeneous coordinates for the V-representation objects.
        # Mathematically, V is a matrix. For efficiency however, we
        # represent it as a list of column vectors.
        V = [v.homogeneous_vector() for v in self.Vrepresentation()]

        # Pseudoinverse of V Vt
        Qplus = sum(v.column() * v.row() for v in V).pseudoinverse()

        # Construct the graph.
        G = Graph()
        for i in range(len(V)):
            for j in range(i+1, len(V)):
                c_ij = rational_approximation(V[i] * Qplus * V[j])
                G.add_edge(index0+i, index0+j, edge_label(i, j, c_ij))

        permgroup = G.automorphism_group(edge_labels=True)
        if output == "permutation":
            return permgroup
        elif output == "matrix":
            permgroup = permgroup.gens()

        # Compute V+ = Vt Q+ as list of row vectors
        Vplus = list(matrix(V) * Qplus)  # matrix(V) is Vt

        # Compute W = 1 - V V+
        W = 1 - sum(V[i].column() * Vplus[i].row() for i in range(len(V)))

        # Convert the permutation group to a matrix group.
        # If P is a permutation, then we return the matrix
        # B = (V P V+) + W.
        #
        # If output == "matrix", we loop over the generators of the group.
        # Otherwise, we loop over all elements.
        matrices = []
        for perm in permgroup:
            A = sum(V[perm(i)].column() * Vplus[i].row() for i in range(len(V)))
            matrices.append(A + W)

        if output == "matrixlist":
            return matrices
        else:
            return MatrixGroup(matrices)

    def is_full_dimensional(self):
        """
        Return whether the polyhedron is full dimensional.

        OUTPUT:

        Boolean. Whether the polyhedron is not contained in any strict
        affine subspace.

        EXAMPLES::

            sage: polytopes.hypercube(3).is_full_dimensional()
            True
            sage: Polyhedron(vertices=[(1,2,3)], rays=[(1,0,0)]).is_full_dimensional()
            False
        """
        return self.dim() == self.ambient_dim()

    def is_combinatorially_isomorphic(self, other, algorithm='bipartite_graph'):
        r"""
        Return whether the polyhedron is combinatorially isomorphic to another polyhedron.

        We only consider bounded polyhedra. By definition, they are
        combinatorially isomorphic if their faces lattices are isomorphic.

        INPUT:

        - ``other`` -- a polyhedron object.
        - ``algorithm`` (default = ``bipartite_graph``) -- the algorithm to use.
          The other possible value is ``face_lattice``.

        OUTPUT:

        - ``True`` if the two polyhedra are combinatorially isomorphic
        - ``False`` otherwise

        .. SEEALSO::

            :meth:`combinatorial_automorphism_group`,
            :meth:`vertex_facet_graph`.

        REFERENCES:

        For the equivalence of the two algorithms see [KK1995]_, p. 877-878

        EXAMPLES:

        The square is combinatorially isomorphic to the 2-dimensional cube::

            sage: polytopes.hypercube(2).is_combinatorially_isomorphic(polytopes.regular_polygon(4))
            True

        All the faces of the 3-dimensional permutahedron are either
        combinatorially isomorphic to a square or a hexagon::

            sage: H = polytopes.regular_polygon(6)
            sage: S = polytopes.hypercube(2)
            sage: P = polytopes.permutahedron(4)
            sage: all(F.as_polyhedron().is_combinatorially_isomorphic(S) or F.as_polyhedron().is_combinatorially_isomorphic(H) for F in P.faces(2))
            True

        Checking that a regular simplex intersected with its reflection
        through the origin is combinatorially isomorphic to the intersection
        of a cube with a hyperplane perpendicular to its long diagonal::

            sage: def simplex_intersection(k):
            ....:   S1 = Polyhedron([vector(v)-vector(polytopes.simplex(k).center()) for v in polytopes.simplex(k).vertices_list()])
            ....:   S2 = Polyhedron([-vector(v) for v in S1.vertices_list()])
            ....:   return S1.intersection(S2)
            sage: def cube_intersection(k):
            ....:    C = polytopes.hypercube(k+1)
            ....:    H = Polyhedron(eqns=[[0]+[1 for i in range(k+1)]])
            ....:    return C.intersection(H)
            sage: [simplex_intersection(k).is_combinatorially_isomorphic(cube_intersection(k)) for k in range(2,5)]
            [True, True, True]
            sage: simplex_intersection(2).is_combinatorially_isomorphic(polytopes.regular_polygon(6))
            True
            sage: simplex_intersection(3).is_combinatorially_isomorphic(polytopes.octahedron())
            True

        Two polytopes with the same `f`-vector, but different combinatorial types::

            sage: P = Polyhedron([[-605520/1525633, -605520/1525633, -1261500/1525633, -52200/1525633, 11833/1525633],\
             [-720/1769, -600/1769, 1500/1769, 0, -31/1769], [-216/749, 240/749, -240/749, -432/749, 461/749], \
             [-50/181, 50/181, 60/181, -100/181, -119/181], [-32/51, -16/51, -4/51, 12/17, 1/17],\
             [1, 0, 0, 0, 0], [16/129, 128/129, 0, 0, 1/129], [64/267, -128/267, 24/89, -128/267, 57/89],\
             [1200/3953, -1200/3953, -1440/3953, -360/3953, -3247/3953], [1512/5597, 1512/5597, 588/5597, 4704/5597, 2069/5597]])
            sage: C = polytopes.cyclic_polytope(5,10)
            sage: C.f_vector() == P.f_vector(); C.f_vector()
            True
            (1, 10, 45, 100, 105, 42, 1)
            sage: C.is_combinatorially_isomorphic(P)
            False

            sage: S = polytopes.simplex(3)
            sage: S = S.face_truncation(S.faces(0)[0])
            sage: S = S.face_truncation(S.faces(0)[0])
            sage: S = S.face_truncation(S.faces(0)[0])
            sage: T = polytopes.simplex(3)
            sage: T = T.face_truncation(T.faces(0)[0])
            sage: T = T.face_truncation(T.faces(0)[0])
            sage: T = T.face_truncation(T.faces(0)[1])
            sage: T.is_combinatorially_isomorphic(S)
            False
            sage: T.f_vector(), S.f_vector()
            ((1, 10, 15, 7, 1), (1, 10, 15, 7, 1))

            sage: C = polytopes.hypercube(5)
            sage: C.is_combinatorially_isomorphic(C)
            True
            sage: C.is_combinatorially_isomorphic(C, algorithm='magic')
            Traceback (most recent call last):
            ...
            AssertionError: `algorithm` must be 'bipartite graph' or 'face_lattice'

            sage: G = Graph()
            sage: C.is_combinatorially_isomorphic(G)
            Traceback (most recent call last):
            ...
            AssertionError: input `other` must be a polyhedron

            sage: H = Polyhedron(eqns=[[0,1,1,1,1]]); H
            A 3-dimensional polyhedron in QQ^4 defined as the convex hull of 1 vertex and 3 lines
            sage: C.is_combinatorially_isomorphic(H)
            Traceback (most recent call last):
            ...
            AssertionError: polyhedron `other` must be bounded

        """
        assert isinstance(other, Polyhedron_base), "input `other` must be a polyhedron"
        assert self.is_compact(), "polyhedron `self` must be bounded"
        assert other.is_compact(), "polyhedron `other` must be bounded"
        assert algorithm in ['bipartite_graph', 'face_lattice'], "`algorithm` must be 'bipartite graph' or 'face_lattice'"

        # For speed, we check if the polyhedra have the same number of facets and vertices.
        # This is faster then building the bipartite graphs first and
        # then check that they won't be isomorphic.
        if self.n_vertices() != other.n_vertices() or self.n_facets() != other.n_facets():
            return False

        if algorithm == 'bipartite_graph':
            G_self = self.vertex_facet_graph(False)
            G_other = other.vertex_facet_graph(False)

            return G_self.is_isomorphic(G_other)
        else:
            return self.face_lattice().is_isomorphic(other.face_lattice())

    def affine_hull(self, as_affine_map=False, orthogonal=False, orthonormal=False, extend=False):
        """
        Return the affine hull.

        Each polyhedron is contained in some smallest affine subspace
        (possibly the entire ambient space). The affine hull is the
        same polyhedron but thought of as a full-dimensional
        polyhedron in this subspace. We provide a projection of the ambient
        space of the polyhedron to Euclidian space of dimension of the
        polyhedron. Then the image of the polyhedron under this
        projection (or, depending on the parameter ``as_affine_map``,
        the projection itself) is returned.

        INPUT:

        - ``as_affine_map`` (boolean, default = False) -- If ``False``, return
          a polyhedron. If ``True``, return the affine transformation,
          that sends the embedded polytope to a fulldimensional one.
          It is given as a pair ``(A,b)``, where A is a linear transformation
          and ``b`` is a vector, and the affine transformation sends ``v`` to
          ``A(v)+b``.

        - ``orthogonal`` (boolean, default = False) -- if ``True``,
          provide an orthogonal transformation.

        - ``orthonormal`` (boolean, default = False) -- if ``True``,
          provide an orthonormal transformation. If the base ring does not
          provide the neccessary square roots, the extend parameter
          needs to be set to ``True``.

        - ``extend`` (boolean, default = False) -- if ``True``,
          allow base ring to be extended if neccessary. This becomes
          relevant when requiering an orthonormal transformation.

        OUTPUT:

        A full-dimensional polyhedron or a linear transformation,
        depending on the parameter ``as_affine_map``.


        .. TODO:

         - make the parameters ``orthogonal`` and ``orthonormal`` work with unbounded polyhedra.
         - allow to return ``as_affine_map=True`` for default setting

        EXAMPLES::

            sage: triangle = Polyhedron([(1,0,0), (0,1,0), (0,0,1)]);  triangle
            A 2-dimensional polyhedron in ZZ^3 defined as the convex hull of 3 vertices
            sage: triangle.affine_hull()
            A 2-dimensional polyhedron in ZZ^2 defined as the convex hull of 3 vertices

            sage: half3d = Polyhedron(vertices=[(3,2,1)], rays=[(1,0,0)])
            sage: half3d.affine_hull().Vrepresentation()
            (A ray in the direction (1), A vertex at (3))

        The resulting affine hulls depend on the parameter ``orthogonal`` and ``orthonormal``::

            sage: L = Polyhedron([[1,0],[0,1]]); L
            A 1-dimensional polyhedron in ZZ^2 defined as the convex hull of 2 vertices
            sage: A = L.affine_hull(); A
            A 1-dimensional polyhedron in ZZ^1 defined as the convex hull of 2 vertices
            sage: A.vertices()
            (A vertex at (0), A vertex at (1))
            sage: A = L.affine_hull(orthogonal=True); A
            A 1-dimensional polyhedron in QQ^1 defined as the convex hull of 2 vertices
            sage: A.vertices()
            (A vertex at (0), A vertex at (2))
            sage: A = L.affine_hull(orthonormal=True)
            Traceback (most recent call last):
            ...
            ValueError: The base ring needs to be extended; try with "extend=True"
            sage: A = L.affine_hull(orthonormal=True, extend=True); A
            A 1-dimensional polyhedron in AA^1 defined as the convex hull of 2 vertices
            sage: A.vertices()
            (A vertex at (0), A vertex at (1.414213562373095?))

        More generally::

            sage: S = polytopes.simplex(); S
            A 3-dimensional polyhedron in ZZ^4 defined as the convex hull of 4 vertices
            sage: A = S.affine_hull(); A
            A 3-dimensional polyhedron in ZZ^3 defined as the convex hull of 4 vertices
            sage: A.vertices()
            (A vertex at (0, 0, 0),
             A vertex at (0, 0, 1),
             A vertex at (0, 1, 0),
             A vertex at (1, 0, 0))
            sage: A = S.affine_hull(orthogonal=True); A
            A 3-dimensional polyhedron in QQ^3 defined as the convex hull of 4 vertices
            sage: A.vertices()
            (A vertex at (0, 0, 0),
             A vertex at (2, 0, 0),
             A vertex at (1, 3/2, 0),
             A vertex at (1, 1/2, 4/3))
            sage: A = S.affine_hull(orthonormal=True, extend=True); A
            A 3-dimensional polyhedron in AA^3 defined as the convex hull of 4 vertices
            sage: A.vertices()
            (A vertex at (0, 0, 0),
             A vertex at (1.414213562373095?, 0, 0),
             A vertex at (0.7071067811865475?, 1.224744871391589?, 0),
             A vertex at (0.7071067811865475?, 0.4082482904638630?, 1.154700538379252?))

        More examples with the ``orthonormal`` parameter::

            sage: P = polytopes.permutahedron(3); P
            A 2-dimensional polyhedron in ZZ^3 defined as the convex hull of 6 vertices
            sage: set([F.as_polyhedron().affine_hull(orthonormal=True, extend=True).volume() for F in P.affine_hull().faces(1)]) == {1, sqrt(AA(2))}
            True
            sage: set([F.as_polyhedron().affine_hull(orthonormal=True, extend=True).volume() for F in P.affine_hull(orthonormal=True, extend=True).faces(1)]) == {sqrt(AA(2))}
            True
            sage: D = polytopes.dodecahedron()
            sage: F = D.faces(2)[0].as_polyhedron()
            sage: F.affine_hull(orthogonal=True)
            A 2-dimensional polyhedron in (Number Field in sqrt5 with defining polynomial x^2 - 5)^2 defined as the convex hull of 5 vertices
            sage: F.affine_hull(orthonormal=True, extend=True)
            A 2-dimensional polyhedron in AA^2 defined as the convex hull of 5 vertices
            sage: K.<sqrt2> = QuadraticField(2)
            sage: P = Polyhedron([2*[K.zero()],2*[sqrt2]])
            sage: K.<sqrt2> = QuadraticField(2)
            sage: P = Polyhedron([2*[K.zero()],2*[sqrt2]]); P
            A 1-dimensional polyhedron in (Number Field in sqrt2 with defining polynomial x^2 - 2)^2 defined as the convex hull of 2 vertices
            sage: P.vertices()
            (A vertex at (0, 0), A vertex at (sqrt2, sqrt2))
            sage: A = P.affine_hull(orthonormal=True); A
            A 1-dimensional polyhedron in (Number Field in sqrt2 with defining polynomial x^2 - 2)^1 defined as the convex hull of 2 vertices
            sage: A.vertices()
            (A vertex at (0), A vertex at (2))
            sage: K.<sqrt3> = QuadraticField(3)
            sage: P = Polyhedron([2*[K.zero()],2*[sqrt3]]); P
            A 1-dimensional polyhedron in (Number Field in sqrt3 with defining polynomial x^2 - 3)^2 defined as the convex hull of 2 vertices
            sage: P.vertices()
            (A vertex at (0, 0), A vertex at (sqrt3, sqrt3))
            sage: A = P.affine_hull(orthonormal=True)
            Traceback (most recent call last):
            ...
            ValueError: The base ring needs to be extended; try with "extend=True"
            sage: A = P.affine_hull(orthonormal=True, extend=True); A
            A 1-dimensional polyhedron in AA^1 defined as the convex hull of 2 vertices
            sage: A.vertices()
            (A vertex at (0), A vertex at (2.449489742783178?))
            sage: sqrt(6).n()
            2.44948974278318



        The affine hull is combinatorially equivalent to the input::

            sage: P.is_combinatorially_isomorphic(P.affine_hull())
            True
            sage: P.is_combinatorially_isomorphic(P.affine_hull(orthogonal=True))
            True
            sage: P.is_combinatorially_isomorphic(P.affine_hull(orthonormal=True, extend=True))
            True

        The ``orthonormal=True`` parameter preserves volumes;
        it provides an isometric copy of the polyhedron::

            sage: Pentagon = polytopes.dodecahedron().faces(2)[0].as_polyhedron()
            sage: P = Pentagon.affine_hull(orthonormal=True, extend=True)
            sage: _, c= P.is_inscribed(certificate=True)
            sage: c
            (0.4721359549995794?, 0.6498393924658126?)
            sage: circumradius = (c-vector(P.vertices()[0])).norm()
            sage: p = polytopes.regular_polygon(5)
            sage: p.volume()
            2.377641290737884?
            sage: P.volume()
            1.53406271079097?
            sage: p.volume()*circumradius^2
            1.534062710790965?
            sage: P.volume() == p.volume()*circumradius^2
            True

        One can also use ``orthogonal`` parameter to calculate volumes;
        in this case we don't need to switch base rings. One has to divide
        by the square root of the determinant of the linear part of the
        affine transformation times its transpose::

            sage: Pentagon = polytopes.dodecahedron().faces(2)[0].as_polyhedron()
            sage: Pnormal = Pentagon.affine_hull(orthonormal=True, extend=True)
            sage: Pgonal = Pentagon.affine_hull(orthogonal=True)
            sage: A,b = Pentagon.affine_hull(orthogonal = True, as_affine_map=True)
            sage: Adet = (A.matrix().transpose()*A.matrix()).det()
            sage: Pnormal.volume()
            1.53406271079097?
            sage: Pgonal.volume()/sqrt(Adet)
            -80*(55*sqrt(5) - 123)/sqrt(-6368*sqrt(5) + 14240)
            sage: Pgonal.volume()/sqrt(Adet).n(digits=20)
            1.5340627107909646651
            sage: AA(Pgonal.volume()^2) == (Pnormal.volume()^2)*AA(Adet)
            True

        An other example with ``as_affine_map=True``::

            sage: P = polytopes.permutahedron(4)
            sage: A,b = P.affine_hull(orthonormal=True, as_affine_map=True, extend=True)
            sage: Q = P.affine_hull(orthonormal=True, extend=True)
            sage: Q.center()
            (0.7071067811865475?, 1.224744871391589?, 1.732050807568878?)
            sage: A(P.center()) + b == Q.center()
            True


        For unbounded, non full-dimensional polyhedra, the ``orthogonal=True`` and ``orthonormal=True``
        is not implemented::

            sage: P = Polyhedron(ieqs=[[0, 1, 0], [0, 0, 1], [0, 0, -1]]); P
            A 1-dimensional polyhedron in QQ^2 defined as the convex hull of 1 vertex and 1 ray
            sage: P.is_compact()
            False
            sage: P.is_full_dimensional()
            False
            sage: P.affine_hull(orthogonal=True)
            Traceback (most recent call last):
            ...
            NotImplementedError: "orthogonal=True" and "orthonormal=True" work only for compact polyhedra
            sage: P.affine_hull(orthonormal=True)
            Traceback (most recent call last):
            ...
            NotImplementedError: "orthogonal=True" and "orthonormal=True" work only for compact polyhedra

        Setting ``as_affine_map`` to ``True`` only works in combination
        with ``orthogonal`` or ``orthonormal`` set to ``True``::

            sage: S = polytopes.simplex()
            sage: S.affine_hull(as_affine_map=True)
            Traceback (most recent call last):
            ...
            NotImplementedError: "as_affine_map=True" only works with "orthogonal=True" and "orthonormal=True"

        If the polyhedron is full-dimensional, it is returned::

            sage: polytopes.cube().affine_hull()
            A 3-dimensional polyhedron in ZZ^3 defined as the convex hull of 8 vertices
            sage: polytopes.cube().affine_hull(as_affine_map=True)
            (Vector space morphism represented by the matrix:
             [1 0 0]
             [0 1 0]
             [0 0 1]
             Domain: Vector space of dimension 3 over Rational Field
             Codomain: Vector space of dimension 3 over Rational Field, (0, 0, 0))

        TESTS::

            Check that :trac:`23355` is fixed::

            sage: P = Polyhedron([[7]]); P
            A 0-dimensional polyhedron in ZZ^1 defined as the convex hull of 1 vertex
            sage: P.affine_hull()
            A 0-dimensional polyhedron in ZZ^0 defined as the convex hull of 1 vertex
            sage: P.affine_hull(orthonormal='True')
            A 0-dimensional polyhedron in QQ^0 defined as the convex hull of 1 vertex
            sage: P.affine_hull(orthogonal='True')
            A 0-dimensional polyhedron in QQ^0 defined as the convex hull of 1 vertex

            Check that :trac:`24047` is fixed::

            sage: P1 = Polyhedron(vertices=([[-1, 1], [0, -1], [0, 0], [-1, -1]]))
            sage: P2 = Polyhedron(vertices=[[1, 1], [1, -1], [0, -1], [0, 0]])
            sage: P = P1.intersection(P2)
            sage: A, b = P.affine_hull(as_affine_map=True, orthonormal=True, extend=True)

            sage: Polyhedron([(2,3,4)]).affine_hull()
            A 0-dimensional polyhedron in ZZ^0 defined as the convex hull of 1 vertex
        """
        # handle trivial full-dimensional case
        if self.ambient_dim() == self.dim():
            if as_affine_map:
                return linear_transformation(matrix(self.base_ring(), self.dim(), self.dim(), self.base_ring().one())), self.ambient_space().zero()
            return self

        if orthogonal or orthonormal:
            # see TODO
            if not self.is_compact():
                raise NotImplementedError('"orthogonal=True" and "orthonormal=True" work only for compact polyhedra')
            # translate 0th vertex to the origin
            Q = self.translation(-vector(self.vertices()[0]))
            v = next((_ for _ in Q.vertices() if _.vector() == Q.ambient_space().zero()), None)
            # finding the zero in Q; checking that Q actually has a vertex zero
            assert v.vector() == Q.ambient_space().zero()
            # choose as an affine basis the neighbors of the origin vertex in Q
            M = matrix(self.base_ring(), self.dim(), self.ambient_dim(), [list(w) for w in itertools.islice(v.neighbors(), self.dim())])
            # Switch base_ring to AA if neccessary,
            # since gram_schmidt needs to be able to take square roots.
            # Pick orthonormal basis and transform all vertices accordingly
            # if the orthonormal transform makes it neccessary, change base ring.
            try:
                A = M.gram_schmidt(orthonormal=orthonormal)[0]
            except TypeError:
                if not extend:
                    raise ValueError('The base ring needs to be extended; try with "extend=True"')
                M = matrix(AA, M)
                A = M.gram_schmidt(orthonormal=orthonormal)[0]
            if as_affine_map:
                return linear_transformation(A, side='right'), -A*vector(A.base_ring(), self.vertices()[0])
            return Polyhedron([A*vector(A.base_ring(), v) for v in Q.vertices()], base_ring=A.base_ring())

        # translate one vertex to the origin
        v0 = self.vertices()[0].vector()
        gens = []
        for v in self.vertices()[1:]:
            gens.append(v.vector() - v0)
        for r in self.rays():
            gens.append(r.vector())
        for l in self.lines():
            gens.append(l.vector())

        # Pick subset of coordinates to coordinatize the affine span
        pivots = matrix(gens).pivots()

        def pivot(indexed):
            return [indexed[i] for i in pivots]

        vertices = [pivot(_) for _ in self.vertices()]
        rays = [pivot(_) for _ in self.rays()]
        lines = [pivot(_) for _ in self.lines()]
        if as_affine_map:
            raise NotImplementedError('"as_affine_map=True" only works with "orthogonal=True" and "orthonormal=True"')
        return Polyhedron(vertices=vertices, rays=rays, lines=lines, base_ring=self.base_ring())

    def _polymake_init_(self):
        """
        Return a polymake "Polytope" object corresponding to ``self``.

        EXAMPLES::

            sage: P = polytopes.cube()
            sage: PP = polymake(P)         # optional - polymake
            sage: PP.N_VERTICES            # optional - polymake
            8

        Lower-dimensional polyhedron::

            sage: P = Polyhedron(vertices=[[1, 0], [0, 1]])
            sage: PP = polymake(P)         # optional - polymake
            sage: PP.COMBINATORIAL_DIM     # optional - polymake
            1
            sage: PP.AFFINE_HULL           # optional - polymake
            -1 1 1

        Empty polyhedron::

            sage: P = Polyhedron(ambient_dim=2, vertices=[])
            sage: PP = polymake(P)         # optional - polymake
            sage: PP.COMBINATORIAL_DIM     # optional - polymake
            -1

        Pointed unbounded polyhedron::

            sage: P = Polyhedron(vertices=[[1, 0], [0, 1]], rays=[[1, 0]])
            sage: PP = polymake(P)         # optional - polymake
            sage: PP.VERTICES              # optional - polymake
            1 0 1
            1 1 0
            0 1 0
            sage: PP.FACETS                # optional - polymake
            1 0 -1
            -1 1 1
            0 0 1

        Non-pointed polyhedron::

            sage: P = Polyhedron(vertices=[[1, 0], [0, 1]], lines=[[1, 0]])
            sage: PP = polymake(P)         # optional - polymake
            sage: PP.VERTICES              # optional - polymake
            1 0 1
            1 0 0
            sage: PP.FACETS                # optional - polymake
            1 0 -1
            0 0 1
            sage: PP.LINEALITY_SPACE       # optional - polymake
            0 1 0

        Algebraic polyhedron::

            sage: P = polytopes.dodecahedron(); P
            A 3-dimensional polyhedron in (Number Field in sqrt5 with defining polynomial x^2 - 5)^3 defined as the convex hull of 20 vertices
            sage: print("There may be a recompilation warning"); PP = polymake(P); PP # optional - polymake
            There may be a recompilation warning...
            Polytope<QuadraticExtension<Rational>>[...]
            sage: sorted(PP.VERTICES[:], key=repr)[0]  # optional - polymake
            1 -1+1r5 -4+2r5 0

        Floating-point polyhedron::

            sage: P = polytopes.dodecahedron(exact=False); P
            A 3-dimensional polyhedron in RDF^3 defined as the convex hull of 20 vertices
            sage: print("There may be a recompilation warning"); PP = polymake(P); PP # optional - polymake
            There may be a recompilation warning...
            Polytope<Float>[...]
            sage: sorted(PP.VERTICES[:], key=repr)[0] # optional - polymake
            1 -0.472135955 0 -1.236067978

        """
        from sage.interfaces.polymake import polymake
        polymake_field = polymake(self.base_ring().fraction_field())
        polymake_class = "Polytope<{}>".format(polymake_field)
        if self.is_empty():
            # Polymake 3.1 cannot enter an empty polyhedron using
            # FACETS and AFFINE_HULL.  Use corresponding input properties instead.
            # https://forum.polymake.org/viewtopic.php?f=8&t=545
            return polymake.new_object(polymake_class,
                                       INEQUALITIES=self.inequalities_list(),
                                       EQUATIONS=self.equations_list())
        else:
            return polymake.new_object(polymake_class,
                                       FACETS=self.inequalities_list(),
                                       AFFINE_HULL=self.equations_list(),
                                       VERTICES=   [ [1] + v for v in self.vertices_list() ] \
                                                 + [ [0] + r for r in self.rays_list() ],
                                       LINEALITY_SPACE=[ [0] + l for l in self.lines_list() ])<|MERGE_RESOLUTION|>--- conflicted
+++ resolved
@@ -3241,11 +3241,7 @@
 
     def subdirect_sum(self, other):
         """
-<<<<<<< HEAD
-        Return the subdirect sum of ``self`` and ``other``. 
-=======
         Return the subdirect sum of ``self`` and ``other``.
->>>>>>> 5abf9ffd
 
         The subdirect sum of two polyhedron is a projection of the join of the
         two polytopes. It is obtained by placing the two objects in orthogonal subspaces
@@ -4604,15 +4600,9 @@
         """
         from sage.geometry.polyhedron.representation import Vertex
         from sage.geometry.polyhedron.face import PolyhedronFace
-<<<<<<< HEAD
-        if isinstance(vertex,Vertex):
-            return self.face_split(vertex)
-        elif isinstance(vertex,PolyhedronFace) and vertex.dim() == 0:
-=======
         if isinstance(vertex, Vertex):
             return self.face_split(vertex)
         elif isinstance(vertex, PolyhedronFace) and vertex.dim() == 0:
->>>>>>> 5abf9ffd
             return self.face_split(vertex)
         else:
             raise TypeError("The vertex {} should be a Vertex or PolyhedronFace of dimension 0".format(vertex))
@@ -4622,11 +4612,7 @@
         Return the face splitting of the face ``face``.
 
         Splitting a face correspond to the bipyramid (see :meth:`bipyramid`)
-<<<<<<< HEAD
-        of ``self`` where the two new vertices are placed above and below 
-=======
         of ``self`` where the two new vertices are placed above and below
->>>>>>> 5abf9ffd
         the center of ``face`` instead of the center of the whole polyhedron.
         The two new vertices are placed in the new dimension at height `-1` and
         `1`.
@@ -4649,16 +4635,6 @@
         """
         from sage.geometry.polyhedron.representation import Vertex
         from sage.geometry.polyhedron.face import PolyhedronFace
-<<<<<<< HEAD
-        if isinstance(face,Vertex):
-            new_vertices = [list(x) + [0] for x in self.vertex_generator()] + \
-                           [list(face) + [x] for x in [-1,1]]  # Splitting the vertex
-        elif isinstance(face,PolyhedronFace):
-            new_vertices = [list(x) + [0] for x in self.vertex_generator()] + \
-                           [list(face.as_polyhedron().center()) + [x] for x in [-1,1]]  # Splitting the face
-        else:
-            raise TypeError("The face {} should be a Vertex or PolyhedronFace".format(face)) 
-=======
         if isinstance(face, Vertex):
             new_vertices = [list(x) + [0] for x in self.vertex_generator()] + \
                            [list(face) + [x] for x in [-1, 1]]  # Splitting the vertex
@@ -4667,7 +4643,6 @@
                            [list(face.as_polyhedron().center()) + [x] for x in [-1, 1]]  # Splitting the face
         else:
             raise TypeError("The face {} should be a Vertex or PolyhedronFace".format(face))
->>>>>>> 5abf9ffd
 
         new_rays = []
         new_rays.extend( [ r + [0] for r in self.ray_generator() ] )
