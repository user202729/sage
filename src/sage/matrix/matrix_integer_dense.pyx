--- conflicted
+++ resolved
@@ -431,10 +431,7 @@
         EXAMPLES:
             sage: S = ModularSymbols(250,4,sign=1).cuspidal_submodule().new_subspace().decomposition() # long
             sage: S == loads(dumps(S)) # long
-<<<<<<< HEAD
-=======
             True
->>>>>>> f19a307d
         """
         return self._pickle_version0(), 0
 
