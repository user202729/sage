# sage.doctest: needs sage.libs.singular
r"""
Affine curves

Affine curves in Sage are curves in an affine space or an affine plane.

EXAMPLES:

We can construct curves in either an affine plane::

    sage: A.<x,y> = AffineSpace(QQ, 2)
    sage: C = Curve([y - x^2], A); C
    Affine Plane Curve over Rational Field defined by -x^2 + y

or in higher dimensional affine space::

    sage: A.<x,y,z,w> = AffineSpace(QQ, 4)
    sage: C = Curve([y - x^2, z - w^3, w - y^4], A); C
    Affine Curve over Rational Field defined by -x^2 + y, -w^3 + z, -y^4 + w

Integral affine curves over finite fields
-----------------------------------------

If the curve is defined over a finite field and integral, that is reduced and
irreducible, its function field is tightly coupled with the curve so that
advanced computations based on Sage's global function field machinery are
available.

EXAMPLES::

    sage: k.<a> = GF(2)
    sage: A.<x,y,z> = AffineSpace(k, 3)
    sage: C = Curve([x^2 + x - y^3, y^4 - y - z^3], A)
    sage: C.genus()
    10
    sage: C.function_field()
    Function field in z defined by z^9 + x^8 + x^6 + x^5 + x^4 + x^3 + x

Closed points of arbitrary degree can be computed::

    sage: # long time
    sage: C.closed_points()
    [Point (x, y, z), Point (x + 1, y, z)]
    sage: C.closed_points(2)
    [Point (x^2 + x + 1, y + 1, z),
     Point (y^2 + y + 1, x + y, z),
     Point (y^2 + y + 1, x + y + 1, z)]
    sage: p = _[0]
    sage: p.places()
    [Place (x^2 + x + 1, (1/(x^4 + x^2 + 1))*z^7 + (1/(x^4 + x^2 + 1))*z^6 + 1)]

The places at infinity correspond to the extra closed points of the curve's
projective closure::

    sage: C.places_at_infinity()                # long time
    [Place (1/x, 1/x*z)]

It is easy to transit to and from the function field of the curve::

    sage: fx = C(x)
    sage: fy = C(y)
    sage: fx^2 + fx - fy^3
    0
    sage: fx.divisor()
    -9*Place (1/x, 1/x*z)
     + 9*Place (x, z)
    sage: p, = fx.zeros()
    sage: C.place_to_closed_point(p)
    Point (x, y, z)
    sage: _.rational_point()
    (0, 0, 0)
    sage: _.closed_point()
    Point (x, y, z)
    sage: _.place()
    Place (x, z)

Integral affine curves over `\QQ`
---------------------------------

An integral curve over `\QQ` is equipped also with the function field. Unlike
over finite fields, it is not possible to enumerate closed points.

EXAMPLES::

    sage: A.<x,y> = AffineSpace(QQ, 2)
    sage: C = Curve(x^2 + y^2 -1)
    sage: p = C(0,1)
    sage: p
    (0, 1)
    sage: p.closed_point()
    Point (x, y - 1)
    sage: pl = _.place()
    sage: C.parametric_representation(pl)
    (s + ..., 1 - 1/2*s^2 - 1/8*s^4 - 1/16*s^6 + ...)
    sage: sx, sy = _
    sage: sx = sx.polynomial(10); sx
    s
    sage: sy = sy.polynomial(10); sy
    -7/256*s^10 - 5/128*s^8 - 1/16*s^6 - 1/8*s^4 - 1/2*s^2 + 1
    sage: s = var('s')                                                                  # needs sage.symbolic
    sage: P1 = parametric_plot([sx, sy], (s, -1, 1), color='red')                       # needs sage.plot sage.symbolic
    sage: P2 = C.plot((x, -1, 1), (y, 0, 2))  # half circle                             # needs sage.plot sage.symbolic
    sage: P1 + P2                                                                       # needs sage.plot sage.symbolic
    Graphics object consisting of 2 graphics primitives

AUTHORS:

- William Stein (2005-11-13)

- David Joyner (2005-11-13)

- David Kohel (2006-01)

- Grayson Jorgenson (2016-08)

- Kwankyu Lee (2019-05): added integral affine curves

"""
# ****************************************************************************
#       Copyright (C) 2005 William Stein <wstein@gmail.com>
#
#  Distributed under the terms of the GNU General Public License (GPL)
#  as published by the Free Software Foundation; either version 2 of
#  the License, or (at your option) any later version.
#                  https://www.gnu.org/licenses/
# ****************************************************************************

import sage.rings.abc

from sage.misc.lazy_attribute import lazy_attribute
from sage.misc.cachefunc import cached_method

from sage.arith.misc import binomial
from sage.interfaces.singular import singular
from builtins import sum as add

from sage.categories.fields import Fields
from sage.categories.finite_fields import FiniteFields
from sage.categories.homset import Hom, End, hom
from sage.categories.number_fields import NumberFields

from sage.matrix.constructor import matrix

from sage.misc.lazy_import import lazy_import

from sage.rings.polynomial.multi_polynomial_element import degree_lowest_rational_function
from sage.rings.number_field.number_field import NumberField
from sage.rings.polynomial.polynomial_ring_constructor import PolynomialRing
from sage.rings.rational_field import is_RationalField
from sage.rings.infinity import infinity

from sage.schemes.affine.affine_space import AffineSpace, is_AffineSpace
from sage.schemes.affine.affine_subscheme import (AlgebraicScheme_subscheme_affine,
                                                  AlgebraicScheme_subscheme_affine_field)

from .curve import Curve_generic

from .point import (AffineCurvePoint_field,
                    AffinePlaneCurvePoint_field,
                    AffinePlaneCurvePoint_finite_field,
                    IntegralAffineCurvePoint,
                    IntegralAffineCurvePoint_finite_field,
                    IntegralAffinePlaneCurvePoint,
                    IntegralAffinePlaneCurvePoint_finite_field)

from .closed_point import IntegralAffineCurveClosedPoint

lazy_import('sage.rings.qqbar', 'number_field_elements_from_algebraics')


class AffineCurve(Curve_generic, AlgebraicScheme_subscheme_affine):
    """
    Affine curves.

    EXAMPLES::

        sage: # needs sage.rings.number_field
        sage: R.<v> = QQ[]
        sage: K.<u> = NumberField(v^2 + 3)
        sage: A.<x,y,z> = AffineSpace(K, 3)
        sage: C = Curve([z - u*x^2, y^2], A); C
        Affine Curve over Number Field in u with defining polynomial v^2 + 3
        defined by (-u)*x^2 + z, y^2

    ::

        sage: A.<x,y,z> = AffineSpace(GF(7), 3)
        sage: C = Curve([x^2 - z, z - 8*x], A); C
        Affine Curve over Finite Field of size 7 defined by x^2 - z, -x + z
    """

    def __init__(self, A, X):
        r"""
        Initialize.

        EXAMPLES::

            sage: # needs sage.rings.number_field
            sage: R.<v> = QQ[]
            sage: K.<u> = NumberField(v^2 + 3)
            sage: A.<x,y,z> = AffineSpace(K, 3)
            sage: C = Curve([z - u*x^2, y^2], A); C
            Affine Curve over Number Field in u with defining polynomial v^2 + 3
            defined by (-u)*x^2 + z, y^2

        ::

            sage: A.<x,y,z> = AffineSpace(GF(7), 3)
            sage: C = Curve([x^2 - z, z - 8*x], A); C
            Affine Curve over Finite Field of size 7 defined by x^2 - z, -x + z
        """
        if not is_AffineSpace(A):
            raise TypeError("A (={}) must be an affine space".format(A))

        Curve_generic.__init__(self, A, X)

    def _repr_type(self):
        r"""
        Return a string representation of the type of this curve.

        EXAMPLES::

            sage: A.<x,y,z,w> = AffineSpace(QQ, 4)
            sage: C = Curve([x - y, z - w, w - x], A)
            sage: C._repr_type()
            'Affine'
        """
        return "Affine"

    def projective_closure(self, i=0, PP=None):
        r"""
        Return the projective closure of this affine curve.

        INPUT:

        - ``i`` -- (default: 0) the index of the affine coordinate chart of the projective space that the affine
          ambient space of this curve embeds into.

        - ``PP`` -- (default: None) ambient projective space to compute the projective closure in. This is
          constructed if it is not given.

        OUTPUT: A curve in projective space.

        EXAMPLES::

            sage: A.<x,y,z> = AffineSpace(QQ, 3)
            sage: C = Curve([y-x^2,z-x^3], A)
            sage: C.projective_closure()
            Projective Curve over Rational Field defined by x1^2 - x0*x2,
            x1*x2 - x0*x3, x2^2 - x1*x3

        ::

            sage: A.<x,y,z> = AffineSpace(QQ, 3)
            sage: C = Curve([y - x^2, z - x^3], A)
            sage: C.projective_closure()
            Projective Curve over Rational Field defined by
            x1^2 - x0*x2, x1*x2 - x0*x3, x2^2 - x1*x3

        ::

            sage: A.<x,y> = AffineSpace(CC, 2)
            sage: C = Curve(y - x^3 + x - 1, A)
            sage: C.projective_closure(1)
            Projective Plane Curve over Complex Field with 53 bits of precision defined by
            x0^3 - x0*x1^2 + x1^3 - x1^2*x2

        ::

            sage: A.<x,y> = AffineSpace(QQ, 2)
            sage: P.<u,v,w> = ProjectiveSpace(QQ, 2)
            sage: C = Curve([y - x^2], A)
            sage: C.projective_closure(1, P).ambient_space() == P
            True
        """
        from .constructor import Curve
        return Curve(AlgebraicScheme_subscheme_affine.projective_closure(self, i, PP))


class AffinePlaneCurve(AffineCurve):
    """
    Affine plane curves.
    """

    def __init__(self, A, f):
        r"""
        Initialize.

        EXAMPLES::

            sage: A.<x,y> = AffineSpace(QQ, 2)
            sage: C = Curve([x^3 - y^2], A); C
            Affine Plane Curve over Rational Field defined by x^3 - y^2

        ::

            sage: A.<x,y> = AffineSpace(CC, 2)
            sage: C = Curve([y^2 + x^2], A); C
            Affine Plane Curve over Complex Field with 53 bits of precision defined
            by x^2 + y^2
        """
        if not (is_AffineSpace(A) and A.dimension != 2):
            raise TypeError("Argument A (= %s) must be an affine plane." % A)

        super().__init__(A, [f])

    def _repr_type(self):
        r"""
        Return a string representation of the type of this curve.

        EXAMPLES::

            sage: A.<x,y> = AffineSpace(QQ, 2)
            sage: C = Curve([y - 7/2*x^5 + x - 3], A)
            sage: C._repr_type()
            'Affine Plane'
        """
        return "Affine Plane"

    def divisor_of_function(self, r):
        """
        Return the divisor of a function on a curve.

        INPUT: r is a rational function on X

        OUTPUT:


        -  ``list`` - The divisor of r represented as a list of
           coefficients and points. (TODO: This will change to a more
           structural output in the future.)


        EXAMPLES::

            sage: F = GF(5)
            sage: P2 = AffineSpace(2, F, names='xy')
            sage: R = P2.coordinate_ring()
            sage: x, y = R.gens()
            sage: f = y^2 - x^9 - x
            sage: C = Curve(f)
            sage: K = FractionField(R)
            sage: r = 1/x
            sage: C.divisor_of_function(r)      # not implemented (broken)
                  [[-1, (0, 0, 1)]]
            sage: r = 1/x^3
            sage: C.divisor_of_function(r)      # not implemented (broken)
                  [[-3, (0, 0, 1)]]
        """
        F = self.base_ring()
        f = self.defining_polynomial()
        pts = self.places_on_curve()
        R = f.parent()
        x, y = R.gens()
        R0 = PolynomialRing(F, 3, names=[str(x), str(y), "t"])
        vars0 = R0.gens()
        t = vars0[2]
        divf = []
        for pt0 in pts:
            if pt0[2] != F(0):
                lcs = self.local_coordinates(pt0, 5)
                yt = lcs[1]
                xt = lcs[0]
                ldg = degree_lowest_rational_function(r(xt, yt), t)
                if ldg != 0:
                    divf.append([ldg, pt0])
        return divf

    def local_coordinates(self, pt, n):
        r"""
        Return local coordinates to precision n at the given point.

        Behaviour is flaky - some choices of `n` are worst that
        others.


        INPUT:


        -  ``pt`` - an F-rational point on X which is not a
           point of ramification for the projection (x,y) - x.

        -  ``n`` - the number of terms desired


        OUTPUT: x = x0 + t y = y0 + power series in t

        EXAMPLES::

            sage: F = GF(5)
            sage: pt = (2,3)
            sage: R = PolynomialRing(F, 2, names = ['x','y'])
            sage: x,y = R.gens()
            sage: f = y^2 - x^9 - x
            sage: C = Curve(f)
            sage: C.local_coordinates(pt, 9)
            [t + 2, -2*t^12 - 2*t^11 + 2*t^9 + t^8 - 2*t^7 - 2*t^6 - 2*t^4 + t^3 - 2*t^2 - 2]
        """
        f = self.defining_polynomial()
        R = f.parent()
        F = self.base_ring()
        p = F.characteristic()
        x0 = F(pt[0])
        y0 = F(pt[1])
        astr = ["a" + str(i) for i in range(1, 2 * n)]
        x, y = R.gens()
        R0 = PolynomialRing(F, 2 * n + 2, names=[str(x), str(y), "t"] + astr)
        vars0 = R0.gens()
        t = vars0[2]
        yt = y0*t**0+add([vars0[i]*t**(i-2) for i in range(3, 2*n+2)])
        xt = x0+t
        ft = f(xt, yt)
        S = singular
        S.eval('ring s = '+str(p)+','+str(R0.gens())+',lp;')
        S.eval('poly f = '+str(ft) + ';')
        c = S('coeffs(%s, t)' % ft)
        N = int(c.size())
        b = ','.join("%s[%s,1]" % (c.name(), i) for i in range(2, N//2-4))
        cmd = 'ideal I = ' + b
        S.eval(cmd)
        S.eval('short=0')    # print using *'s and ^'s.
        c = S.eval('slimgb(I)')
        d = c.split("=")
        d = d[1:]
        d[len(d)-1] += "\n"
        e = [xx[:xx.index("\n")] for xx in d]
        vals = []
        for x in e:
            for y in vars0:
                if str(y) in x:
                    if x.replace(str(y), ""):
                        i = x.find("-")
                        if i > 0:
                            vals.append([eval(x[1:i]), x[:i], F(eval(x[i+1:]))])
                        i = x.find("+")
                        if i > 0:
                            vals.append([eval(x[1:i]), x[:i], -F(eval(x[i+1:]))])
                    else:
                        vals.append([eval(str(y)[1:]), str(y), F(0)])
        vals.sort()
        return [x0 + t, y0 + add(v[2] * t**(j + 1) for j, v in enumerate(vals))]

    def plot(self, *args, **kwds):
        r"""
        Plot the real points on this affine plane curve.

        INPUT:

        -  ``*args`` - optional tuples (variable, minimum, maximum) for
           plotting dimensions

        -  ``**kwds`` - optional keyword arguments passed on to
           ``implicit_plot``

        EXAMPLES:

        A cuspidal curve::

            sage: # needs sage.plot
            sage: R.<x, y> = QQ[]
            sage: C = Curve(x^3 - y^2)
            sage: C.plot()
            Graphics object consisting of 1 graphics primitive

        A 5-nodal curve of degree 11.  This example also illustrates
        some of the optional arguments::

            sage: # needs sage.plot()
            sage: R.<x, y> = ZZ[]
            sage: C = Curve(32*x^2 - 2097152*y^11 + 1441792*y^9
            ....:            - 360448*y^7 + 39424*y^5 - 1760*y^3 + 22*y - 1)
            sage: C.plot((x, -1, 1), (y, -1, 1), plot_points=400)
            Graphics object consisting of 1 graphics primitive

        A line over `\mathbf{RR}`::

            sage: # needs sage.symbolic sage.plot
            sage: R.<x, y> = RR[]
            sage: C = Curve(R(y - sqrt(2)*x))
            sage: C.plot()
            Graphics object consisting of 1 graphics primitive
        """
        Id = self.defining_ideal()
        return Id.plot(*args, **kwds)

    def is_transverse(self, C, P):
        r"""
        Return whether the intersection of this curve with the curve ``C`` at the point ``P`` is transverse.

        The intersection at ``P`` is transverse if ``P`` is a nonsingular point of both curves, and if the
        tangents of the curves at ``P`` are distinct.

        INPUT:

        - ``C`` -- a curve in the ambient space of this curve.

        - ``P`` -- a point in the intersection of both curves.

        OUTPUT: A boolean.

        EXAMPLES::

            sage: A.<x,y> = AffineSpace(QQ, 2)
            sage: C = Curve([x^2 + y^2 - 1], A)
            sage: D = Curve([x - 1], A)
            sage: Q = A([1,0])
            sage: C.is_transverse(D, Q)
            False

        ::

            sage: # needs sage.rings.number_field
            sage: R.<a> = QQ[]
            sage: K.<b> = NumberField(a^3 + 2)
            sage: A.<x,y> = AffineSpace(K, 2)
            sage: C = A.curve([x*y])
            sage: D = A.curve([y - b*x])
            sage: Q = A([0,0])
            sage: C.is_transverse(D, Q)
            False

        ::

            sage: A.<x,y> = AffineSpace(QQ, 2)
            sage: C = Curve([y - x^3], A)
            sage: D = Curve([y + x], A)
            sage: Q = A([0,0])
            sage: C.is_transverse(D, Q)
            True
        """
        if not self.intersects_at(C, P):
            raise TypeError("(=%s) must be a point in the intersection of (=%s) and this curve" % (P, C))
        if self.is_singular(P) or C.is_singular(P):
            return False

        # there is only one tangent at a nonsingular point of a plane curve
        return not self.tangents(P)[0] == C.tangents(P)[0]

    def multiplicity(self, P):
        r"""
        Return the multiplicity of this affine plane curve at the point ``P``.

        In the special case of affine plane curves, the multiplicity of an affine
        plane curve at the point (0,0) can be computed as the minimum of the degrees
        of the homogeneous components of its defining polynomial. To compute the
        multiplicity of a different point, a linear change of coordinates is used.

        This curve must be defined over a field. An error if raised if ``P`` is
        not a point on this curve.

        INPUT:

        - ``P`` -- a point in the ambient space of this curve.

        OUTPUT: An integer.

        EXAMPLES::

            sage: A.<x,y> = AffineSpace(QQ, 2)
            sage: C = Curve([y^2 - x^3], A)
            sage: Q1 = A([1,1])
            sage: C.multiplicity(Q1)
            1
            sage: Q2 = A([0,0])
            sage: C.multiplicity(Q2)
            2

        ::

            sage: # needs sage.rings.number_field
            sage: A.<x,y> = AffineSpace(QQbar,2)
            sage: C = Curve([-x^7 + (-7)*x^6 + y^6 + (-21)*x^5 + 12*y^5
            ....:            + (-35)*x^4 + 60*y^4 + (-35)*x^3 + 160*y^3
            ....:            + (-21)*x^2 + 240*y^2 + (-7)*x + 192*y + 63], A)
            sage: Q = A([-1,-2])
            sage: C.multiplicity(Q)
            6

        ::

            sage: A.<x,y> = AffineSpace(QQ, 2)
            sage: C = A.curve([y^3 - x^3 + x^6])
            sage: Q = A([1,1])
            sage: C.multiplicity(Q)
            Traceback (most recent call last):
            ...
            TypeError: (=(1, 1)) is not a point on (=Affine Plane Curve over
            Rational Field defined by x^6 - x^3 + y^3)
        """
        if not self.base_ring() in Fields():
            raise TypeError("curve must be defined over a field")

        # Check whether P is a point on this curve
        try:
            P = self(P)
        except TypeError:
            raise TypeError("(=%s) is not a point on (=%s)" % (P, self))

        # Apply a linear change of coordinates to self so that P becomes (0,0)
        AA = self.ambient_space()
        f = self.defining_polynomials()[0](AA.gens()[0] + P[0], AA.gens()[1] + P[1])

        # Compute the multiplicity of the new curve at (0,0), which is the minimum of the degrees of its
        # nonzero terms
        return min([g.degree() for g in f.monomials()])

    def tangents(self, P, factor=True):
        r"""
        Return the tangents of this affine plane curve at the point ``P``.

        The point ``P`` must be a point on this curve.

        INPUT:

        - ``P`` -- a point on this curve

        - ``factor`` -- (default: True) whether to attempt computing the
          polynomials of the individual tangent lines over the base field of this
          curve, or to just return the polynomial corresponding to the union of
          the tangent lines (which requires fewer computations)

        OUTPUT: A list of polynomials in the coordinate ring of the ambient space.

        EXAMPLES::

            sage: # needs sage.rings.number_field
            sage: set_verbose(-1)
            sage: A.<x,y> = AffineSpace(QQbar, 2)
            sage: C = Curve([x^5*y^3 + 2*x^4*y^4 + x^3*y^5 + 3*x^4*y^3
            ....:            + 6*x^3*y^4 + 3*x^2*y^5 + 3*x^3*y^3
            ....:            + 6*x^2*y^4 + 3*x*y^5 + x^5 + 10*x^4*y
            ....:            + 40*x^3*y^2 + 81*x^2*y^3 + 82*x*y^4 + 33*y^5], A)
            sage: Q = A([0,0])
            sage: C.tangents(Q)
            [x + 3.425299577684700?*y,
             x + (1.949159013086856? + 1.179307909383728?*I)*y,
             x + (1.949159013086856? - 1.179307909383728?*I)*y,
             x + (1.338191198070795? + 0.2560234251008043?*I)*y,
             x + (1.338191198070795? - 0.2560234251008043?*I)*y]
            sage: C.tangents(Q, factor=False)
            [120*x^5 + 1200*x^4*y + 4800*x^3*y^2 + 9720*x^2*y^3 + 9840*x*y^4 + 3960*y^5]

        ::

            sage: # needs sage.rings.number_field
            sage: R.<a> = QQ[]
            sage: K.<b> = NumberField(a^2 - 3)
            sage: A.<x,y> = AffineSpace(K, 2)
            sage: C = Curve([(x^2 + y^2 - 2*x)^2 - x^2 - y^2], A)
            sage: Q = A([0,0])
            sage: C.tangents(Q)
            [x + (-1/3*b)*y, x + (1/3*b)*y]

        ::

            sage: A.<x,y> = AffineSpace(QQ, 2)
            sage: C = A.curve([y^2 - x^3 - x^2])
            sage: Q = A([0,0])
            sage: C.tangents(Q)
            [x - y, x + y]

        ::

            sage: A.<x,y> = AffineSpace(QQ, 2)
            sage: C = A.curve([y*x - x^4 + 2*x^2])
            sage: Q = A([1,1])
            sage: C.tangents(Q)
            Traceback (most recent call last):
            ...
            TypeError: (=(1, 1)) is not a point on (=Affine Plane Curve over
            Rational Field defined by -x^4 + 2*x^2 + x*y)
        """
        r = self.multiplicity(P)
        f = self.defining_polynomial()
        # move P to (0,0)
        vars = self.ambient_space().gens()
        coords = [vars[0] + P[0], vars[1] + P[1]]
        f = f(coords)
        coords = [vars[0] - P[0], vars[1] - P[1]]  # coords to change back with
        deriv = [f.derivative(vars[0], i).derivative(vars[1], r-i)([0, 0]) for i in range(r+1)]
        T = sum([binomial(r, i)*deriv[i]*(vars[0])**i*(vars[1])**(r-i) for i in range(r+1)])
        if not factor:
            return [T(coords)]
        if isinstance(self.base_ring(), sage.rings.abc.AlgebraicField):
            fact = []
            # first add tangents corresponding to vars[0], vars[1] if they divide T
            t = min([e[0] for e in T.exponents()])
            # vars[0] divides T
            if t > 0:
                fact.append(vars[0])
                # divide T by that power of vars[0]
                T = self.ambient_space().coordinate_ring()({(v[0] - t, v[1]): h for (v, h) in T.dict().items()})
            t = min([e[1] for e in T.exponents()])
            # vars[1] divides T
            if t > 0:
                fact.append(vars[1])
                # divide T by that power of vars[1]
                T = self.ambient_space().coordinate_ring()({(v[0], v[1] - t): h for (v, h) in T.dict().items()})
            # T is homogeneous in var[0], var[1] if nonconstant, so dehomogenize
            if T not in self.base_ring():
                if T.degree(vars[0]) > 0:
                    T = T(vars[0], 1)
                    roots = T.univariate_polynomial().roots()
                    fact.extend([vars[0] - roots[i][0]*vars[1] for i in range(len(roots))])
                else:
                    T = T(1, vars[1])
                    roots = T.univariate_polynomial().roots()
                    fact.extend([vars[1] - roots[i][0]*vars[0] for i in range(len(roots))])
            return [ff(coords) for ff in fact]
        else:
            return [ll[0](coords) for ll in T.factor()]

    def is_ordinary_singularity(self, P):
        r"""
        Return whether the singular point ``P`` of this affine plane curve is
        an ordinary singularity.

        The point ``P`` is an ordinary singularity of this curve if it is a
        singular point, and if the tangents of this curve at ``P`` are
        distinct.

        INPUT:

        - ``P`` -- a point on this curve

        OUTPUT:

        ``True`` or ``False`` depending on whether ``P`` is or is not an ordinary
        singularity of this curve, respectively. An error is raised if ``P`` is
        not a singular point of this curve.

        EXAMPLES::

            sage: A.<x,y> = AffineSpace(QQ, 2)
            sage: C = Curve([y^2 - x^3], A)
            sage: Q = A([0,0])
            sage: C.is_ordinary_singularity(Q)
            False

        ::

            sage: # needs sage.rings.number_field
            sage: R.<a> = QQ[]
            sage: K.<b> = NumberField(a^2 - 3)
            sage: A.<x,y> = AffineSpace(K, 2)
            sage: C = Curve([(x^2 + y^2 - 2*x)^2 - x^2 - y^2], A)
            sage: Q = A([0,0])
            sage: C.is_ordinary_singularity(Q)
            True

        ::

            sage: A.<x,y> = AffineSpace(QQ, 2)
            sage: C = A.curve([x^2*y - y^2*x + y^2 + x^3])
            sage: Q = A([-1,-1])
            sage: C.is_ordinary_singularity(Q)
            Traceback (most recent call last):
            ...
            TypeError: (=(-1, -1)) is not a singular point of (=Affine Plane Curve
            over Rational Field defined by x^3 + x^2*y - x*y^2 + y^2)
        """
        r = self.multiplicity(P)
        if r < 2:
            raise TypeError("(=%s) is not a singular point of (=%s)" % (P, self))

        T = self.tangents(P, factor=False)[0]
        vars = self.ambient_space().gens()

        # use resultants to determine if there is a higher multiplicity tangent
        if T.degree(vars[0]) > 0:
            return T.resultant(T.derivative(vars[0]), vars[0]) != 0
        else:
            return T.resultant(T.derivative(vars[1]), vars[1]) != 0

    def rational_parameterization(self):
        r"""
        Return a rational parameterization of this curve.

        This curve must have rational coefficients and be absolutely irreducible (i.e. irreducible
        over the algebraic closure of the rational field). The curve must also be rational (have
        geometric genus zero).

        The rational parameterization may have coefficients in a quadratic extension of the rational
        field.

        OUTPUT:

        - a birational map between `\mathbb{A}^{1}` and this curve, given as a scheme morphism.

        EXAMPLES::

            sage: A.<x,y> = AffineSpace(QQ, 2)
            sage: C = Curve([y^2 - x], A)
            sage: C.rational_parameterization()
            Scheme morphism:
              From: Affine Space of dimension 1 over Rational Field
              To:   Affine Plane Curve over Rational Field defined by y^2 - x
              Defn: Defined on coordinates by sending (t) to
                    (t^2, t)

        ::

            sage: A.<x,y> = AffineSpace(QQ, 2)
            sage: C = Curve([(x^2 + y^2 - 2*x)^2 - x^2 - y^2], A)
            sage: C.rational_parameterization()
            Scheme morphism:
              From: Affine Space of dimension 1 over Rational Field
              To:   Affine Plane Curve over Rational Field defined by x^4 +
            2*x^2*y^2 + y^4 - 4*x^3 - 4*x*y^2 + 3*x^2 - y^2
              Defn: Defined on coordinates by sending (t) to
                    ((-12*t^4 + 6*t^3 + 4*t^2 - 2*t)/(-25*t^4 + 40*t^3 - 26*t^2 +
            8*t - 1), (-9*t^4 + 12*t^3 - 4*t + 1)/(-25*t^4 + 40*t^3 - 26*t^2 + 8*t - 1))

        ::

            sage: A.<x,y> = AffineSpace(QQ, 2)
            sage: C = Curve([x^2 + y^2 + 7], A)
            sage: C.rational_parameterization()
            Scheme morphism:
              From: Affine Space of dimension 1 over Number Field in a with defining polynomial a^2 + 7
              To:   Affine Plane Curve over Number Field in a with defining
            polynomial a^2 + 7 defined by x^2 + y^2 + 7
              Defn: Defined on coordinates by sending (t) to
                    ((-7*t^2 + 7)/((-a)*t^2 + (-a)), 14*t/((-a)*t^2 + (-a)))
        """
        para = self.projective_closure(i=0).rational_parameterization().defining_polynomials()
        # these polynomials are homogeneous in two indeterminants, so dehomogenize wrt one of the variables
        R = para[0].parent()
        A_line = AffineSpace(R.base_ring(), 1, 't')
        para = [A_line.coordinate_ring()(para[i].substitute({R.gens()[0]: 1})) for i in range(3)]
        C = self.change_ring(R.base_ring())
        # because of the parameter i=0, the projective closure is constructed with respect to the
        # affine patch corresponding to the first coordinate being nonzero. Thus para[0] will not be
        # the zero polynomial, and dehomogenization won't change this
        H = Hom(A_line, C)
        return H([para[1]/para[0], para[2]/para[0]])


class AffineCurve_field(AffineCurve, AlgebraicScheme_subscheme_affine_field):
    """
    Affine curves over fields.
    """
    _point = AffineCurvePoint_field

    def __init__(self, A, X):
        r"""
        Initialize.

        EXAMPLES::

            sage: # needs sage.rings.number_field
            sage: R.<v> = QQ[]
            sage: K.<u> = NumberField(v^2 + 3)
            sage: A.<x,y,z> = AffineSpace(K, 3)
            sage: C = Curve([z - u*x^2, y^2], A); C
            Affine Curve over Number Field in u with defining polynomial v^2 + 3
            defined by (-u)*x^2 + z, y^2

        ::

            sage: A.<x,y,z> = AffineSpace(GF(7), 3)
            sage: C = Curve([x^2 - z, z - 8*x], A); C
            Affine Curve over Finite Field of size 7 defined by x^2 - z, -x + z
        """
        super().__init__(A, X)

        if not A.base_ring() in Fields():
            raise TypeError("curve not defined over a field")

        d = self.dimension()
        if d != 1:
            raise ValueError("defining equations (={}) define a scheme of dimension {} != 1".format(X, d))

    def projection(self, indices, AS=None):
        r"""
        Return the projection of this curve onto the coordinates specified by
        ``indices``.

        INPUT:

        - ``indices`` -- a list or tuple of distinct integers specifying the
          indices of the coordinates to use in the projection. Can also be a list
          or tuple consisting of variables of the coordinate ring of the ambient
          space of this curve. If integers are used to specify the coordinates, 0
          denotes the first coordinate. The length of ``indices`` must be between
          two and one less than the dimension of the ambient space of this curve,
          inclusive.

        - ``AS`` -- (default: None) the affine space the projected curve will
          be defined in. This space must be defined over the same base field as
          this curve, and must have dimension equal to the length of ``indices``.
          This space is constructed if not specified.

        OUTPUT: A tuple of

        - a scheme morphism from this curve to affine space of dimension equal
          to the number of coordinates specified in ``indices``

        - the affine subscheme that is the image of that morphism. If the image
          is a curve, the second element of the tuple will be a curve.

        EXAMPLES::

            sage: A.<x,y,z> = AffineSpace(QQ, 3)
            sage: C = Curve([y^7 - x^2 + x^3 - 2*z, z^2 - x^7 - y^2], A)
            sage: C.projection([0,1])
            (Scheme morphism:
               From: Affine Curve over Rational Field
                     defined by y^7 + x^3 - x^2 - 2*z, -x^7 - y^2 + z^2
               To:   Affine Space of dimension 2 over Rational Field
               Defn: Defined on coordinates by sending (x, y, z) to
                     (x, y),
             Affine Plane Curve over Rational Field defined by x1^14 + 2*x0^3*x1^7 -
            2*x0^2*x1^7 - 4*x0^7 + x0^6 - 2*x0^5 + x0^4 - 4*x1^2)
            sage: C.projection([0,1,3,4])
            Traceback (most recent call last):
            ...
            ValueError: (=[0, 1, 3, 4]) must be a list or tuple of length between 2
            and (=2), inclusive

        ::

            sage: A.<x,y,z,w> = AffineSpace(QQ, 4)
            sage: C = Curve([x - 2, y - 3, z - 1], A)
            sage: B.<a,b,c> = AffineSpace(QQ, 3)
            sage: C.projection([0,1,2], AS=B)
            (Scheme morphism:
               From: Affine Curve over Rational Field defined by x - 2, y - 3, z - 1
               To:   Affine Space of dimension 3 over Rational Field
               Defn: Defined on coordinates by sending (x, y, z, w) to
                     (x, y, z),
             Affine Curve over Rational Field defined by c - 1, b - 3, a - 2)

        ::

            sage: A.<x,y,z,w,u> = AffineSpace(GF(11), 5)
            sage: C = Curve([x^3 - 5*y*z + u^2, x - y^2 + 3*z^2,
            ....:            w^2 + 2*u^3*y, y - u^2 + z*x], A)
            sage: B.<a,b,c> = AffineSpace(GF(11), 3)
            sage: proj1 = C.projection([1,2,4], AS=B); proj1
            (Scheme morphism:
               From: Affine Curve over Finite Field of size 11 defined by x^3 -
                     5*y*z + u^2, -y^2 + 3*z^2 + x, 2*y*u^3 + w^2, x*z - u^2 + y
               To:   Affine Space of dimension 3 over Finite Field of size 11
               Defn: Defined on coordinates by sending (x, y, z, w, u) to
                     (y, z, u),
             Affine Curve over Finite Field of size 11 defined by a^2*b - 3*b^3 -
            c^2 + a, c^6 - 5*a*b^4 + b^3*c^2 - 3*a*c^4 + 3*a^2*c^2 - a^3, a^2*c^4 -
            3*b^2*c^4 - 2*a^3*c^2 - 5*a*b^2*c^2 + a^4 - 5*a*b^3 + 2*b^4 + b^2*c^2 -
            3*b*c^2 + 3*a*b, a^4*c^2 + 2*b^4*c^2 - a^5 - 2*a*b^4 + 5*b*c^4 + a*b*c^2
            - 5*a*b^2 + 4*b^3 + b*c^2 + 5*c^2 - 5*a, a^6 - 5*b^6 - 5*b^3*c^2 +
            5*a*b^3 + 2*c^4 - 4*a*c^2 + 2*a^2 - 5*a*b + c^2)
            sage: proj1[1].ambient_space() is B
            True
            sage: proj2 = C.projection([1,2,4])
            sage: proj2[1].ambient_space() is B
            False
            sage: C.projection([1,2,3,5], AS=B)
            Traceback (most recent call last):
            ...
            TypeError: (=Affine Space of dimension 3 over Finite Field of size 11)
            must have dimension (=4)

        ::

            sage: A.<x,y,z,w> = AffineSpace(QQ, 4)
            sage: C = A.curve([x*y - z^3, x*z - w^3, w^2 - x^3])
            sage: C.projection([y,z])
            (Scheme morphism:
               From: Affine Curve over Rational Field defined by
                     -z^3 + x*y, -w^3 + x*z, -x^3 + w^2
               To:   Affine Space of dimension 2 over Rational Field
               Defn: Defined on coordinates by sending (x, y, z, w) to (y, z),
             Affine Plane Curve over Rational Field defined by x1^23 - x0^7*x1^4)
            sage: B.<x,y,z> = AffineSpace(QQ, 3)
            sage: C.projection([x,y,z], AS=B)
            (Scheme morphism:
               From: Affine Curve over Rational Field defined by
                     -z^3 + x*y, -w^3 + x*z, -x^3 + w^2
               To:   Affine Space of dimension 3 over Rational Field
               Defn: Defined on coordinates by sending (x, y, z, w) to
                     (x, y, z),
             Affine Curve over Rational Field defined by
             z^3 - x*y, x^8 - x*z^2, x^7*z^2 - x*y*z)
            sage: C.projection([y,z,z])
            Traceback (most recent call last):
            ...
            ValueError: (=[y, z, z]) must be a list or tuple of distinct indices or
            variables
        """
        AA = self.ambient_space()
        n = AA.dimension_relative()
        if n == 2:
            raise TypeError("this curve is already a plane curve")
        if self.base_ring() not in Fields():
            raise TypeError("this curve must be defined over a field")
        if len(indices) < 2 or len(indices) >= n:
            raise ValueError("(=%s) must be a list or tuple of length between 2 and (=%s), inclusive" % (indices, n - 1))
        if len(set(indices)) < len(indices):
            raise ValueError("(=%s) must be a list or tuple of distinct indices or variables" % indices)
        if AS is not None:
            if not is_AffineSpace(AS):
                raise TypeError("(=%s) must be an affine space" % AS)
            if AS.dimension_relative() != len(indices):
                raise TypeError("(=%s) must have dimension (=%s)" % (AS, len(indices)))
            if AS.base_ring() != AA.base_ring():
                raise TypeError("(=%s) must be defined over the same base field as this curve" % AS)
        indices = list(indices)
        if all(f in AA.gens() for f in indices):
            indices = [AA.gens().index(f) for f in indices]
            indices.sort()
        else:
            indices = [int(i) for i in indices]  # type checking
            indices.sort()
            if indices[0] < 0 or indices[-1] > n - 1:
                raise ValueError("index values must be between 0 and one "
                                 "minus the dimension of the ambient space "
                                 "of this curve")
        # construct the projection map
        if AS is None:
            AA2 = AffineSpace(self.base_ring(), len(indices))
        else:
            AA2 = AS
        H = Hom(self, AA2)
        psi = H([AA.gens()[i] for i in indices])
        # compute the image via elimination
        removecoords = list(AA.gens())
        for i in range(len(indices) - 1, -1, -1):
            removecoords.pop(indices[i])
        J = self.defining_ideal().elimination_ideal(removecoords)
        K = Hom(AA.coordinate_ring(), AA2.coordinate_ring())
        ll = [0]*(n)
        for i in range(len(indices)):
            ll[indices[i]] = AA2.gens()[i]
        phi = K(ll)
        G = [phi(f) for f in J.gens()]
        try:
            C = AA2.curve(G)
        except (TypeError, ValueError):
            C = AA2.subscheme(G)
        return (psi, C)

    def plane_projection(self, AP=None):
        r"""
        Return a projection of this curve into an affine plane so that the
        image of the projection is a plane curve.

        INPUT:

        - ``AP`` -- (default: None) the affine plane to project this curve
          into. This space must be defined over the same base field as this
          curve, and must have dimension two. This space will be constructed if
          not specified.

        OUTPUT: A tuple of

        - a scheme morphism from this curve into an affine plane

        - the plane curve that defines the image of that morphism

        EXAMPLES::

            sage: A.<x,y,z,w> = AffineSpace(QQ, 4)
            sage: C = Curve([x^2 - y*z*w, z^3 - w, w + x*y - 3*z^3], A)
            sage: C.plane_projection()
            (Scheme morphism:
              From: Affine Curve over Rational Field defined by
                    -y*z*w + x^2, z^3 - w, -3*z^3 + x*y + w
              To:   Affine Space of dimension 2 over Rational Field
              Defn: Defined on coordinates by sending (x, y, z, w) to (x, y),
             Affine Plane Curve over Rational Field defined by
             x0^2*x1^7 - 16*x0^4)

        ::

            sage: # needs sage.rings.number_field
            sage: R.<a> = QQ[]
            sage: K.<b> = NumberField(a^2 + 2)
            sage: A.<x,y,z> = AffineSpace(K, 3)
            sage: C = A.curve([x - b, y - 2])
            sage: B.<a,b> = AffineSpace(K, 2)
            sage: proj1 = C.plane_projection(AP=B)
            sage: proj1
            (Scheme morphism:
               From: Affine Curve over Number Field in b
                     with defining polynomial a^2 + 2 defined by x + (-b), y - 2
               To:   Affine Space of dimension 2 over Number Field in b
                     with defining polynomial a^2 + 2
               Defn: Defined on coordinates by sending (x, y, z) to
                     (x, z),
             Affine Plane Curve over Number Field in b
             with defining polynomial a^2 + 2 defined by a + (-b))
            sage: proj1[1].ambient_space() is B
            True
            sage: proj2 = C.plane_projection()
            sage: proj2[1].ambient_space() is B
            False
        """
        n = self.ambient_space().dimension_relative()
        # finds a projection that will have a plane curve as its image
        # the following iterates over all pairs (i,j) with j > i to test all
        # possible projections
        for i in range(n - 1):
            for j in range(i + 1, n):
                L = self.projection([i, j], AP)
                if isinstance(L[1], Curve_generic):
                    return L

    def blowup(self, P=None):
        r"""
        Return the blow up of this affine curve at the point ``P``.

        The blow up is described by affine charts. This curve must be irreducible.

        INPUT:

        - ``P`` -- (default: None) a point on this curve at which to blow up;
          if ``None``, then ``P`` is taken to be the origin.

        OUTPUT: A tuple of

        - a tuple of curves in affine space of the same dimension as the
          ambient space of this curve, which define the blow up in each affine
          chart.

        - a tuple of tuples such that the jth element of the ith tuple is the
          transition map from the ith affine patch to the jth affine patch.

        - a tuple consisting of the restrictions of the projection map from the
          blow up back to the original curve, restricted to each affine patch.
          There the ith element will be the projection from the ith affine patch.

        EXAMPLES::

            sage: A.<x,y> = AffineSpace(QQ, 2)
            sage: C = Curve([y^2 - x^3], A)
            sage: C.blowup()
            ((Affine Plane Curve over Rational Field defined by s1^2 - x,
              Affine Plane Curve over Rational Field defined by y*s0^3 - 1),
            ([Scheme endomorphism of Affine Plane Curve over Rational Field
               defined by s1^2 - x
                Defn: Defined on coordinates by sending (x, s1) to (x, s1),
              Scheme morphism:
                From: Affine Plane Curve over Rational Field defined by s1^2 - x
                To:   Affine Plane Curve over Rational Field defined by y*s0^3 - 1
                Defn: Defined on coordinates by sending (x, s1) to (x*s1, 1/s1)],
             [Scheme morphism:
                From: Affine Plane Curve over Rational Field defined by y*s0^3 - 1
                To:   Affine Plane Curve over Rational Field defined by s1^2 - x
                Defn: Defined on coordinates by sending (y, s0) to (y*s0, 1/s0),
              Scheme endomorphism of Affine Plane Curve over Rational Field
               defined by y*s0^3 - 1
                Defn: Defined on coordinates by sending (y, s0) to (y, s0)]),
            (Scheme morphism:
               From: Affine Plane Curve over Rational Field defined by s1^2 - x
               To:   Affine Plane Curve over Rational Field defined by -x^3 + y^2
               Defn: Defined on coordinates by sending (x, s1) to (x, x*s1),
             Scheme morphism:
               From: Affine Plane Curve over Rational Field defined by y*s0^3 - 1
               To:   Affine Plane Curve over Rational Field defined by -x^3 + y^2
               Defn: Defined on coordinates by sending (y, s0) to (y*s0, y)))

        ::

            sage: # needs sage.rings.number_field
            sage: K.<a> = QuadraticField(2)
            sage: A.<x,y,z> = AffineSpace(K, 3)
            sage: C = Curve([y^2 - a*x^5, x - z], A)
            sage: B = C.blowup()
            sage: B[0]
            (Affine Curve over Number Field in a with defining polynomial x^2 - 2
              with a = 1.414213562373095? defined by s2 - 1, 2*x^3 + (-a)*s1^2,
             Affine Curve over Number Field in a with defining polynomial x^2 - 2
              with a = 1.414213562373095? defined by s0 - s2, 2*y^3*s2^5 + (-a),
             Affine Curve over Number Field in a with defining polynomial x^2 - 2
              with a = 1.414213562373095? defined by s0 - 1, 2*z^3 + (-a)*s1^2)
            sage: B[1][0][2]
            Scheme morphism:
              From: Affine Curve over Number Field in a
                    with defining polynomial x^2 - 2 with a = 1.414213562373095?
                    defined by s2 - 1, 2*x^3 + (-a)*s1^2
              To:   Affine Curve over Number Field in a
                    with defining polynomial x^2 - 2 with a = 1.414213562373095?
                    defined by s0 - 1, 2*z^3 + (-a)*s1^2
              Defn: Defined on coordinates by sending (x, s1, s2) to
                    (x*s2, 1/s2, s1/s2)
            sage: B[1][2][0]
            Scheme morphism:
              From: Affine Curve over Number Field in a
                    with defining polynomial x^2 - 2 with a = 1.414213562373095?
                    defined by s0 - 1, 2*z^3 + (-a)*s1^2
              To:   Affine Curve over Number Field in a
                    with defining polynomial x^2 - 2 with a = 1.414213562373095?
                    defined by s2 - 1, 2*x^3 + (-a)*s1^2
              Defn: Defined on coordinates by sending (z, s0, s1) to
                    (z*s0, s1/s0, 1/s0)
            sage: B[2]
            (Scheme morphism:
               From: Affine Curve over Number Field in a
                     with defining polynomial x^2 - 2 with a = 1.414213562373095?
                     defined by s2 - 1, 2*x^3 + (-a)*s1^2
               To:   Affine Curve over Number Field in a
                     with defining polynomial x^2 - 2 with a = 1.414213562373095?
                     defined by (-a)*x^5 + y^2, x - z
               Defn: Defined on coordinates by sending (x, s1, s2) to
                     (x, x*s1, x*s2),
             Scheme morphism:
               From: Affine Curve over Number Field in a
                     with defining polynomial x^2 - 2 with a = 1.414213562373095?
                     defined by s0 - s2, 2*y^3*s2^5 + (-a)
               To:   Affine Curve over Number Field in a
                     with defining polynomial x^2 - 2 with a = 1.414213562373095?
                     defined by (-a)*x^5 + y^2, x - z
               Defn: Defined on coordinates by sending (y, s0, s2) to
                     (y*s0, y, y*s2),
             Scheme morphism:
               From: Affine Curve over Number Field in a
                     with defining polynomial x^2 - 2 with a = 1.414213562373095?
                     defined by s0 - 1, 2*z^3 + (-a)*s1^2
               To:   Affine Curve over Number Field in a
                     with defining polynomial x^2 - 2 with a = 1.414213562373095?
                     defined by (-a)*x^5 + y^2, x - z
               Defn: Defined on coordinates by sending (z, s0, s1) to
                     (z*s0, z*s1, z))

        ::

            sage: A.<x,y> = AffineSpace(QQ, 2)
            sage: C = A.curve((y - 3/2)^3 - (x + 2)^5 - (x + 2)^6)
            sage: Q = A([-2,3/2])
            sage: C.blowup(Q)
            ((Affine Plane Curve over Rational Field
               defined by x^3 - s1^3 + 7*x^2 + 16*x + 12,
              Affine Plane Curve over Rational Field
               defined by 8*y^3*s0^6 - 36*y^2*s0^6 + 8*y^2*s0^5
                          + 54*y*s0^6 - 24*y*s0^5 - 27*s0^6 + 18*s0^5 - 8),
             ([Scheme endomorphism of Affine Plane Curve over Rational Field
                defined by x^3 - s1^3 + 7*x^2 + 16*x + 12
                 Defn: Defined on coordinates by sending (x, s1) to (x, s1),
               Scheme morphism:
                 From: Affine Plane Curve over Rational Field
                       defined by x^3 - s1^3 + 7*x^2 + 16*x + 12
                 To:   Affine Plane Curve over Rational Field
                       defined by 8*y^3*s0^6 - 36*y^2*s0^6 + 8*y^2*s0^5
                                  + 54*y*s0^6 - 24*y*s0^5 - 27*s0^6 + 18*s0^5 - 8
                 Defn: Defined on coordinates by sending (x, s1) to
                       (x*s1 + 2*s1 + 3/2, 1/s1)],
              [Scheme morphism:
                 From: Affine Plane Curve over Rational Field
                       defined by 8*y^3*s0^6 - 36*y^2*s0^6 + 8*y^2*s0^5
                                  + 54*y*s0^6 - 24*y*s0^5 - 27*s0^6 + 18*s0^5 - 8
                 To:   Affine Plane Curve over Rational Field
                       defined by x^3 - s1^3 + 7*x^2 + 16*x + 12
                 Defn: Defined on coordinates by sending (y, s0) to
                       (y*s0 - 3/2*s0 - 2, 1/s0),
               Scheme endomorphism of Affine Plane Curve over Rational Field
                defined by 8*y^3*s0^6 - 36*y^2*s0^6 + 8*y^2*s0^5 + 54*y*s0^6
                           - 24*y*s0^5 - 27*s0^6 + 18*s0^5 - 8
                 Defn: Defined on coordinates by sending (y, s0) to (y, s0)]),
             (Scheme morphism:
                From: Affine Plane Curve over Rational Field
                      defined by x^3 - s1^3 + 7*x^2 + 16*x + 12
                To:   Affine Plane Curve over Rational Field
                      defined by -x^6 - 13*x^5 - 70*x^4 - 200*x^3 + y^3
                                 - 320*x^2 - 9/2*y^2 - 272*x + 27/4*y - 795/8
                Defn: Defined on coordinates by sending (x, s1) to
                      (x, x*s1 + 2*s1 + 3/2),
              Scheme morphism:
                From: Affine Plane Curve over Rational Field
                      defined by 8*y^3*s0^6 - 36*y^2*s0^6 + 8*y^2*s0^5
                                 + 54*y*s0^6 - 24*y*s0^5 - 27*s0^6 + 18*s0^5 - 8
                To:   Affine Plane Curve over Rational Field
                      defined by -x^6 - 13*x^5 - 70*x^4 - 200*x^3 + y^3
                                 - 320*x^2 - 9/2*y^2 - 272*x + 27/4*y - 795/8
                Defn: Defined on coordinates by sending (y, s0) to
                      (y*s0 - 3/2*s0 - 2, y)))

        ::

            sage: A.<x,y,z,w> = AffineSpace(QQ, 4)
            sage: C = A.curve([((x + 1)^2 + y^2)^3 - 4*(x + 1)^2*y^2, y - z, w - 4])
            sage: Q = C([-1,0,0,4])
            sage: B = C.blowup(Q)
            sage: B[0]
            (Affine Curve over Rational Field defined by s3, s1 - s2,
              x^2*s2^6 + 2*x*s2^6 + 3*x^2*s2^4 + s2^6 + 6*x*s2^4
              + 3*x^2*s2^2 + 3*s2^4 + 6*x*s2^2 + x^2 - s2^2 + 2*x + 1,
             Affine Curve over Rational Field defined by s3, s2 - 1,
              y^2*s0^6 + 3*y^2*s0^4 + 3*y^2*s0^2 + y^2 - 4*s0^2,
             Affine Curve over Rational Field defined by s3, s1 - 1,
              z^2*s0^6 + 3*z^2*s0^4 + 3*z^2*s0^2 + z^2 - 4*s0^2,
             Closed subscheme of Affine Space of dimension 4 over Rational Field
              defined by: 1)
            sage: Q = A([6,2,3,1])
            sage: B = C.blowup(Q)
            Traceback (most recent call last):
            ...
            TypeError: (=(6, 2, 3, 1)) must be a point on this curve

        ::

            sage: # needs sage.rings.number_field
            sage: A.<x,y> = AffineSpace(QuadraticField(-1), 2)
            sage: C = A.curve([y^2 + x^2])
            sage: C.blowup()
            Traceback (most recent call last):
            ...
            TypeError: this curve must be irreducible
        """
        A = self.ambient_space()
        n = A.dimension_relative()
        if P is None:
            P = A([0]*n)
        try:
            self(P)
        except TypeError:
            raise TypeError("(=%s) must be a point on this curve" % P)
        if not self.base_ring() in Fields():
            raise TypeError("the base ring of this curve must be a field")
        if not self.is_irreducible():
            raise TypeError("this curve must be irreducible")
        # attempt to make the variable names more organized
        # the convention used here is to have the homogeneous coordinates for the projective component of the
        # product space the blow up resides in be generated from the letter 's'. The following loop is in place
        # to prevent conflicts in the names from occurring
        rf = 1
        for i in range(n):
            if str(A.gens()[i])[0] == 's' and len(str(A.gens()[i])) > rf:
                rf = len(str(A.gens()[i]))
        var_names = [str(A.gens()[i]) for i in range(n)] + ['s'*rf + str(i) for i in range(n)]
        R = PolynomialRing(A.base_ring(), 2*n, var_names)
        # move the defining polynomials of this curve into R
        H = Hom(A.coordinate_ring(), R)
        psi = H([R.gens()[i] for i in range(n)])
        n_polys = [psi(f) for f in self.defining_polynomials()]
        # the blow up ideal of A at P is the ideal generated by
        # (z_i - p_i)*s_j - (z_j - p_j)*s_i for i != j from 0,...,n-1
        # in the mixed product space of A^n and P^{n-1} where the z_i are the gens
        # of A^n, the s_i are the gens for P^{n-1}, and P = (p_1,...,p_n). We describe the
        # blow up of this curve at P in each affine chart
        patches = []
        for i in range(n):
            # in this chart, s_i is assumed to be 1
            # substitute in z_j = (z_i - p_i)*s_j + p_j for each j != i
            coords = list(R.gens())
            for j in range(n):
                if j != i:
                    coords[j] = (R.gens()[i] - P[i])*R.gens()[j + n] + P[j]
            c_polys = [f(coords) for f in n_polys]
            var_names = list(R.gens())[n:2*n]
            var_names.pop(i)
            var_names.insert(0, R.gens()[i])
            c_A = AffineSpace(R.base_ring(), n, var_names)
            H = Hom(R, c_A.coordinate_ring())
            coords = [0]*(2*n)
            coords[i] = c_A.gens()[0]
            t = 1
            for j in range(n):
                if j != i:
                    coords[j + n] = c_A.gens()[t]
                    t = t + 1
                else:
                    coords[j + n] = 1
            psi = H(coords)
            c_polys = [psi(f) for f in c_polys]
            # choose the component of the subscheme defined by these polynomials
            # that corresponds to the proper transform
            irr_comps = c_A.subscheme(c_polys).irreducible_components()
            for j in range(len(irr_comps)):
                proper_transform = True
                for f in irr_comps[j].defining_polynomials():
                    if (c_A.gens()[0] - P[i]).divides(f):
                        proper_transform = False
                        break
                if proper_transform:
                    patches.append(c_A.curve(irr_comps[j].defining_polynomials()))
                    break
                elif j + 1 == len(irr_comps):
                    # patch of blowup in this chart is empty
                    patches.append(c_A.subscheme(1))
        # create the transition maps between the charts
        t_maps = []
        for i in range(n):
            maps = []
            for j in range(n):
                AA = patches[i].ambient_space()
                H = Hom(patches[i], patches[j])
                vars = AA.gens()
                homvars = list(AA.gens())
                homvars.pop(0)
                homvars.insert(i, 1)
                coords = [(vars[0] - P[i])*homvars[j] + P[j]]
                for t in range(n):
                    if t != j:
                        coords.append(homvars[t]/homvars[j])
                maps.append(H(coords))
            t_maps.append(maps)
        # create the restrictions of the projection map
        proj_maps = []
        for i in range(n):
            p_A = patches[i].ambient_space()
            H = Hom(patches[i], self)
            homvars = list(p_A.gens())[1:n]
            homvars.insert(i, 1)
            coords = [(p_A.gens()[0] - P[i])*homvars[j] + P[j] for j in range(n)]
            proj_maps.append(H(coords))
        return (tuple(patches), tuple(t_maps), tuple(proj_maps))

    def resolution_of_singularities(self, extend=False):
        r"""
        Return a nonsingular model for this affine curve created by blowing up
        its singular points.

        The nonsingular model is given as a collection of affine patches that
        cover it. If ``extend`` is ``False`` and if the base field is a number
        field, or if the base field is a finite field, the model returned may
        have singularities with coordinates not contained in the base field. An
        error is returned if this curve is already nonsingular, or if it has no
        singular points over its base field. This curve must be irreducible,
        and must be defined over a number field or finite field.

        INPUT:

        - ``extend`` -- (default: False) specifies whether to extend the base
          field when necessary to find all singular points when this curve is
          defined over a number field. If ``extend`` is ``False``, then only
          singularities with coordinates in the base field of this curve will be
          resolved. However, setting ``extend`` to ``True`` will slow down
          computations.

        OUTPUT: A tuple of

        - a tuple of curves in affine space of the same dimension as the
          ambient space of this curve, which represent affine patches of the
          resolution of singularities.

        - a tuple of tuples such that the jth element of the ith tuple is the
          transition map from the ith patch to the jth patch.

        - a tuple consisting of birational maps from the patches back to the
          original curve that were created by composing the projection maps
          generated from the blow up computations. There the ith element will be
          a map from the ith patch.

        EXAMPLES::

            sage: A.<x,y> = AffineSpace(QQ, 2)
            sage: C = Curve([y^2 - x^3], A)
            sage: C.resolution_of_singularities()
            ((Affine Plane Curve over Rational Field defined by s1^2 - x,
              Affine Plane Curve over Rational Field defined by y*s0^3 - 1),
             ((Scheme endomorphism of Affine Plane Curve over Rational Field
                defined by s1^2 - x
                 Defn: Defined on coordinates by sending (x, s1) to (x, s1),
               Scheme morphism:
                 From: Affine Plane Curve over Rational Field defined by s1^2 - x
                 To:   Affine Plane Curve over Rational Field defined by y*s0^3 - 1
                 Defn: Defined on coordinates by sending (x, s1) to (x*s1, 1/s1)),
              (Scheme morphism:
                 From: Affine Plane Curve over Rational Field defined by y*s0^3 - 1
                 To:   Affine Plane Curve over Rational Field defined by s1^2 - x
                 Defn: Defined on coordinates by sending (y, s0) to (y*s0, 1/s0),
               Scheme endomorphism of Affine Plane Curve over Rational Field
                defined by y*s0^3 - 1
                 Defn: Defined on coordinates by sending (y, s0) to (y, s0))),
             (Scheme morphism:
                From: Affine Plane Curve over Rational Field defined by s1^2 - x
                To:   Affine Plane Curve over Rational Field defined by -x^3 + y^2
                Defn: Defined on coordinates by sending (x, s1) to (x, x*s1),
              Scheme morphism:
                From: Affine Plane Curve over Rational Field defined by y*s0^3 - 1
                To:   Affine Plane Curve over Rational Field defined by -x^3 + y^2
                Defn: Defined on coordinates by sending (y, s0) to (y*s0, y)))

        ::

            sage: # needs sage.rings.number_field
            sage: set_verbose(-1)
            sage: K.<a> = QuadraticField(3)
            sage: A.<x,y> = AffineSpace(K, 2)
            sage: C = A.curve(x^4 + 2*x^2 + a*y^3 + 1)
            sage: C.resolution_of_singularities(extend=True)[0]         # long time (2 s)
            (Affine Plane Curve over Number Field in a0
              with defining polynomial y^4 - 4*y^2 + 16
              defined by 24*x^2*ss1^3 + 24*ss1^3 + (a0^3 - 8*a0),
             Affine Plane Curve over Number Field in a0
              with defining polynomial y^4 - 4*y^2 + 16
              defined by 24*s1^2*ss0 + (a0^3 - 8*a0)*ss0^2 + (-6*a0^3)*s1,
             Affine Plane Curve over Number Field in a0
              with defining polynomial y^4 - 4*y^2 + 16
              defined by 8*y^2*s0^4 + (4*a0^3)*y*s0^3 - 32*s0^2 + (a0^3 - 8*a0)*y)

        ::

            sage: A.<x,y,z> = AffineSpace(GF(5), 3)
            sage: C = Curve([y - x^3, (z - 2)^2 - y^3 - x^3], A)
            sage: R = C.resolution_of_singularities()
            sage: R[0]
            (Affine Curve over Finite Field of size 5
              defined by x^2 - s1, s1^4 - x*s2^2 + s1, x*s1^3 - s2^2 + x,
             Affine Curve over Finite Field of size 5
              defined by y*s2^2 - y^2 - 1, s2^4 - s0^3 - y^2 - 2, y*s0^3 - s2^2 + y,
             Affine Curve over Finite Field of size 5
              defined by s0^3*s1 + z*s1^3 + s1^4 - 2*s1^3 - 1,
                         z*s0^3 + z*s1^3 - 2*s0^3 - 2*s1^3 - 1,
                         z^2*s1^3 + z*s1^3 - s1^3 - z + s1 + 2)

        ::

            sage: A.<x,y,z,w> = AffineSpace(QQ, 4)
            sage: C = A.curve([((x - 2)^2 + y^2)^2 - (x - 2)^2 - y^2 + (x - 2)^3,
            ....:              z - y - 7, w - 4])
            sage: B = C.resolution_of_singularities()
            sage: B[0]
            (Affine Curve over Rational Field defined by s3, s1 - s2,
              x^2*s2^4 - 4*x*s2^4 + 2*x^2*s2^2 + 4*s2^4 - 8*x*s2^2
              + x^2 + 7*s2^2 - 3*x + 1,
             Affine Curve over Rational Field defined by s3, s2 - 1,
              y^2*s0^4 + 2*y^2*s0^2 + y*s0^3 + y^2 - s0^2 - 1,
             Affine Curve over Rational Field defined by s3, s1 - 1,
              z^2*s0^4 - 14*z*s0^4 + 2*z^2*s0^2 + z*s0^3 + 49*s0^4
              - 28*z*s0^2 - 7*s0^3 + z^2 + 97*s0^2 - 14*z + 48,
             Closed subscheme of Affine Space of dimension 4 over Rational Field
              defined by: 1)

        ::

            sage: A.<x,y> = AffineSpace(QQ, 2)
            sage: C = Curve([y - x^2 + 1], A)
            sage: C.resolution_of_singularities()
            Traceback (most recent call last):
            ...
            TypeError: this curve is already nonsingular

        ::

            sage: A.<x,y> = AffineSpace(QQ, 2)
            sage: C = A.curve([(x^2 + y^2 - y - 2)*(y - x^2 + 2) + y^3])
            sage: C.resolution_of_singularities()
            Traceback (most recent call last):
            ...
            TypeError: this curve has no singular points over its base field. If
            working over a number field use extend=True
        """
        # helper function for extending the base field (in the case of working over a number field)

        def extension(self):
            F = self.base_ring()
            from sage.rings.qqbar import QQbar
            pts = self.change_ring(F.embeddings(QQbar)[0]).rational_points()
            L = [t for pt in pts for t in pt]
            K = number_field_elements_from_algebraics(L)[0]
            if is_RationalField(K):
                return F.embeddings(F)[0]
            else:
                if is_RationalField(F):
                    return F.embeddings(K)[0]
                else:
                    # make sure the defining polynomial variable names are the same for K, N
                    N = NumberField(K.defining_polynomial().parent()(F.defining_polynomial()), str(K.gen()))
                    return N.composite_fields(K, both_maps=True)[0][1]*F.embeddings(N)[0]
        # find the set of singular points of this curve
        # in the case that the base field is a number field, extend it as needed (if extend == True)
        C = self
        n = C.ambient_space().dimension_relative()
        if not self.is_irreducible():
            raise TypeError("this curve must be irreducible")
        if not (self.base_ring() in NumberFields() or self.base_ring() in FiniteFields()):
            raise NotImplementedError("this curve must be defined over either a number field or a finite field")
        if C.base_ring() in NumberFields() and extend:
            C = C.change_ring(extension(C.singular_subscheme()))
        H = End(C)
        placeholder = H(C.ambient_space().gens())
        # the list res holds the data for the patches of the resolution of singularities
        # each element is a list consisting of the curve defining the patch, a list
        # of the transition maps from that patch to the other patches, a projection
        # map from the patch to the original curve, and the set of singular points
        # of the patch
        res = [[C, [placeholder], placeholder, C.singular_points()]]
        if not res[0][3]:
            if C.is_smooth():
                raise TypeError("this curve is already nonsingular")
            else:
                raise TypeError("this curve has no singular points over "
                                "its base field. If working over "
                                "a number field use extend=True")
        not_resolved = True
        t = 0
        # loop through the patches and blow up each until no patch has singular points
        while not_resolved:
            [BC, t_maps, pi, pts] = [res[t][0], res[t][1], res[t][2], res[t][3]]
            # check if there are any singular points in this patch
            if not pts:
                t = t + 1
                if t == len(res):
                    not_resolved = False
                continue
            # the identity map should be replaced for each of the charts of the blow up
            t_maps.pop(t)
            # blow up pts[0]
            B = list(BC.blowup(pts[0]))
            B = [list(B[0]), [list(B[1][i]) for i in range(len(B[1]))], list(B[2])]
            # the t-th element of res will be replaced with the new data corresponding to the charts
            # of the blow up
            res.pop(t)
            # take out the transition maps from the other resolution patches to the t-th patch
            old_maps = [res[i][1].pop(t) for i in range(len(res))]
            patches_to_add = []
            # generate the needed data for each patch of the blow up
            for i in range(len(B[0])):
                # check if there are any singular points where this patch meets the exceptional divisor
                AA = AffineSpace(B[0][i].base_ring(), n - 1, 'x')
                coords = [pts[0][i]]
                coords.extend(list(AA.gens()))
                H = Hom(B[0][i].ambient_space().coordinate_ring(), AA.coordinate_ring())
                poly_hom = H(coords)
                X = AA.subscheme([poly_hom(f) for f in B[0][i].defining_polynomials()])
                # in the case of working over a number field, it might be necessary to extend the base
                # field in order to find all intersection points
                n_pts = []
                if B[0][i].base_ring() in NumberFields() and extend:
                    emb = extension(X)
                    X = X.change_ring(emb)
                    tmp_curve = B[0][i].change_ring(emb)
                    for pt in X.rational_points():
                        tmp_pt = tmp_curve([pts[0][i]] + list(pt))
                        if tmp_curve.is_singular(tmp_pt):
                            n_pts.append(tmp_pt)
                    # avoid needlessly extending the base field
                    if n_pts:
                        # coerce everything to the new base field
                        BC = BC.change_ring(emb)
                        t_maps = [t_maps[j].change_ring(emb) for j in range(len(t_maps))]
                        old_maps = [old_maps[j].change_ring(emb) for j in range(len(old_maps))]
                        pi = pi.change_ring(emb)
                        pts = [pt.change_ring(emb) for pt in pts]
                        # coerce the current blow up data
                        for j in range(len(B[0])):
                            B[0][j] = B[0][j].change_ring(emb)
                        for j in range(len(B[1])):
                            for k in range(len(B[1])):
                                B[1][j][k] = B[1][j][k].change_ring(emb)
                        for j in range(len(B[2])):
                            B[2][j] = B[2][j].change_ring(emb)
                        # coerce the other data in res
                        for j in range(len(res)):
                            res[j][0] = res[j][0].change_ring(emb)
                            for k in range(len(res[j][1])):
                                res[j][1][k] = res[j][1][k].change_ring(emb)
                            res[j][2].change_ring(emb)
                            for k in range(len(res[j][3])):
                                res[j][3][k] = res[j][3][k].change_ring(emb)
                else:
                    for pt in X.rational_points():
                        tmp_pt = B[0][i]([pts[0][i]] + list(pt))
                        if B[0][i].is_singular(tmp_pt):
                            n_pts.append(tmp_pt)
                b_data = [B[0][i]]
                # projection map and its inverse
                t_pi = B[2][i]
                coords = [(BC.ambient_space().gens()[j] - pts[0][j]) / (BC.ambient_space().gens()[i] - pts[0][i])
                          for j in range(n)]
                coords.pop(i)
                coords.insert(0, BC.ambient_space().gens()[i])
                H = Hom(BC, B[0][i])
                t_pi_inv = H(coords)
                # compose the current transition maps from the original curve to the other patches
                # with the projection map
                L = list(t_maps)
                for j in range(len(t_maps)):
                    L[j] = L[j] * t_pi
                for j in range(len(B[1][i])):
                    L.insert(t + j, B[1][i][j])
                b_data.append(L)
                # update transition maps of each other element of res
                for j in range(len(res)):
                    new_t_map = t_pi_inv*old_maps[j]
                    res[j][1].insert(t + i, new_t_map)
                # create the projection map
                b_data.append(pi*t_pi)
                # singular points
                # translate the singular points of the parent patch (other than that which was the center of the
                # blow up) by the inverse of the first projection map
                for j in range(1, len(pts)):
                    # make sure this point is in this chart before attempting to map it
                    try:
                        n_pts.append(t_pi_inv(BC(pts[j])))
                    except (TypeError, ZeroDivisionError):
                        pass
                b_data.append(n_pts)
                patches_to_add.append(b_data)
            for i in range(len(patches_to_add)):
                res.insert(t + i, patches_to_add[i])
            t = 0
        patches = [res[i][0] for i in range(len(res))]
        t_maps = [tuple(res[i][1]) for i in range(len(res))]
        p_maps = [res[i][2] for i in range(len(res))]
        return (tuple(patches), tuple(t_maps), tuple(p_maps))

    def tangent_line(self, p):
        """
        Return the tangent line at the point ``p``.

        INPUT:

        - ``p`` -- a rational point of the curve

        EXAMPLES::

            sage: A3.<x,y,z> = AffineSpace(3, QQ)
            sage: C = Curve([x + y + z, x^2 - y^2*z^2 + z^3])
            sage: p = C(0,0,0)
            sage: C.tangent_line(p)
            Traceback (most recent call last):
            ...
            ValueError: the curve is not smooth at (0, 0, 0)
            sage: p = C(1,0,-1)
            sage: C.tangent_line(p)
            Affine Curve over Rational Field defined by x + y + z, 2*x + 3*z + 1

        We check that the tangent line at ``p`` is the tangent space at ``p``,
        translated to ``p``. ::

            sage: Tp = C.tangent_space(p)
            sage: Tp
            Closed subscheme of Affine Space of dimension 3 over Rational Field
             defined by: x + y + z, 2*x + 3*z
            sage: phi = A3.translation(A3.origin(), p)
            sage: T = phi * Tp.embedding_morphism()
            sage: T.image()
            Closed subscheme of Affine Space of dimension 3 over Rational Field
             defined by: -2*y + z + 1, x + y + z
            sage: _ == C.tangent_line(p)
            True
        """
        A = self.ambient_space()
        R = A.coordinate_ring()
        gens = R.gens()

        Tp = self.tangent_space(p)

        if Tp.dimension() > 1:
            raise ValueError("the curve is not smooth at {}".format(p))

        from sage.schemes.curves.constructor import Curve

        # translate to p
        I0 = []
        for poly in Tp.defining_polynomials():
            I0.append(poly.subs({x: x - c for x, c in zip(gens, p)}))

        return Curve(I0, A)


class AffinePlaneCurve_field(AffinePlaneCurve, AffineCurve_field):
    """
    Affine plane curves over fields.
    """
    _point = AffinePlaneCurvePoint_field

    def has_vertical_asymptote(self):
        """
        Check if the curve is not a line and has vertical asymptotes.

        EXAMPLES::

            sage: A2.<x,y> = AffineSpace(2, QQ)
            sage: Curve(x).has_vertical_asymptote()
            False
            sage: Curve(y^2 * x + x + y).has_vertical_asymptote()
            True
        """
        A = self.ambient_space()
        R = A.coordinate_ring()
        x, y = R.gens()
        f = self.defining_polynomial().radical()
        dy = f.degree(y)
        dxy = f.coefficient({y: dy}).degree()
        return dxy > 0 and f.degree() > 1

    def is_vertical_line(self):
        """
        Check if the curve is a vertical line.

        EXAMPLES::

            sage: A2.<x, y> = AffineSpace(2, QQ)
            sage: Curve(x - 1).is_vertical_line()
            True
            sage: Curve(x - y).is_vertical_line()
            False
            sage: Curve(y^2 * x + x + y).is_vertical_line()
            False
        """
        A = self.ambient_space()
        R = A.coordinate_ring()
        x, y = R.gens()
        f = self.defining_polynomial().radical()
        return f.degree(y) == 0 and f.degree() == 1

    @cached_method
    def fundamental_group(self, simplified=True, puiseux=True):
        r"""
        Return a presentation of the fundamental group of the complement
        of ``self``.

        INPUT:

        - ``simplified`` -- (default: ``True``) boolean to simplify the presentation.

        - ``puiseux`` -- (default: ``True``) boolean to decide if the
          presentation is constructed in the classical way or using Puiseux
          shortcut.

        OUTPUT:

        A presentation with generators `x_1, \dots, x_d` and relations. If ``puiseux``
        is ``False`` the relations are `(x_j\cdot \tau)\cdot x_j^{-1}` for `1\leq j<d`
        and `tau` a braid in the braid monodromy; finally the presentation
        is simplified. If ``puiseux`` is ``True``, each
        `tau` is decomposed as `\alpha^{-1}\cdot\beta\cdot\alpha`, where `\beta` is
        a positive braid; the relations are `((x_j\cdot \beta)\cdot x_j^{-1})\cdot \alpha`
        where `j` is an integer of the ``Tietze`` word of `\beta`. This presentation
        is not simplified by default since it represents the homotopy type of
        the complement of the curve.

        .. NOTE::

            The curve must be defined over the rationals or a number field
            with an embedding over `\QQbar`. This functionality requires
            the ``sirocco`` package to be installed.

        EXAMPLES::

            sage: # needs sirocco
            sage: A.<x,y> = AffineSpace(QQ, 2)
            sage: C = A.curve(y^2 - x^3 - x^2)
            sage: C.fundamental_group(puiseux=False)
            Finitely presented group < x0 |  >
            sage: bm = C.braid_monodromy()
            sage: g = C.fundamental_group(simplified=False)
            sage: g.sorted_presentation()
            Finitely presented group < x0, x1 | x1^-1*x0^-1*x1*x0, x1^-1*x0 >
            sage: g.simplified()
            Finitely presented group < x0 |  >

        In the case of number fields, they need to have an embedding
        to the algebraic field::

            sage: # needs sage.rings.number_field
<<<<<<< HEAD
            sage: T.<t> = QQ[]
            sage: a = (t^2 + 5).roots(QQbar)[0][0]
=======
            sage: x = polygen(ZZ)
            sage: a = QQ[x](x^2 + 5).roots(QQbar)[0][0]
>>>>>>> 30b3d78f
            sage: F = NumberField(a.minpoly(), 'a', embedding=a)
            sage: F.inject_variables()
            Defining a
            sage: A.<x,y> = AffineSpace(F, 2)
            sage: C = A.curve(y^2 - a*x^3 - x^2)
            sage: C.fundamental_group()                     # needs sirocco
            Finitely presented group < x0 |  >
            sage: C = A.curve(x * (x - 1))
            sage: C.fundamental_group()                     # needs sirocco
            Finitely presented group < x0, x1 |  >
        """
        from sage.schemes.curves.zariski_vankampen import fundamental_group_from_braid_mon
        bm = self.braid_monodromy()
        if not bm:
            f = self.defining_polynomial()
            x, y = f.parent().gens()
            d0 = f.degree(y)
            f0 = f.coefficient({y: d0})
            d = d0 + f0.degree(x)
        else:
            d = bm[0].parent().strands()
        G = fundamental_group_from_braid_mon(bm, degree=d,
                                             simplified=simplified,
                                             puiseux=puiseux)
        if simplified:
            G = G.simplified()
        return G

    @cached_method
    def braid_monodromy(self):
        r"""
        Compute the braid monodromy of a projection of the curve.

        OUTPUT:

        A list of braids. The braids correspond to paths based in the same point;
        each of this paths is the conjugated of a loop around one of the points
        in the discriminant of the projection of ``self``.

        .. NOTE::

            The projection over the `x` axis is used if there are no vertical asymptotes.
            Otherwise, a linear change of variables is done to fall into the previous case.

        .. NOTE::

            This functionality requires the ``sirocco`` package to be installed.

        EXAMPLES::

            sage: A.<x,y> = AffineSpace(QQ, 2)
            sage: C = A.curve((x^2-y^3)*(x+3*y-5))
            sage: C.braid_monodromy()                                   # needs sirocco
            [s1*s0*(s1*s2)^2*s0*s2^2*s0^-1*(s2^-1*s1^-1)^2*s0^-1*s1^-1,
             s1*s0*(s1*s2)^2*(s0*s2^-1*s1*s2*s1*s2^-1)^2*(s2^-1*s1^-1)^2*s0^-1*s1^-1,
             s1*s0*(s1*s2)^2*s2*s1^-1*s2^-1*s1^-1*s0^-1*s1^-1,
             s1*s0*s2*s0^-1*s2*s1^-1]
            sage: T.<t> = QQ[]
            sage: K.<a> = NumberField(t^3 + 2, 'a')
            sage: A.<x, y> = AffineSpace(K, 2)
            sage: Curve(y^2 + a * x).braid_monodromy()                  # needs sirocco
            Traceback (most recent call last):
            ...
            NotImplementedError: the base field must have an embedding to the algebraic field

        """
        from sage.schemes.curves.zariski_vankampen import braid_monodromy
        F = self.base_ring()
        from sage.rings.qqbar import QQbar
        if QQbar.coerce_map_from(F) is None:
            raise NotImplementedError("the base field must have an embedding"
                                      " to the algebraic field")
        f = self.defining_polynomial()
        return braid_monodromy(f)[0]

    def riemann_surface(self, **kwargs):
        r"""
        Return the complex Riemann surface determined by this curve

        OUTPUT: A :class:`~sage.schemes.riemann_surfaces.riemann_surface.RiemannSurface` object.

        EXAMPLES::

            sage: R.<x,y> = QQ[]
            sage: C = Curve(x^3 + 3*y^3 + 5)
            sage: C.riemann_surface()
            Riemann surface defined by polynomial f = x^3 + 3*y^3 + 5 = 0,
             with 53 bits of precision
        """
        from sage.schemes.riemann_surfaces.riemann_surface import RiemannSurface
        S = RiemannSurface(self.defining_polynomial(), **kwargs)
        S._curve = self
        return S


class AffinePlaneCurve_finite_field(AffinePlaneCurve_field):
    """
    Affine plane curves over finite fields.
    """
    _point = AffinePlaneCurvePoint_finite_field

    # CHECK WHAT ASSUMPTIONS ARE MADE REGARDING AFFINE VS. PROJECTIVE MODELS!!!
    # THIS IS VERY DIRTY STILL -- NO DATASTRUCTURES FOR DIVISORS.
    def riemann_roch_basis(self, D):
        r"""
        Return a basis of the Riemann-Roch space of the divisor ``D``.

        This interfaces with Singular's Brill-Noether command.

        This curve is assumed to be a plane curve defined by a polynomial
        equation `f(x,y) = 0` over a prime finite field `F = GF(p)` in 2
        variables `x,y` representing a curve `X: f(x,y) = 0` having `n`
        `F`-rational points (see the Sage function ``places_on_curve``)

        INPUT:

        - ``D`` -- an `n`-tuple of integers `(d_1, ..., d_n)` representing the
          divisor `Div = d_1P_1 + \dots + d_nP_n`, where `X(F) = \{P_1, \dots,
          P_n\}`.  The ordering is that dictated by ``places_on_curve``.

        OUTPUT: A basis of `L(Div)`.

        EXAMPLES::

            sage: R = PolynomialRing(GF(5), 2, names=["x","y"])
            sage: x, y = R.gens()
            sage: f = y^2 - x^9 - x
            sage: C = Curve(f)
            sage: D = [6,0,0,0,0,0]
            sage: C.riemann_roch_basis(D)
            [1, (-x*z^5 + y^2*z^4)/x^6, (-x*z^6 + y^2*z^5)/x^7, (-x*z^7 + y^2*z^6)/x^8]
        """
        F = self.base_ring()
        if not F.is_prime_field():
            raise TypeError("only works for curves over prime finite fields")

        p = F.characteristic()
        f = self.defining_polynomial()
        gens = f.parent().gens()

        G = singular(','.join(str(x) for x in D), type='intvec')

        singular.lib('brnoeth')
        singular.ring(p, gens, 'lp')

        X = singular(f).Adj_div()
        P = singular.NSplaces(1, X)
        T = P[1][2]
        T.set_ring()  # necessary

        return [g[1].sage() / g[2].sage() for g in G.BrillNoether(P)]

    def rational_points(self, algorithm="enum"):
        r"""
        Return sorted list of all rational points on this curve.

        INPUT:

        -  ``algorithm`` -- possible choices:

           +  ``'enum'`` -- use *very* naive point enumeration to find all
              rational points on this curve over a finite field.

           +  ``'bn'`` -- via Singular's Brill-Noether package.

           +  ``'all'`` -- use all implemented algorithms and verify that they
              give the same answer, then return it

        .. NOTE::

           The Brill-Noether package does not always work. When it fails, a
           RuntimeError exception is raised.

        EXAMPLES::

            sage: x, y = (GF(5)['x,y']).gens()
            sage: f = y^2 - x^9 - x
            sage: C = Curve(f); C
            Affine Plane Curve over Finite Field of size 5 defined by -x^9 + y^2 - x
            sage: C.rational_points(algorithm='bn')
            [(0, 0), (2, 2), (2, 3), (3, 1), (3, 4)]
            sage: C = Curve(x - y + 1)
            sage: C.rational_points()
            [(0, 1), (1, 2), (2, 3), (3, 4), (4, 0)]

        We compare Brill-Noether and enumeration::

            sage: x, y = (GF(17)['x,y']).gens()
            sage: C = Curve(x^2 + y^5 + x*y - 19)
            sage: v = C.rational_points(algorithm='bn')
            sage: w = C.rational_points(algorithm='enum')
            sage: len(v)
            20
            sage: v == w
            True

            sage: # needs sage.rings.finite_rings
            sage: A.<x,y> = AffineSpace(2, GF(9,'a'))
            sage: C = Curve(x^2 + y^2 - 1); C
            Affine Plane Curve over Finite Field in a of size 3^2
             defined by x^2 + y^2 - 1
            sage: C.rational_points()
            [(0, 1), (0, 2), (1, 0), (2, 0), (a + 1, a + 1),
             (a + 1, 2*a + 2), (2*a + 2, a + 1), (2*a + 2, 2*a + 2)]
        """
        if algorithm == "enum":
            f = self.defining_polynomial()
            K = f.parent().base_ring()
            return sorted(self((x, y)) for x in K for y in K if f(x, y) == 0)

        F = self.base_ring()
        if not F.is_prime_field():
            raise TypeError("other algorithms only work for curves over prime finite fields")

        if algorithm == "bn":
            f = self.defining_polynomial()._singular_()
            singular = f.parent()
            singular.lib('brnoeth')
            try:
                X1 = f.Adj_div()
            except (TypeError, RuntimeError) as s:
                raise RuntimeError(str(s) + "\n\n ** Unable to use the Brill-Noether Singular package to compute all points (see above).")

            X2 = singular.NSplaces(1, X1)
            R = X2[5][1][1]
            singular.set_ring(R)

            # We use sage_flattened_str_list since iterating through
            # the entire list through the sage/singular interface directly
            # would involve hundreds of calls to singular, and timing issues
            # with the expect interface could crop up.  Also, this is vastly
            # faster (and more robust).
            v = singular('POINTS').sage_flattened_str_list()
            pnts = [self(int(v[3*i]), int(v[3*i+1]))
                    for i in range(len(v)//3) if int(v[3*i+2])]
            # remove multiple points
            return sorted(set(pnts))

        elif algorithm == "all":
            S_enum = self.rational_points(algorithm="enum")
            S_bn = self.rational_points(algorithm="bn")
            if S_enum != S_bn:
                raise RuntimeError("Bug in rational_points -- different algorithms give different answers for curve %s!" % self)
            return S_enum
        else:
            raise ValueError("No algorithm '%s' known" % algorithm)


class IntegralAffineCurve(AffineCurve_field):
    """
    Base class for integral affine curves.
    """
    _point = IntegralAffineCurvePoint
    _closed_point = IntegralAffineCurveClosedPoint

    def function_field(self):
        """
        Return the function field of the curve.

        EXAMPLES::

            sage: A.<x,y> = AffineSpace(QQ, 2)
            sage: C = Curve(x^3 - y^2 - x^4 - y^4)
            sage: C.function_field()
            Function field in y defined by y^4 + y^2 + x^4 - x^3

        ::

            sage: # needs sage.rings.finite_rings
            sage: A.<x,y> = AffineSpace(GF(8), 2)
            sage: C = Curve(x^5 + y^5 + x*y + 1)
            sage: C.function_field()
            Function field in y defined by y^5 + x*y + x^5 + 1
        """
        return self._function_field

    @lazy_attribute
    def _genus(self):
        """
        The geometric genus of the curve.

        EXAMPLES::

            sage: A.<x,y> = AffineSpace(GF(2), 2)
            sage: C = Curve(x^5 + y^5 + x*y + 1)
            sage: C.genus()   # indirect doctest
            1
        """
        k = self.base_ring()

        # Singular's genus command is usually much faster than the genus method
        # of function fields in Sage. But unfortunately Singular's genus
        # command does not yet work over non-prime finite fields.
        if k.is_finite() and k.degree() > 1:
            return self._function_field.genus()

        # call Singular's genus command
        return self.defining_ideal().genus()

    def __call__(self, *args):
        """
        Return a rational point, a pointset or a function depending on ``args``.

        EXAMPLES::

            sage: # needs sage.rings.finite_rings
            sage: A.<x,y> = AffineSpace(GF(8), 2)
            sage: C = Curve(x^5 + y^5 + x*y + 1)
            sage: C(1,1)
            (1, 1)
            sage: C(x/y)
            (x/(x^5 + 1))*y^4 + x^2/(x^5 + 1)
            sage: C(GF(8^2))
            Set of rational points of Closed subscheme of Affine Space of dimension 2
            over Finite Field in z6 of size 2^6 defined by: x^5 + y^5 + x*y + 1

        ::

            sage: A.<x,y,z> = AffineSpace(GF(11), 3)
            sage: C = Curve([x*z - y^2, y - z^2, x - y*z], A)
            sage: C([0,0,0])
            (0, 0, 0)
            sage: C(y)
            z^2
            sage: C(A.coordinate_ring()(y))
            z^2
        """
        try:
            return super().__call__(*args)
        except TypeError as e:
            try:
                return self.function(*args)
            except AttributeError:
                raise e

    def function(self, f):
        """
        Return the function field element coerced from ``f``.

        INPUT:

        - ``f`` -- an element of the fraction field of the coordinate ring of
          the ambient space or the coordinate ring of the curve

        OUTPUT: An element of the function field of this curve.

        EXAMPLES::

            sage: # needs sage.rings.finite_rings
            sage: A.<x,y> = AffineSpace(GF(8), 2)
            sage: C = Curve(x^5 + y^5 + x*y + 1)
            sage: f = C.function(x/y)
            sage: f
            (x/(x^5 + 1))*y^4 + x^2/(x^5 + 1)
            sage: df = f.differential(); df
            ((1/(x^10 + 1))*y^4 + x^6/(x^10 + 1)) d(x)
            sage: df.divisor()                  # long time
            2*Place (1/x, 1/x^4*y^4 + 1/x^3*y^3 + 1/x^2*y^2 + 1/x*y + 1)
             + 2*Place (1/x, 1/x*y + 1)
             - 2*Place (x + 1, y)
             - 2*Place (x^4 + x^3 + x^2 + x + 1, y)
        """
        R = self.ambient_space().coordinate_ring()
        if f not in R and f.parent() is self.coordinate_ring():
            f = f.lift()

        phi = self._map_to_function_field
        num = R(f.numerator())
        den = R(f.denominator())
        return phi(num) / phi(den)

    def coordinate_functions(self):
        """
        Return the coordinate functions.

        EXAMPLES::

            sage: # needs sage.rings.finite_rings
            sage: A.<x,y> = AffineSpace(GF(8), 2)
            sage: C = Curve(x^5 + y^5 + x*y + 1)
            sage: x, y = C.coordinate_functions()
            sage: x^5 + y^5 + x*y + 1
            0
        """
        return self._coordinate_functions

    def pull_from_function_field(self, f):
        """
        Return the fraction corresponding to ``f``.

        INPUT:

        -  ``f`` -- an element of the function field

        OUTPUT:

        A fraction of polynomials in the coordinate ring of the ambient space
        of the curve.

        EXAMPLES::

            sage: # needs sage.rings.finite_rings
            sage: A.<x,y> = AffineSpace(GF(8), 2)
            sage: C = Curve(x^5 + y^5 + x*y + 1)
            sage: F = C.function_field()
            sage: C.pull_from_function_field(F.gen())
            y
            sage: C.pull_from_function_field(F.one())
            1
            sage: C.pull_from_function_field(F.zero())
            0
            sage: f1 = F.gen()
            sage: f2 = F.base_ring().gen()
            sage: C.function(C.pull_from_function_field(f1)) == f1
            True
            sage: C.function(C.pull_from_function_field(f2)) == f2
            True
        """
        return self._map_from_function_field(f)

    @lazy_attribute
    def _nonsingular_model(self):
        """
        Return the data of a nonsingular model of the curve.

        The data consists of an abstract function field `M`, a map from the
        fraction field of the coordinate ring `R` of the ambient space of the
        curve to the function field, and the inverse map.

        The coordinate ring of the curve is the quotient of `R` by the kernel
        of the map restricted to `R`.

        TESTS::

            sage: A.<x,y,z> = AffineSpace(GF(11), 3)
            sage: C = Curve([x*z - y^2, y - z^2, x - y*z], A)
            sage: C._nonsingular_model
            (Function field in z defined by z^3 + 10*x,
             Ring morphism:
               From: Fraction Field of Multivariate Polynomial Ring in x, y, z
                     over Finite Field of size 11
               To:   Function field in z defined by z^3 + 10*x
               Defn: x |--> x
                     y |--> z^2
                     z |--> z,
             Ring morphism:
               From: Function field in z defined by z^3 + 10*x
               To:   Fraction Field of Multivariate Polynomial Ring in x, y, z
                     over Finite Field of size 11)
        """
        from sage.structure.sequence import Sequence
        from sage.rings.fraction_field import FractionField
        from sage.rings.function_field.constructor import FunctionField
        from sage.rings.function_field.maps import FunctionFieldRingMorphism

        k = self.base_ring()
        I = self.defining_ideal()

        # invlex is the lex order with x < y < z for R = k[x,y,z] for instance
        R = I.parent().ring().change_ring(order='invlex')
        I0 = I.change_ring(R)
        n = R.ngens()

        names = R.variable_names()

        gbasis = I0.groebner_basis()

        if not I0.is_prime():
            raise TypeError("the curve is not integral")

        # Suppose the generators of the defining ideal I of the curve is
        #
        #       -y^2 + x*z, -z^2 + y, -y*z + x.
        #
        # Then the Groebner basis of the ideal with respect to the elimination
        # order invlex is
        #
        #        f0 = z^2 - y,
        #        f1 = y*z - x,
        #        f2 = x*z - y^2,
        #        f3 = y^3 - x^2.
        #
        # Now the task is to find f that has minimal degree as a polynomial
        # in the i-th variable. The result is
        #
        #        f0 z^2
        #        f1 y*z
        #        f2 x*z                       o
        #        f3 y^3             o
        #        ------------------------------
        #                k[x]  k[x,y]  k[x,y,z]
        #
        # Hence x is an independent variable; f3 is the syzygy for y; f2 is the
        # syzygy for z. Now x is the generator of a rational function field F0;
        # y is the generator of the extension F1 of F0 by f3; z is the
        # generator of the extension F2 of F1 by f2.

        basis = list(gbasis)
        syzygy = {}
        for i in range(n):
            S = k[R._first_ngens(i + 1)]
            while basis:
                f = basis.pop()
                if f in S:
                    if i not in syzygy and f:
                        syzygy[i] = f
                else:
                    basis.append(f)
                    break

        # sanity check
        indeps = [i for i in range(n) if i not in syzygy]
        if len(indeps) != 1:
            raise TypeError("not a curve")
        indep = indeps[0]

        F = FunctionField(k, names[indep])
        coords = {indep: F.gen()}

        for i in range(n):
            if i == indep:
                continue
            P = PolynomialRing(F, 'T')
            f = P([R(c).subs(coords) for c in syzygy[i].polynomial(R.gen(i))])
            F = F.extension(f, names[i])
            coords[i] = F.gen()

        proper_extension = F.base_field() is not F

        if proper_extension:
            N, from_N, to_N = F.simple_model()
            M, from_M, to_M = N.separable_model()
            coordinate_functions = tuple([to_M(to_N(F(coords[i]))) for i in range(n)])
        else:
            M = F  # is rational function field
            coordinate_functions = tuple([coords[i] for i in range(n)])

        # map to M

        FR = FractionField(I.ring())
        map_to_function_field = hom(FR, M, coordinate_functions)

        # map from M

        def convert(f, i):
            if i == indep:
                i = i - 1
            if i < 0:
                return f._x  # fraction representing rational function field element
            fx = f._x  # polynomial representing function field element
            if not fx:
                fxlist = [fx.base_ring().zero()]
            else:
                fxlist = fx.list()
            coeffs = Sequence(convert(c, i - 1) for c in fxlist)
            B = coeffs.universe()
            S = B[names[i]]
            return S(coeffs)

        z = M.gen()

        if proper_extension:
            Z = FR(convert(from_N(from_M(z)), n - 1))

            def evaluate(f):
                coeffs = f._x.list()
                v = 0
                while coeffs:
                    v = v * Z + coeffs.pop()._x
                return FR(v)
        else:
            def evaluate(f):
                return FR(f._x)

        map_from_function_field = FunctionFieldRingMorphism(Hom(M, FR), evaluate)

        # sanity check
        assert all(map_to_function_field(f).is_zero() for f in I.gens())
        assert map_to_function_field(map_from_function_field(z)) == z

        return M, map_to_function_field, map_from_function_field

    @lazy_attribute
    def _function_field(self):
        """
        Return the abstract function field of the curve.

        TESTS::

            sage: A.<x,y,z> = AffineSpace(GF(11), 3)
            sage: C = Curve([x*z - y^2, y - z^2, x - y*z], A)
            sage: C._function_field
            Function field in z defined by z^3 + 10*x
        """
        return self._nonsingular_model[0]

    @lazy_attribute
    def _map_to_function_field(self):
        """
        Return the map to the function field of the curve.

        TESTS::

            sage: A.<x,y,z> = AffineSpace(GF(11), 3)
            sage: C = Curve([x*z - y^2, y - z^2, x - y*z], A)
            sage: C._map_to_function_field
            Ring morphism:
              From: Fraction Field of Multivariate Polynomial Ring in x, y, z
                    over Finite Field of size 11
              To:   Function field in z defined by z^3 + 10*x
              Defn: x |--> x
                    y |--> z^2
                    z |--> z
        """
        return self._nonsingular_model[1]

    @lazy_attribute
    def _coordinate_functions(self):
        """
        Return the coordinate functions of the curve.

        TESTS::

            sage: A.<x,y,z> = AffineSpace(GF(11), 3)
            sage: C = Curve([x*z - y^2, y - z^2, x - y*z], A)
            sage: C._coordinate_functions
            [x, z^2, z]
        """
        return self._nonsingular_model[1].im_gens()

    @lazy_attribute
    def _map_from_function_field(self):
        """
        Return the map from the function field of the curve.

        TESTS::

            sage: A.<x,y,z> = AffineSpace(GF(11), 3)
            sage: C = Curve([x*z - y^2, y - z^2, x - y*z], A)
            sage: C._map_from_function_field
            Ring morphism:
              From: Function field in z defined by z^3 + 10*x
              To:   Fraction Field of Multivariate Polynomial Ring in x, y, z
                    over Finite Field of size 11
        """
        return self._nonsingular_model[2]

    @lazy_attribute
    def _singularities(self):
        """
        Return a list of the pairs of a singular closed point and the places
        above it.

        TESTS::

            sage: # needs sage.rings.finite_rings
            sage: A.<x,y> = AffineSpace(GF(7^2), 2)
            sage: C = Curve(x^2 - x^4 - y^4)
            sage: C._singularities              # long time
            [(Point (x, y),
              [Place (x, 1/x*y^3 + 1/x*y^2 + 1), Place (x, 1/x*y^3 + 1/x*y^2 + 6)])]
        """
        to_F = self._map_to_function_field
        sing = self.singular_subscheme()

        funcs = []
        for p in sing.defining_polynomials():
            f = to_F(p)
            if not f.is_zero():
                funcs.append(f)

        if funcs:
            f = funcs.pop()
            places = f.zeros()
            for f in funcs:
                places = [p for p in places if f.valuation(p) > 0]
        else:
            places = []

        points = []
        for place in places:
            p = self.place_to_closed_point(place)

            for q, places in points:
                if p == q:
                    places.append(place)
                    break
            else:  # new singularity
                points.append((p, [place]))

        return points

    def singular_closed_points(self):
        """
        Return the singular closed points of the curve.

        EXAMPLES::

            sage: # needs sage.rings.finite_rings
            sage: A.<x,y> = AffineSpace(GF(7^2), 2)
            sage: C = Curve(x^2 - x^4 - y^4)
            sage: C.singular_closed_points()
            [Point (x, y)]

        ::

            sage: A.<x,y,z> = AffineSpace(GF(11), 3)
            sage: C = Curve([x*z - y^2, y - z^2, x - y*z], A)
            sage: C.singular_closed_points()
            []
        """
        return [p for p, _ in self._singularities]

    @cached_method
    def place_to_closed_point(self, place):
        """
        Return the closed point on the place.

        INPUT:

        - ``place`` -- a place of the function field of the curve

        EXAMPLES::

            sage: # needs sage.rings.finite_rings
            sage: A.<x,y> = AffineSpace(GF(4), 2)
            sage: C = Curve(x^5 + y^5 + x*y + 1)
            sage: F = C.function_field()
            sage: pls = F.places(1)
            sage: C.place_to_closed_point(pls[-1])
            Point (x + 1, y + 1)
            sage: C.place_to_closed_point(pls[-2])
            Point (x + 1, y + 1)
        """
        F = self.function_field()

        A = self.ambient_space()
        R = A.coordinate_ring().change_ring(order='degrevlex')

        coords = self._coordinate_functions

        if any(f.valuation(place) < 0 for f in coords):
            raise ValueError("the place is at infinity")

        k, from_k, to_k = place.residue_field()
        V, from_V, to_V = k.vector_space(F.constant_base_field(), map=True)

        # implement an FGLM-like algorithm
        e = [0 for i in range(R.ngens())]
        basis = [R.one()]
        basis_vecs = [to_V(k.one())]  # represent as a vector

        gens = []
        gens_lts = []
        terminate = False
        while True:  # check FGLM termination condition
            # compute next exponent in degree reverse lexicographical order
            j = R.ngens() - 1
            while j > 0 and not e[j]:
                j -= 1

            if not j:  # j is zero
                if terminate:
                    break
                terminate = True
                d = e[0]
                e[0] = 0
                e[-1] = d + 1
            else:
                e[j] -= 1
                e[j - 1] += 1

            m = R.monomial(*e)
            if any(g.divides(m) for g in gens_lts):
                continue

            prod = 1
            for i in range(R.ngens()):
                prod *= coords[i]**e[i]
            vec = to_V(to_k(prod))  # represent as a vector
            mat = matrix(basis_vecs)
            try:
                s = mat.solve_left(vec)
            except ValueError:  # no solution
                basis.append(m)
                basis_vecs.append(vec)
                terminate = False
                continue

            gens.append(m - sum([s[i] * basis[i] for i in range(len(basis))]))
            gens_lts.append(m)

        prime = R.ideal(gens).groebner_basis().ideal()

        return self._closed_point(self, prime, len(basis))

    def places_at_infinity(self):
        """
        Return the places of the curve at infinity.

        EXAMPLES::

            sage: A.<x,y> = AffineSpace(QQ, 2)
            sage: C = Curve(x^3 - y^2 - x^4 - y^4)
            sage: C.places_at_infinity()
            [Place (1/x, 1/x^2*y, 1/x^3*y^2, 1/x^4*y^3)]

        ::

            sage: # needs sage.rings.finite_rings
            sage: F = GF(9)
            sage: A2.<x,y> = AffineSpace(F, 2)
            sage: C = A2.curve(y^3 + y - x^4)
            sage: C.places_at_infinity()
            [Place (1/x, 1/x^3*y^2)]

        ::

            sage: A.<x,y,z> = AffineSpace(GF(11), 3)
            sage: C = Curve([x*z - y^2, y - z^2, x - y*z], A)
            sage: C.places_at_infinity()
            [Place (1/x, 1/x*z^2)]
        """
        return list({p for f in self._coordinate_functions if f for p in f.poles()})

    def places_on(self, point):
        """
        Return the places on the closed point.

        INPUT:

        - ``point`` -- a closed point of the curve

        OUTPUT: A list of the places of the function field of the curve.

        EXAMPLES::

            sage: A.<x,y> = AffineSpace(QQ, 2)
            sage: C = Curve(x^3 - y^2 - x^4 - y^4)
            sage: C.singular_closed_points()
            [Point (x, y)]
            sage: p, = _
            sage: C.places_on(p)
            [Place (x, y, y^2, 1/x*y^3 + 1/x*y)]

        ::

            sage: # needs sage.rings.finite_rings
            sage: k.<a> = GF(9)
            sage: A.<x,y> = AffineSpace(k, 2)
            sage: C = Curve(y^2 - x^5 - x^4 - 2*x^3 - 2*x - 2)
            sage: pts = C.closed_points()
            sage: pts
            [Point (x, y + (a + 1)),
             Point (x, y + (-a - 1)),
             Point (x + (a + 1), y + (a - 1)),
             Point (x + (a + 1), y + (-a + 1)),
             Point (x - 1, y + (a + 1)),
             Point (x - 1, y + (-a - 1)),
             Point (x + (-a - 1), y + a),
             Point (x + (-a - 1), y + (-a)),
             Point (x + 1, y + 1),
             Point (x + 1, y - 1)]
            sage: p1, p2, p3 = pts[:3]
            sage: C.places_on(p1)
            [Place (x, y + a + 1)]
            sage: C.places_on(p2)
            [Place (x, y + 2*a + 2)]
            sage: C.places_on(p3)
            [Place (x + a + 1, y + a + 2)]

        ::

            sage: # needs sage.rings.finite_rings
            sage: F.<a> = GF(8)
            sage: P.<x,y,z> = ProjectiveSpace(F, 2)
            sage: Cp = Curve(x^3*y + y^3*z + x*z^3)
            sage: C = Cp.affine_patch(0)
        """
        phi = self._map_to_function_field
        gs = [phi(g) for g in point.prime_ideal().gens()]
        fs = [g for g in gs if not g.is_zero()]
        f = fs.pop()
        places = []
        for p in f.zeros():
            if all(f.valuation(p) > 0 for f in fs):
                places.append(p)
        return places

    def parametric_representation(self, place, name=None):
        """
        Return a power series representation of the branch of the
        curve given by ``place``.

        INPUT:

        - ``place`` -- a place on the curve

        EXAMPLES::

            sage: A.<x,y> = AffineSpace(QQ, 2)
            sage: C = Curve(x^2 + y^2 -1)
            sage: p = C(0,1)
            sage: p.closed_point()
            Point (x, y - 1)
            sage: pl = _.place()
            sage: C.parametric_representation(pl)
            (s + ..., 1 - 1/2*s^2 - 1/8*s^4 - 1/16*s^6 + ...)

        ::

            sage: # needs sage.rings.finite_rings
            sage: A.<x,y> = AffineSpace(GF(7^2), 2)
            sage: C = Curve(x^2 - x^4 - y^4)
            sage: p, = C.singular_closed_points()
            sage: b1, b2 = p.places()
            sage: xs, ys = C.parametric_representation(b1)
            sage: f = xs^2 - xs^4 - ys^4
            sage: [f.coefficient(i) for i in range(5)]
            [0, 0, 0, 0, 0]
            sage: xs, ys = C.parametric_representation(b2)
            sage: f = xs^2 - xs^4 - ys^4
            sage: [f.coefficient(i) for i in range(5)]
            [0, 0, 0, 0, 0]
        """
        F = place.function_field()
        F_place = F.completion(place, prec=infinity, name=name)

        return tuple(F_place._expand_lazy(c) for c in self._coordinate_functions)


class IntegralAffineCurve_finite_field(IntegralAffineCurve):
    """
    Integral affine curves.

    INPUT:

    - ``A`` -- an ambient space in which the curve lives

    - ``X`` -- list of polynomials that define the curve

    EXAMPLES::

        sage: A.<x,y,z> = AffineSpace(GF(11), 3)
        sage: C = Curve([x*z - y^2, y - z^2, x - y*z], A); C
        Affine Curve over Finite Field of size 11
         defined by -y^2 + x*z, -z^2 + y, -y*z + x
        sage: C.function_field()
        Function field in z defined by z^3 + 10*x
    """
    _point = IntegralAffineCurvePoint_finite_field

    def places(self, degree=1):
        """
        Return all places on the curve of the ``degree``.

        INPUT:

        - ``degree`` -- positive integer

        EXAMPLES::

            sage: # needs sage.rings.finite_rings
            sage: F = GF(9)
            sage: A2.<x,y> = AffineSpace(F, 2)
            sage: C = A2.curve(y^3 + y - x^4)
            sage: C.places()
            [Place (1/x, 1/x^3*y^2),
             Place (x, y),
             Place (x, y + z2 + 1),
             Place (x, y + 2*z2 + 2),
             Place (x + z2, y + 2),
             Place (x + z2, y + z2),
             Place (x + z2, y + 2*z2 + 1),
             Place (x + z2 + 1, y + 1),
             Place (x + z2 + 1, y + z2 + 2),
             Place (x + z2 + 1, y + 2*z2),
             Place (x + 2*z2 + 1, y + 2),
             Place (x + 2*z2 + 1, y + z2),
             Place (x + 2*z2 + 1, y + 2*z2 + 1),
             Place (x + 2, y + 1),
             Place (x + 2, y + z2 + 2),
             Place (x + 2, y + 2*z2),
             Place (x + 2*z2, y + 2),
             Place (x + 2*z2, y + z2),
             Place (x + 2*z2, y + 2*z2 + 1),
             Place (x + 2*z2 + 2, y + 1),
             Place (x + 2*z2 + 2, y + z2 + 2),
             Place (x + 2*z2 + 2, y + 2*z2),
             Place (x + z2 + 2, y + 2),
             Place (x + z2 + 2, y + z2),
             Place (x + z2 + 2, y + 2*z2 + 1),
             Place (x + 1, y + 1),
             Place (x + 1, y + z2 + 2),
             Place (x + 1, y + 2*z2)]
        """
        F = self.function_field()
        return F.places(degree)

    @cached_method(do_pickle=True)
    def closed_points(self, degree=1):
        """
        Return a list of the closed points of ``degree`` of the curve.

        INPUT:

        - ``degree`` -- a positive integer

        EXAMPLES::

            sage: A.<x,y> = AffineSpace(GF(7), 2)
            sage: C = Curve(x^2 - x^4 - y^4)
            sage: C.closed_points()
            [Point (x, y),
             Point (x + 1, y),
             Point (x + 2, y + 2),
             Point (x + 2, y - 2),
             Point (x - 2, y + 2),
             Point (x - 2, y - 2),
             Point (x - 1, y)]
        """
        F = self.function_field()
        places_above = F.places(degree)

        points = []

        # consider singular points
        for p in self.singular_closed_points():
            if p.degree() == degree:
                points.append(p)
            for place in p.places():
                if place.degree() == degree:
                    places_above.remove(place)

        for place in places_above:
            try:
                p = self.place_to_closed_point(place)
            except ValueError:  # place is at infinity
                continue
            assert p.degree() == degree  # sanity check
            points.append(p)

        return points


class IntegralAffinePlaneCurve(IntegralAffineCurve, AffinePlaneCurve_field):
    _point = IntegralAffinePlaneCurvePoint


class IntegralAffinePlaneCurve_finite_field(AffinePlaneCurve_finite_field, IntegralAffineCurve_finite_field):
    """
    Integral affine plane curve over a finite field.

    EXAMPLES::

        sage: # needs sage.rings.finite_rings
        sage: A.<x,y> = AffineSpace(GF(8), 2)
        sage: C = Curve(x^5 + y^5 + x*y + 1); C
        Affine Plane Curve over Finite Field in z3 of size 2^3
         defined by x^5 + y^5 + x*y + 1
        sage: C.function_field()
        Function field in y defined by y^5 + x*y + x^5 + 1
    """
    _point = IntegralAffinePlaneCurvePoint_finite_field<|MERGE_RESOLUTION|>--- conflicted
+++ resolved
@@ -1848,13 +1848,8 @@
         to the algebraic field::
 
             sage: # needs sage.rings.number_field
-<<<<<<< HEAD
-            sage: T.<t> = QQ[]
-            sage: a = (t^2 + 5).roots(QQbar)[0][0]
-=======
             sage: x = polygen(ZZ)
             sage: a = QQ[x](x^2 + 5).roots(QQbar)[0][0]
->>>>>>> 30b3d78f
             sage: F = NumberField(a.minpoly(), 'a', embedding=a)
             sage: F.inject_variables()
             Defining a
