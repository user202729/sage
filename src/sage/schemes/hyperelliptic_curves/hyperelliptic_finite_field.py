r"""
Hyperelliptic curves over a finite field

AUTHORS:

- David Kohel (2006)

- Robert Bradshaw (2007)

- Alyson Deines, Marina Gresham, Gagan Sekhon, (2010)

- Jean-Pierre Flori, Jan Tuitman (2013)

EXAMPLES::

    sage: K.<a> = GF(9, 'a')
    sage: x = polygen(K)
    sage: C = HyperellipticCurve(x^7 - x^5 - 2, x^2 + a)
    sage: C._points_fast_sqrt()
    [(0 : 1 : 0), (a + 1 : a : 1), (a + 1 : a + 1 : 1), (2 : a + 1 : 1), (2*a : 2*a + 2 : 1), (2*a : 2*a : 1), (1 : a + 1 : 1)]
"""

#*****************************************************************************
#  Copyright (C) 2006 David Kohel <kohel@maths.usyd.edu>
#  Copyright (C) 2007 Robert Bradshaw <robertwb@math.washington.edu>
#  Copyright (C) 2010 Alyson Deines <aly.deines@gmail.com>, Marina Gresham
#  <marina.gresham@coloradocollege.edu>, Gagan Sekhon <gagan.d.sekhon@gmail.com>
#  Copyright (C) 2013 Jean-Pierre Flori <jean-pierre.flori@ssi.gouv.fr>,
#  Jan Tuitman <jan.tuitman@wis.kuleuven.be>
#
#  Distributed under the terms of the GNU General Public License (GPL)
#
#    This code is distributed in the hope that it will be useful,
#    but WITHOUT ANY WARRANTY; without even the implied warranty of
#    MERCHANTABILITY or FITNESS FOR A PARTICULAR PURPOSE.  See the GNU
#    General Public License for more details.
#
#  The full text of the GPL is available at:
#
#                  http://www.gnu.org/licenses/
#*****************************************************************************

<<<<<<< HEAD
from sage.rings.all import ZZ, QQ, RR, GF, binomial
from sage.rings.power_series_ring import PowerSeriesRing
=======
from sage.rings.all import ZZ, RR
from sage.rings.arith import binomial
>>>>>>> ccab9854
import hyperelliptic_generic
from sage.schemes.hyperelliptic_curves.hypellfrob import hypellfrob
from sage.misc.cachefunc import cached_method
from sage.matrix.constructor import identity_matrix, matrix
from sage.misc.functional import rank


class HyperellipticCurve_finite_field(hyperelliptic_generic.HyperellipticCurve_generic):
    def _frobenius_coefficient_bound_charpoly(self):
        """
        Computes bound on number of ``p``-adic digits needed to recover
        frobenius polynomial computing the characteristic polynomial
        of the frobenius matrix, i.e. returns ``B`` so that knowledge of
        ``a_1``, ..., ``a_g`` modulo ``p^B`` determine frobenius polynomial
        uniquely.

        EXAMPLES::

            sage: R.<t> = PolynomialRing(GF(37))
            sage: HyperellipticCurve(t^3 + t + 1)._frobenius_coefficient_bound_charpoly()
            1
            sage: HyperellipticCurve(t^5 + t + 1)._frobenius_coefficient_bound_charpoly()
            2
            sage: HyperellipticCurve(t^7 + t + 1)._frobenius_coefficient_bound_charpoly()
            3

            sage: R.<t> = PolynomialRing(GF(next_prime(10^9)))
            sage: HyperellipticCurve(t^3 + t + 1)._frobenius_coefficient_bound_charpoly()
            1
            sage: HyperellipticCurve(t^5 + t + 1)._frobenius_coefficient_bound_charpoly()
            2
            sage: HyperellipticCurve(t^7 + t + 1)._frobenius_coefficient_bound_charpoly()
            2
            sage: HyperellipticCurve(t^9 + t + 1)._frobenius_coefficient_bound_charpoly()
            3
            sage: HyperellipticCurve(t^11 + t + 1)._frobenius_coefficient_bound_charpoly()
            3
            sage: HyperellipticCurve(t^13 + t + 1)._frobenius_coefficient_bound_charpoly()
            4
        """
        assert self.base_ring().is_finite()
        p = self.base_ring().characteristic()
        q = self.base_ring().order()
        sqrtq = RR(q).sqrt()
        g = self.genus()

        # note: this bound is from Kedlaya's paper, but he tells me it's not
        # the best possible
        M = 2 * binomial(2*g, g) * sqrtq**g
        B = ZZ(M.ceil()).exact_log(p)
        if p**B < M:
            B += 1
        return B

    def _frobenius_coefficient_bound_traces(self, n=1):
        """
        Computes bound on number of ``p``-adic digits needed to recover
        the number of rational points on ``n`` extensions computing
        traces of the frobenius matrix powers, i.e. returns ``B`` so that
        knowledge of ``\tr(M^1)``, ..., ``\tr(M^n)`` modulo ``p^B`` determine
        ``N_1``, ..., ``N_n`` uniquely.

        EXAMPLES::

            sage: R.<t> = PolynomialRing(GF(37))
            sage: HyperellipticCurve(t^3 + t + 1)._frobenius_coefficient_bound_traces()
            1
            sage: HyperellipticCurve(t^5 + t + 1)._frobenius_coefficient_bound_traces()
            1
            sage: HyperellipticCurve(t^7 + t + 1)._frobenius_coefficient_bound_traces()
            1

            sage: R.<t> = PolynomialRing(GF(next_prime(10^9)))
            sage: HyperellipticCurve(t^3 + t + 1)._frobenius_coefficient_bound_traces()
            1
            sage: HyperellipticCurve(t^5 + t + 1)._frobenius_coefficient_bound_traces()
            1
            sage: HyperellipticCurve(t^7 + t + 1)._frobenius_coefficient_bound_traces()
            1
            sage: HyperellipticCurve(t^9 + t + 1)._frobenius_coefficient_bound_traces(n=3)
            2
            sage: HyperellipticCurve(t^11 + t + 1)._frobenius_coefficient_bound_traces(n=3)
            2
            sage: HyperellipticCurve(t^13 + t + 1)._frobenius_coefficient_bound_traces(n=5)
            3
        """
        g = self.genus()
        p = self.base_ring().characteristic()
        return (ZZ(4*g).exact_log(p) + n/2).floor() + 1

    def frobenius_matrix_hypellfrob(self, N=None):
        """
        Compute ``p``-adic frobenius matrix to precision ``p^N``.
        If ``N`` not supplied, a default value is selected, which is the
        minimum needed to recover the charpoly unambiguously.

        .. note::

            Currently only implemented using hypellfrob, which means only works
            over the prime field ``GF(p)``, and must have ``p > (2g+1)(2N-1)``.

        EXAMPLES::

            sage: R.<t> = PolynomialRing(GF(37))
            sage: H = HyperellipticCurve(t^5 + t + 2)
            sage: H.frobenius_matrix_hypellfrob()
            [1258 + O(37^2)  925 + O(37^2)  132 + O(37^2)  587 + O(37^2)]
            [1147 + O(37^2)  814 + O(37^2)  241 + O(37^2) 1011 + O(37^2)]
            [1258 + O(37^2) 1184 + O(37^2) 1105 + O(37^2)  482 + O(37^2)]
            [1073 + O(37^2)  999 + O(37^2)  772 + O(37^2)  929 + O(37^2)]

        The `hypellfrob` program doesn't support non-prime fields::

            sage: K.<z> = GF(37**3)
            sage: R.<t> = PolynomialRing(K)
            sage: H = HyperellipticCurve(t^9 + z*t^3 + 1)
            sage: H.frobenius_matrix_hypellfrob()
            Traceback (most recent call last):
            ...
            NotImplementedError: Computation of Frobenius matrix only implemented for hyperelliptic curves defined over prime fields.

        nor too small characteristic::

            sage: K = GF(7)
            sage: R.<t> = PolynomialRing(K)
            sage: H = HyperellipticCurve(t^9 + t^3 + 1)
            sage: H.frobenius_matrix_hypellfrob()
            Traceback (most recent call last):
            ...
            ValueError: In the current implementation, p must be greater than (2g+1)(2N-1) = 81
        """
        p = self.base_ring().characteristic()
        e = self.base_ring().degree()
        if e != 1:
            raise NotImplementedError("Computation of Frobenius matrix only implemented for hyperelliptic curves defined over prime fields.")

        f, h = self.hyperelliptic_polynomials()
        if h != 0:
            # need y^2 = f(x)
            raise NotImplementedError("Only implemented for curves y^2 = f(x)")

        sign = 1
        if not f.is_monic():
            # at this time we need a monic f
            c = f.leading_coefficient()
            f = f / c
            if c.is_square():
                # solutions of $y^2 = c * f(x)$ correspond naturally to
                # solutions of $(sqrt(c) y)^2 = f(x)$
                pass
            else:
                # we'll count points on a twist and then correct by untwisting...
                sign = -1
        assert f.is_monic()

        # By default, use precision enough to be able to compute the
        # frobenius minimal polynomial
        if N is None:
            N = self._frobenius_coefficient_bound_charpoly()

        matrix_of_frobenius = hypellfrob(p, N, f)
        matrix_of_frobenius = sign * matrix_of_frobenius
        return matrix_of_frobenius

    def frobenius_matrix(self, N=None, algorithm='hypellfrob'):
        """
        Compute ``p``-adic frobenius matrix to precision ``p^N``.
        If ``N`` not supplied, a default value is selected, which is the
        minimum needed to recover the charpoly unambiguously.

        .. note::

            Currently only implemented using hypellfrob, which means only works
            over the prime field ``GF(p)``, and must have ``p > (2g+1)(2N-1)``.

        EXAMPLES::

            sage: R.<t> = PolynomialRing(GF(37))
            sage: H = HyperellipticCurve(t^5 + t + 2)
            sage: H.frobenius_matrix()
            [1258 + O(37^2)  925 + O(37^2)  132 + O(37^2)  587 + O(37^2)]
            [1147 + O(37^2)  814 + O(37^2)  241 + O(37^2) 1011 + O(37^2)]
            [1258 + O(37^2) 1184 + O(37^2) 1105 + O(37^2)  482 + O(37^2)]
            [1073 + O(37^2)  999 + O(37^2)  772 + O(37^2)  929 + O(37^2)]

        The `hypellfrob` program doesn't support non-prime fields::

            sage: K.<z> = GF(37**3)
            sage: R.<t> = PolynomialRing(K)
            sage: H = HyperellipticCurve(t^9 + z*t^3 + 1)
            sage: H.frobenius_matrix(algorithm='hypellfrob')
            Traceback (most recent call last):
            ...
            NotImplementedError: Computation of Frobenius matrix only implemented for hyperelliptic curves defined over prime fields.

        nor too small characteristic::

            sage: K = GF(7)
            sage: R.<t> = PolynomialRing(K)
            sage: H = HyperellipticCurve(t^9 + t^3 + 1)
            sage: H.frobenius_matrix(algorithm='hypellfrob')
            Traceback (most recent call last):
            ...
            ValueError: In the current implementation, p must be greater than (2g+1)(2N-1) = 81
        """
        if algorithm != 'hypellfrob':
            raise ValueError("Unknown algorithm")

        # By default, use precision enough to be able to compute the
        # frobenius minimal polynomial
        if N is None:
            N = self._frobenius_coefficient_bound_charpoly()

        return self.frobenius_matrix_hypellfrob(N=N)

    def frobenius_polynomial_cardinalities(self, a=None):
        """
        Compute the charpoly of frobenius, as an element of ``\ZZ[x]``,
        by computing the number of points on the curve over ``g`` extensions
        of the base field where ``g`` is the genus of the curve.

        .. WARNING::

            This is highly inefficient when the base field or the genus of the
            curve are large.

        EXAMPLES::

            sage: R.<t> = PolynomialRing(GF(37))
            sage: H = HyperellipticCurve(t^5 + t + 2)
            sage: H.frobenius_polynomial_cardinalities()
            x^4 + x^3 - 52*x^2 + 37*x + 1369

        A quadratic twist::

            sage: H = HyperellipticCurve(2*t^5 + 2*t + 4)
            sage: H.frobenius_polynomial_cardinalities()
            x^4 - x^3 - 52*x^2 - 37*x + 1369

        Over a non-prime field, this currently does not work for ``g \geq 2``::

            sage: K.<z> = GF(17**3)
            sage: R.<t> = PolynomialRing(K)
            sage: H = HyperellipticCurve(t^5 + z*t + z^2)
            sage: H.frobenius_polynomial_cardinalities()
            Traceback (most recent call last):
            ...
            NotImplementedError: Naive method only implemented over base field or extensions of prime fields in odd characteristic.

        This method may actually be useful when `hypellfrob` does not work::

            sage: K = GF(7)
            sage: R.<t> = PolynomialRing(K)
            sage: H = HyperellipticCurve(t^9 + t^3 + 1)
            sage: H.frobenius_polynomial_matrix(algorithm='hypellfrob')
            Traceback (most recent call last):
            ...
            ValueError: In the current implementation, p must be greater than (2g+1)(2N-1) = 81
            sage: H.frobenius_polynomial_cardinalities()
            x^8 - 5*x^7 + 7*x^6 + 36*x^5 - 180*x^4 + 252*x^3 + 343*x^2 - 1715*x + 2401
        """
        g = self.genus()
        q = self.base_ring().cardinality()

        if a is None:
            # this may actually call frobenius_polynomial()
            a = self.count_points(g)
            # maybe calling count_points_exhaustive() would make more sense
            # but the method is currently only called with a precomputed list
            # of number of points so it does not really matter

        # computation of the reciprocal polynomial
        s = [ai - q**(i+1) - 1 for i, ai in enumerate(a)]
        coeffs = [1]
        for i in xrange(1,g+1):
            c = 0
            for j in xrange(i):
                c += s[i-1-j]*coeffs[j]
            coeffs.append(c/i)
        coeffs = coeffs + [coeffs[g-i] * q**(i) for i in xrange(1,g+1)]

        return ZZ['x'](coeffs).reverse()

    def frobenius_polynomial_matrix(self, M=None, algorithm='hypellfrob'):
        """
        Compute the charpoly of frobenius, as an element of ``\ZZ[x]``,
        by computing the charpoly of the frobenius matrix.

        This is currently only supported when the base field is prime
        and large enough using the `hypellfrob` library.

        EXAMPLES::

            sage: R.<t> = PolynomialRing(GF(37))
            sage: H = HyperellipticCurve(t^5 + t + 2)
            sage: H.frobenius_polynomial_matrix()
            x^4 + x^3 - 52*x^2 + 37*x + 1369

        A quadratic twist::

            sage: H = HyperellipticCurve(2*t^5 + 2*t + 4)
            sage: H.frobenius_polynomial_matrix()
            x^4 - x^3 - 52*x^2 - 37*x + 1369

        Curves defined over larger prime fields::

            sage: K = GF(49999)
            sage: R.<t> = PolynomialRing(K)
            sage: H = HyperellipticCurve(t^9 + t^5 + 1)
            sage: H.frobenius_polynomial_matrix()
            x^8 + 281*x^7 + 55939*x^6 + 14144175*x^5 + 3156455369*x^4 + 707194605825*x^3 + 139841906155939*x^2 + 35122892542149719*x + 6249500014999800001
            sage: H = HyperellipticCurve(t^15 + t^5 + 1)
            sage: H.frobenius_polynomial_matrix() # long time
            x^14 - 76*x^13 + 220846*x^12 - 12984372*x^11 + 24374326657*x^10 - 1203243210304*x^9 + 1770558798515792*x^8 - 74401511415210496*x^7 + 88526169366991084208*x^6 - 3007987702642212810304*x^5 + 3046608028331197124223343*x^4 - 81145833008762983138584372*x^3 + 69007473838551978905211279154*x^2 - 1187357507124810002849977200076*x + 781140631562281254374947500349999

        This `hypellfrob` program doesn't support non-prime fields::

            sage: K.<z> = GF(37**3)
            sage: R.<t> = PolynomialRing(K)
            sage: H = HyperellipticCurve(t^9 + z*t^3 + 1)
            sage: H.frobenius_polynomial_matrix(algorithm='hypellfrob')
            Traceback (most recent call last):
            ...
            NotImplementedError: Computation of Frobenius matrix only implemented for hyperelliptic curves defined over prime fields.
        """
        K = self.base_ring()
        p = K.characteristic()
        q = K.cardinality()
        g = self.genus()
        N = self._frobenius_coefficient_bound_charpoly()
        # compute chapoly over ZZ and then reduce back
        # (because charpoly of p-adic matrices sometimes loses precision)
        M = self.frobenius_matrix(N=N, algorithm=algorithm).change_ring(ZZ)

        # get a_g, ..., a_0 in ZZ (i.e. with correct signs)
        f = M.charpoly().list()[g:2*g+1]
        ppow = p**N
        f = [x % ppow for x in f]
        f = [x if 2*x < ppow else x - ppow for x in f]

        # get a_{2g}, ..., a_{g+1}
        f = [f[g-i] * q**(g-i) for i in range(g)] + f

        return ZZ['x'](f)

    @cached_method
    def frobenius_polynomial(self):
        """
        Compute the charpoly of frobenius, as an element of ZZ[x].

        EXAMPLES::

            sage: R.<t> = PolynomialRing(GF(37))
            sage: H = HyperellipticCurve(t^5 + t + 2)
            sage: H.frobenius_polynomial()
            x^4 + x^3 - 52*x^2 + 37*x + 1369

        A quadratic twist::

            sage: H = HyperellipticCurve(2*t^5 + 2*t + 4)
            sage: H.frobenius_polynomial()
            x^4 - x^3 - 52*x^2 - 37*x + 1369

        Slightly larger example::

            sage: K = GF(2003)
            sage: R.<t> = PolynomialRing(K)
            sage: H = HyperellipticCurve(t^7 + 487*t^5 + 9*t + 1)
            sage: H.frobenius_polynomial()
            x^6 - 14*x^5 + 1512*x^4 - 66290*x^3 + 3028536*x^2 - 56168126*x + 8036054027

        Curves defined over a non-prime field are only supported for ``g < 2``
        in odd characteristic and a naive algorithm is used
        (and we should actually use fast point counting on elliptic curves)::

            sage: K.<z> = GF(23**3)
            sage: R.<t> = PolynomialRing(K)
            sage: H = HyperellipticCurve(t^3 + z*t + 4)
            sage: H.frobenius_polynomial() # long time
            x^2 - 15*x + 12167

        To support higher genera, we need a way of easily chacking for
        squareness in quotient rings of polynomial rings over finite fields
        of odd characteristic::

            sage: K.<z> = GF(23**3)
            sage: R.<t> = PolynomialRing(K)
            sage: H = HyperellipticCurve(t^5 + z*t + z**3)
            sage: H.frobenius_polynomial()
            Traceback (most recent call last):
            ...
            NotImplementedError: Naive method only implemented over base field or extensions of prime fields in odd characteristic.

        Over prime fields of odd characteristic, when ``h`` is non-zero,
        this naive algorithm is currently used as well, whereas we should
        rather use another defining equation::

            sage: K = GF(101)
            sage: R.<t> = PolynomialRing(K)
            sage: H = HyperellipticCurve(t^5 + 27*t + 3, t)
            sage: H.frobenius_polynomial()
            x^4 + 2*x^3 - 58*x^2 + 202*x + 10201

        In even characteristic, the naive algorithm could cover all cases
        because we can easily check for squareness in quotient rings of
        polynomial rings over finite fields but these rings unfortunately
        do not support iteration::

            sage: K.<z> = GF(2**5)
            sage: R.<t> = PolynomialRing(K)
            sage: H = HyperellipticCurve(t^5 + z*t + z**3, t)
            sage: H.frobenius_polynomial()
            Traceback (most recent call last):
            ...
            NotImplementedError: object does not support iteration
        """
        K = self.base_ring()
        e = K.degree()
        q = K.cardinality()

        g = self.genus()
        f, h = self.hyperelliptic_polynomials()

        if e == 1 and q >= (2*g+1)*(2*self._frobenius_coefficient_bound_charpoly()-1) and h == 0:
            return self.frobenius_polynomial_matrix()
        else:
            return self.frobenius_polynomial_cardinalities()

    def _points_fast_sqrt(self):
        """
        List points by enumerating over x and solving the resulting
        quadratic for y.

        EXAMPLES::

            sage: K.<a> = GF(9, 'a')
            sage: x = polygen(K)
            sage: C = HyperellipticCurve(x^7 - 1, x^2 + a)
            sage: C._points_fast_sqrt()
            [(0 : 1 : 0), (a : 2*a + 1 : 1), (2 : a + 1 : 1), (2*a + 2 : 2*a : 1), (2*a + 2 : 1 : 1), (1 : 2*a + 2 : 1), (1 : 0 : 1)]
            sage: K.<a> = GF(49, 'a')
            sage: x = polygen(K)
            sage: C = HyperellipticCurve(x^5 - x^2 - 1, x^2 + a)
            sage: len(C._points_fast_sqrt())
            31

        TESTS::

            sage: x = polygen(GF(16, 'a'))
            sage: C = HyperellipticCurve(x^5 - x + 1, x^2 + x + 1)
            sage: set(C._points_fast_sqrt()) == set(C._points_cache_sqrt())
            True
            sage: x = polygen(GF(19))
            sage: C = HyperellipticCurve(x^5 + 5*x^2 + 1, x + 1)
            sage: set(C._points_fast_sqrt()) == set(C._points_cache_sqrt())
            True
            sage: x = polygen(GF(13))
            sage: C = HyperellipticCurve(x^3 + x^2 - 1)
            sage: C._points_fast_sqrt()
            [(0 : 1 : 0), (0 : 5 : 1), (0 : 8 : 1), (1 : 1 : 1), (1 : 12 : 1), (3 : 3 : 1), (3 : 10 : 1), (4 : 1 : 1), (4 : 12 : 1), (6 : 2 : 1), (6 : 11 : 1), (7 : 1 : 1), (7 : 12 : 1), (8 : 4 : 1), (8 : 9 : 1), (9 : 4 : 1), (9 : 9 : 1), (12 : 5 : 1), (12 : 8 : 1)]
            sage: set(C._points_fast_sqrt()) == set(C._points_cache_sqrt())
            True
        """
        # For givaro finite fields, taking square roots is very fast
        # so no need to cache as in prime case
        K = self.base_ring()
        f, h = self.hyperelliptic_polynomials()
        one = K(1)

        # start with the points at infinity
        P = self.defining_polynomial()
        if not P(K(0), K(1), K(0)):
            # (0:1:0) is a point on the curve
            points = [self.point([K(0), K(1), K(0)], check=True)]
        else:
            points=[]
        if P.degree() > 2:
            # P(1, y, 0) = r*y + s
            s = P(K(1), K(0), K(0))
            r = P(K(1), K(1), K(0)) - s
            if r: # r not zero
                points.append(self.point([K(1), -s/r, K(0)], check=True))
            # the case r = 0 need not be considered
        elif K.characteristic() == 2: # deg(P) = 2 and char(K) = 2
            # quadratic equation doesn't work in characteristic 2 so use brute
            # force
            points += [self.point([K(1), y, K(0)], check=True) for y in K \
                       if not P(K(1), y, K(0))]
        else: # deg(P) = 2 and char(K) not 2
            # P(1, y, 0) = y^2 + r*y + s
            s = -f[2]
            r = h[1]
            d = r**2/4 - s
            if not d: # d = 0
                points.append(self.point([K(1), -r/2, K(0)], check=True))
            elif d.is_square():
                sqrtd = d.sqrt()
                points.append(self.point([K(1), -r/2+sqrtd, K(0)], check=True))
                points.append(self.point([K(1), -r/2-sqrtd, K(0)], check=True))

        if K.characteristic() == 2:
            # quadratic equation doesn't work in characteristic 2
            if h.is_zero():
                for x in K:
                    points.append(self.point([x, f(x).sqrt(), one], check=True))
            else:
                R = f.base_ring()
                a_sqrts = { } # Artin-Schreier 2-roots
                for x in K:
                    a_sqrts[x**2 + x] = x  # char 2 => x^2 - x == x^2 + x
                for x in K:
                    b = h(x)
                    c = f(x)
                    if b:
                        try:
                            r = a_sqrts[c / b**2]
                            points.append(self.point([x, r*b, one], check=True))
                            points.append(self.point([x, r*b+b, one], check=True))
                        except KeyError:
                            # y^2 + by + c irreducible, so yields no points
                            pass
                    else:  # b == 0
                        points.append(self.point([x, c.sqrt(), one], check=True))
        elif h.is_zero():
            # special case to save work if we are of the form y^2 = f(x)
            for x in K:
                y2 = f(x)
                if not y2: # y = 0
                    points.append(self.point([x, y2, one], check=True))
                elif y2.is_square():
                    y = y2.sqrt()
                    points.append(self.point([x, y, one], check=True))
                    points.append(self.point([x, -y, one], check=True))
        else:
            b = -h/2
            D = b*b + f
            for x in K:
                Dval = D(x)
                if not Dval:  # D(x) = 0
                    points.append(self.point([x, b(x), one], check=True))
                elif Dval.is_square():
                    sqrtD = Dval.sqrt()
                    v = b(x)
                    points.append(self.point([x, v+sqrtD, one], check=True))
                    points.append(self.point([x, v-sqrtD, one], check=True))
        return points

    def _points_cache_sqrt(self, brute_force=False):
        """
        List points by enumerating over x and solving the resulting
        quadratic for y.

        Caches all square roots ahead of time by squaring every element of
        the field. Elements must have an __index__ method.

        EXAMPLES::

            sage: x = polygen(GF(7))
            sage: C = HyperellipticCurve(x^3 + x^2 - 1)
            sage: C._points_cache_sqrt()
            [(0 : 1 : 0), (1 : 6 : 1), (1 : 1 : 1), (2 : 5 : 1), (2 : 2 : 1), (3 : 0 : 1), (4 : 4 : 1), (4 : 3 : 1), (5 : 4 : 1), (5 : 3 : 1)]
            sage: set(C._points_cache_sqrt()) == set(C._points_cache_sqrt(brute_force=True))
            True
        """
        K = self.base_ring()
        if K.characteristic() != 2:
            # cache the squares (faster than O(p) sqrts)
            square_roots = [None] * len(K)
            for x in K:
                square_roots[x*x] = x
        f, h = self.hyperelliptic_polynomials()
        one = K(1)

        # start with the points at infinity
        P = self.defining_polynomial()
        if not P(K(0), K(1), K(0)):
            # (0:1:0) is a point on the curve
            points = [self.point([K(0), K(1), K(0)], check=True)]
        else:
            points=[]
        if P.degree() > 2:
            # P(1, y, 0) = r*y + s
            s = P(K(1), K(0), K(0))
            r = P(K(1), K(1), K(0)) - s
            if r: # r not zero
                points.append(self.point([K(1), -s/r, K(0)], check=True))
            # the case r = 0 need not be considered
        elif K.characteristic() == 2: # deg(P) = 2 and char(K) = 2
            # quadratic equation doesn't work in characteristic 2 so use brute
            # force
            points += [self.point([K(1), y, K(0)], check=True) for y in K \
                       if not P(K(1), y, K(0))]
        else: # deg(P) = 2 and char(K) not 2
            # P(1, y, 0) = y^2 + r*y + s
            s = -f[2]
            r = h[1]
            d = r**2/4 - s
            sqrtd = square_roots[d]
            if not d: # d = 0
                points.append(self.point([K(1), -r/2, K(0)], check=True))
            elif sqrtd is not None:
                points.append(self.point([K(1), -r/2+sqrtd, K(0)], check=True))
                points.append(self.point([K(1), -r/2-sqrtd, K(0)], check=True))

        if K.characteristic() == 2 or brute_force:
            # quadratic equation doesn't work in characteristic 2
            # but there are only 4 affine points, so just test them
            f = self.defining_polynomial()
            points += [self.point([x, y, one], check=True) for x in K for y in K if not f(x, y, one)]
        elif h.is_zero():
            # special case to save work if we are of the form y^2 = f(x)
            for x in K:
                y2 = f(x)
                y = square_roots[y2]
                if not y2: # y = 0
                    points.append(self.point([x, y2, one], check=True))
                elif y is not None:
                    points.append(self.point([x, y, one], check=True))
                    points.append(self.point([x, -y, one], check=True))
        else:
            b = -h/2
            D = b*b + f  # this is really disc/4
            for x in K:
                Dval = D(x)
                sqrtD = square_roots[Dval]
                if not Dval:  # D(x) = 0
                    points.append(self.point([x, b(x), one], check=True))
                elif sqrtD is not None:
                    v = b(x)
                    points.append(self.point([x, v+sqrtD, one], check=True))
                    points.append(self.point([x, v-sqrtD, one], check=True))
        return points

    def points(self):
        r"""
        All the points on this hyperelliptic curve.

        EXAMPLES::

            sage: x = polygen(GF(7))
            sage: C = HyperellipticCurve(x^7 - x^2 - 1)
            sage: C.points()
            [(0 : 1 : 0), (2 : 5 : 1), (2 : 2 : 1), (3 : 0 : 1), (4 : 6 : 1), (4 : 1 : 1), (5 : 0 : 1), (6 : 5 : 1), (6 : 2 : 1)]

        ::

            sage: x = polygen(GF(121, 'a'))
            sage: C = HyperellipticCurve(x^5 + x - 1, x^2 + 2)
            sage: len(C.points())
            122

        Conics are allowed (the issue reported at #11800 has been resolved)::

            sage: R.<x> = GF(7)[]
            sage: H = HyperellipticCurve(3*x^2 + 5*x + 1)
            sage: H.points()
            [(0 : 6 : 1), (0 : 1 : 1), (1 : 4 : 1), (1 : 3 : 1), (2 : 4 : 1), (2 : 3 : 1), (3 : 6 : 1), (3 : 1 : 1)]

        The method currently lists points on the plane projective model, that
        is the closure in $\mathbb{P}^2$ of the curve defined by $y^2+hy=f$.
        This means that one point $(0:1:0)$ at infinity is returned if the
        degree of the curve is at least 4 and $\deg(f)>\deg(h)+1$. This point
        is a singular point of the plane model. Later implementations may
        consider a smooth model instead since that would be a more relevant
        object. Then, for a curve whose only singularity is at $(0:1:0)$, the
        point at infinity would be replaced by a number of rational points of
        the smooth model. We illustrate this with an example of a genus 2
        hyperelliptic curve::

            sage: R.<x>=GF(11)[]
            sage: H = HyperellipticCurve(x*(x+1)*(x+2)*(x+3)*(x+4)*(x+5))
            sage: H.points()
            [(0 : 1 : 0), (0 : 0 : 1), (1 : 7 : 1), (1 : 4 : 1), (5 : 7 : 1), (5 : 4 : 1), (6 : 0 : 1), (7 : 0 : 1), (8 : 0 : 1), (9 : 0 : 1), (10 : 0 : 1)]

        The plane model of the genus 2 hyperelliptic curve in the above example
        is the curve in $\mathbb{P}^2$ defined by $y^2z^4=g(x,z)$ where
        $g(x,z)=x(x+z)(x+2z)(x+3z)(x+4z)(x+5z).$ This model has one point at
        infinity $(0:1:0)$ which is also the only singular point of the plane
        model. In contrast, the hyperelliptic curve is smooth and imbeds via
        the equation $y^2=g(x,z)$ into weighted projected space
        $\mathbb{P}(1,3,1)$. The latter model has two points at infinity:
        $(1:1:0)$ and $(1:-1:0)$.
        """
        from sage.rings.finite_rings.constructor import zech_log_bound
        try:
            return self.__points
        except AttributeError: pass

        if self.base_ring().is_prime_field():
            self.__points = self._points_cache_sqrt()
        else:
            if self.base_ring().order() < zech_log_bound:
                self.__points = self._points_fast_sqrt() # this is fast using Zech logarithms
            else:
                self.__points = self._points_cache_sqrt()

        return self.__points

    def count_points_matrix_traces(self, n=1, M=None, N=None):
        r"""
        Count the number of points on the curve over the first ``n`` extensions
        of the base field by computing traces of powers of the frobenius
        matrix.
        This requires less ``p``-adic precision than computing the charpoly
        of the matrix when ``n < g`` where ``g`` is the genus of the curve.

        EXAMPLES::

            sage: K = GF(49999)
            sage: R.<t> = PolynomialRing(K)
            sage: H = HyperellipticCurve(t^19 + t + 1)
            sage: H.count_points_matrix_traces(3)
            [49491, 2500024375, 124992509154249]
        """
        if N is None:
            N = self._frobenius_coefficient_bound_traces(n=n)

        if M is None:
            M = self.frobenius_matrix(N=N)

        K = self.base_ring()
        p = K.characteristic()
        q = K.cardinality()
        ppow = p**N

        t = []
        Mpow = 1
        for i in xrange(n):
            Mpow *= M
            t.append(Mpow.trace())

        t = [x.lift() for x in t]
        t = [x if 2*x < ppow else x - ppow for x in t]

        return [q**(i+1) + 1 - t[i] for i in xrange(n)]

    def count_points_frobenius_polynomial(self, n=1, f=None):
        r"""
        Count the number of points on the curve over the first n extensions
        of the base field by computing the frobenius polynomial.

        EXAMPLES::

            sage: K = GF(49999)
            sage: R.<t> = PolynomialRing(K)
            sage: H = HyperellipticCurve(t^19 + t + 1)

        The following computation takes a long time as the complete
        characteristic polynomial of the frobenius is computed::

            sage: H.count_points_frobenius_polynomial(3) # long time, 20s on a Corei7
            [49491, 2500024375, 124992509154249]

        As the polynomial is cached, further computations of number of points
        are really fast::

            sage: H.count_points_frobenius_polynomial(19)
            [49491,
            2500024375,
            124992509154249,
            6249500007135192947,
            312468751250758776051811,
            15623125093747382662737313867,
            781140631562281338861289572576257,
            39056250437482500417107992413002794587,
            1952773465623687539373429411200893147181079,
            97636720507718753281169963459063147221761552935,
            4881738388665429945305281187129778704058864736771824,
            244082037694882831835318764490138139735446240036293092851,
            12203857802706446708934102903106811520015567632046432103159713,
            610180686277519628999996211052002771035439565767719719151141201339,
            30508424133189703930370810556389262704405225546438978173388673620145499,
            1525390698235352006814610157008906752699329454643826047826098161898351623931,
            76268009521069364988723693240288328729528917832735078791261015331201838856825193,
            3813324208043947180071195938321176148147244128062172555558715783649006587868272993991,
            190662397077989315056379725720120486231213267083935859751911720230901597698389839098903847]
        """
        if f is None:
            f = self.frobenius_polynomial()

        g = self.genus()
        q = self.base_ring().cardinality()
        S = PowerSeriesRing(QQ, default_prec=n+1, names='t')
        frev = f.reverse()
        # the coefficients() method of power series only returns non-zero coefficients
        # so let's use the list() method
        # but this does not work for zero which gives the empty list
        flog = S(frev).log()
        return [q**(i+1) + 1 + ZZ((i+1)*flog[i+1]) for i in xrange(n)]

    def count_points_exhaustive(self, n=1, naive=False):
        r"""
        Count the number of points on the curve over the first ``n`` extensions
        of the base field by exhaustive search if ``n`` if smaller than ``g``,
        the genus of the curve, and by computing the frobenius polynomial
        after performing exhaustive search on the first ``g`` extensions if
        ``n > g`` (unless `naive == True`).

        EXAMPLES::

            sage: K = GF(5)
            sage: R.<t> = PolynomialRing(K)
            sage: H = HyperellipticCurve(t^9 + t^3 + 1)
            sage: H.count_points_exhaustive(n=5)
            [9, 27, 108, 675, 3069]

        When ``n > g``, the frobenius polynomial is computed from the numbers
        of points of the curve over the first ``g`` extension, so that computing
        the number of points on extensions of degree ``n > g`` is not much more
        expensive than for ``n == g``::

            sage: H.count_points_exhaustive(n=15)
            [9,
            27,
            108,
            675,
            3069,
            16302,
            78633,
            389475,
            1954044,
            9768627,
            48814533,
            244072650,
            1220693769,
            6103414827,
            30517927308]

        This behavior can be disabled by passing `naive=True`::

           sage: H.count_points_exhaustive(n=6, naive=True)
           [9, 27, 108, 675, 3069, 16302]
        """
        g = self.genus()
        a = []
        for i in xrange(1, min(n, g)+1):
            a.append(self.cardinality_exhaustive(extension_degree=i))

        if n <= g:
            return a

        if naive:
            for i in xrange(g+1,n+1):
                a.append(self.cardinality_exhaustive(extension_degree=i))

        # let's not be too naive and compute the frobenius polynomial
        f = self.frobenius_polynomial_cardinalities(a=a)
        return self.count_points_frobenius_polynomial(n=n, f=f)

    def count_points_hypellfrob(self, n=1, N=None, algorithm=None):
        r"""
        Count the number of points on the curve over the first ``n``` extensions
        of the base field using the `hypellfrob` program.

        This only supports prime fields of large enough characteristic.

        EXAMPLES::

            sage: K = GF(49999)
            sage: R.<t> = PolynomialRing(K)
            sage: H = HyperellipticCurve(t^21 + 3*t^5 + 5)
            sage: H.count_points_hypellfrob()
            [49804]
            sage: H.count_points_hypellfrob(2)
            [49804, 2499799038]

            sage: K = GF(2**7-1)
            sage: R.<t> = PolynomialRing(K)
            sage: H = HyperellipticCurve(t^11 + 3*t^5 + 5)
            sage: H.count_points_hypellfrob()
            [127]
            sage: H.count_points_hypellfrob(n=5)
            [127, 16335, 2045701, 260134299, 33038098487]

            sage: K = GF(2**7-1)
            sage: R.<t> = PolynomialRing(K)
            sage: H = HyperellipticCurve(t^13 + 3*t^5 + 5)
            sage: H.count_points(n=6)
            [112, 16360, 2045356, 260199160, 33038302802, 4195868633548]

        The base field should be prime::

            sage: K.<z> = GF(19**10)
            sage: R.<t> = PolynomialRing(K)
            sage: H = HyperellipticCurve(t^9 + (z+1)*t^5 + 1)
            sage: H.count_points_hypellfrob()
            Traceback (most recent call last):
            ...
            ValueError: hypellfrob does not support non-prime fields

        and the characteristic should be large enough::

            sage: K = GF(7)
            sage: R.<t> = PolynomialRing(K)
            sage: H = HyperellipticCurve(t^9 + t^3 + 1)
            sage: H.count_points_hypellfrob()
            Traceback (most recent call last):
            ...
            ValueError: p=7 should be greater than (2*g+1)(2*N-1)=27
        """
        K = self.base_ring()
        e = K.degree()

        if e != 1:
            raise ValueError("hypellfrob does not support non-prime fields")

        # K is a prime field
        p = K.cardinality()
        g = self.genus()

        if algorithm is None:
            if n < g:
                algorithm = 'traces'
            else:
                algorithm = 'charpoly'

        if N is None:
            if algorithm == 'traces':
                N = self._frobenius_coefficient_bound_traces(n)
            elif algorithm == 'charpoly':
                N = self._frobenius_coefficient_bound_charpoly()
            else:
                raise ValueError("Unknown algorithm")

        if p <= (2*g+1)*(2*N-1):
            raise ValueError("p=%d should be greater than (2*g+1)(2*N-1)=%d"%(p,(2*g+1)*(2*N-1)))

        if algorithm == 'traces':
            M = self.frobenius_matrix(N=N, algorithm='hypellfrob')
            return self.count_points_matrix_traces(n=n,M=M,N=N)
        elif algorithm == 'charpoly':
            f = self.frobenius_polynomial_matrix(algorithm='hypellfrob')
            return self.count_points_frobenius_polynomial(n=n,f=f)
        else:
            raise ValueError("Unknown algorithm")

    def count_points(self, n=1):
        r"""
        Count points over finite fields.

        INPUT:

        - ``n`` -- integer.

        OUTPUT:

        An integer. The number of points over `\GF{q}, \ldots,
        \GF{q^n}` on a hyperelliptic curve over a finite field `\GF{q}`.

        .. WARNING::

           This is currently using exhaustive search for hyperelliptic curves
           over non-prime fields, which can be awfully slow.

        EXAMPLES::

            sage: P.<x> = PolynomialRing(GF(3))
            sage: C = HyperellipticCurve(x^3+x^2+1)
            sage: C.count_points(4)
            [6, 12, 18, 96]
            sage: C.base_extend(GF(9,'a')).count_points(2)
            [12, 96]

            sage: K = GF(2**31-1)
            sage: R.<t> = PolynomialRing(K)
            sage: H = HyperellipticCurve(t^5 + 3*t + 5)
            sage: H.count_points() # long time, 2.4 sec on a Corei7
            [2147464821]
            sage: H.count_points(n=2) # long time, 30s on a Corei7
            [2147464821, 4611686018988310237]

            sage: K = GF(2**7-1)
            sage: R.<t> = PolynomialRing(K)
            sage: H = HyperellipticCurve(t^13 + 3*t^5 + 5)
            sage: H.count_points(n=6)
            [112, 16360, 2045356, 260199160, 33038302802, 4195868633548]
        """
        K = self.base_ring()
        q = K.cardinality()
        e = K.degree()
        g = self.genus()
        f, h = self.hyperelliptic_polynomials()

        if e == 1 and h == 0:
            N1 = self._frobenius_coefficient_bound_traces(n)
            N2 = self._frobenius_coefficient_bound_charpoly()
            if n < g and q > (2*g+1)*(2*N1-1):
                return self.count_points_hypellfrob(n, N=N1, algorithm='traces')
            elif q > (2*g+1)*(2*N2-1):
                return self.count_points_hypellfrob(n, N=N2, algorithm='charpoly')

        # No smart method available
        return self.count_points_exhaustive(n)

    def cardinality_exhaustive(self, extension_degree=1, algorithm=None):
        """
        Count points on a single extension of the base field
        by enumerating over x and solving the resulting quadratic
        equation for y.

        EXAMPLES::

            sage: K.<a> = GF(9, 'a')
            sage: x = polygen(K)
            sage: C = HyperellipticCurve(x^7 - 1, x^2 + a)
            sage: C.cardinality_exhaustive()
            7

            sage: K = GF(next_prime(1<<10))
            sage: R.<t> = PolynomialRing(K)
            sage: H = HyperellipticCurve(t^7 + 3*t^5 + 5)
            sage: H.cardinality_exhaustive()
            1025
        """
        K = self.base_ring()
        g = self.genus()
        n = extension_degree

        if g == 0:
            # here is the projective line
            return K.cardinality()**n + 1

        f, h = self.hyperelliptic_polynomials()
        a = 0

        # begin with points at infinity (on the smooth model)
        if g == 1:
            # elliptic curves always have one smooth point at infinity
            a += 1
        else:
            # g > 1
            # solve y^2 + y*h[g+1] == f[2*g+2], i.e., y^2 + r*y - s == 0
            s = f[2*g+2]
            r = h[g+1]
            if K.characteristic() == 2:
                if r == 0:
                    # one unique solution
                    a += 1
                elif n % 2 == 0 or (s/r**2).trace() == 0:
                    # artin-schreier equation t^2 + t = s/r^2
                    # it always has a solution in extensions of even degree
                    a += 2
            else:
                # compute the usual discriminant
                d = r**2 + 4*s
                if d == 0:
                    a += 1
                elif n % 2 == 0 or d.is_square():
                    a += 2

        # affine points
        if K.characteristic() == 2:
            if n == 1:
                # the base field
                L = K
            elif K.degree() == 1:
                # extension of the prime field
                L = GF(2**n, name='t')
            else:
                # general extension
                # this might be costly, but everything here is anyway
                # WARNING:
                # 1. beware that if K is actually defined as a quotient of
                # a polynomial ring, then polynomial_ring() will return
                # will return the polynomial ring it is a quotient of,
                # and not a polynomial ring on top of the quotient ring...
                # IMHO this is a bug
                # 2. if we rather used the PolynomialRing constructor, we would
                # get the correct construction, but we then need to make sure
                # we call trace enough below, e.g. with a while loop where we
                # repeatedly apply trace() till the result lives in the prime
                # field
                # 3. for our application we don't really care as hyperelliptic
                # curves defined over finite field represented as quotient rings
                # won't end up in the HyperellipticCurve_finite_field class
                # 4. and this does not work as a quotient ring of a polynomial
                # ring over a finite field is not iterable, so the following
                # for loop will fail at the moment
                L = K.extension(K.polynomial_ring().irreducible_element(n))
            for x in L:
                s = f(x)
                r = h(x)
                if r == 0:
                    a += 1
                elif (s/r**2).trace().trace() == 0:
                    # currently extension of finite fields may be represented
                    # as quotient rings of polynomial rings,
                    # so for these we need:
                    # - one trace to go to the base field,
                    # - another trace to go to F_2.
                    # if L is actually represented directly as a finite field,
                    # the second trace does not hurt as tr(F_p) = id
                    a += 2
        else:
            if n == 1:
                # L is the base field
                L = K
            elif K.degree() == 1:
                # L is an extension of the prime field
                L = GF(K.cardinality()**n, name='t')
            else:
                # there is no easy way to construct extensions of finite fields
                # of odd characteristic in such a way that we can check for
                # squares easily
                raise NotImplementedError("Naive method only implemented over base field or extensions of prime fields in odd characteristic.")
            for x in L:
                s = f(x)
                r = h(x)
                d = r**2 + 4*s
                if d.is_zero():
                    a += 1
                elif d.is_square():
                    a += 2
        return a

    def cardinality_hypellfrob(self, extension_degree=1, algorithm=None):
        r"""
        Count points on a single extension of the base field
        using the hypellfrob prgoram.

        EXAMPLES::

            sage: K = GF(next_prime(1<<10))
            sage: R.<t> = PolynomialRing(K)
            sage: H = HyperellipticCurve(t^7 + 3*t^5 + 5)
            sage: H.cardinality_hypellfrob()
            1025

            sage: K = GF(49999)
            sage: R.<t> = PolynomialRing(K)
            sage: H = HyperellipticCurve(t^7 + 3*t^5 + 5)
            sage: H.cardinality_hypellfrob()
            50162
            sage: H.cardinality_hypellfrob(3)
            124992471088310
        """
        # the following actually computes the cardinality for several extensions
        # but the overhead is negligible
        return self.count_points_hypellfrob(n=extension_degree, algorithm=algorithm)[-1]

    @cached_method
    def cardinality(self, extension_degree=1):
        r"""
        Count points on a single extension of the base field.

        EXAMPLES::

            sage: K = GF(101)
            sage: R.<t> = PolynomialRing(K)
            sage: H = HyperellipticCurve(t^9 + 3*t^5 + 5)
            sage: H.cardinality()
            106
            sage: H.cardinality(15)
            1160968955369992567076405831000
            sage: H.cardinality(100)
            270481382942152609326719471080753083367793838278100277689020104911710151430673927943945601434674459120495370826289654897190781715493352266982697064575800553229661690000887425442240414673923744999504000

            sage: K = GF(37)
            sage: R.<t> = PolynomialRing(K)
            sage: H = HyperellipticCurve(t^9 + 3*t^5 + 5)
            sage: H.cardinality()
            40
            sage: H.cardinality(2)
            1408
            sage: H.cardinality(3)
            50116
        """
        K = self.base_ring()
        q = K.cardinality()
        e = K.degree()
        g = self.genus()
        f, h = self.hyperelliptic_polynomials()
        n = extension_degree

        # We may:
        # - check for actual field of definition of the curve (up to isomorphism)
        if e == 1 and h == 0:
            N1 = self._frobenius_coefficient_bound_traces(n)
            N2 = self._frobenius_coefficient_bound_charpoly()
            if n < g and q > (2*g+1)*(2*N1-1):
                return self.cardinality_hypellfrob(n, algorithm='traces')
            elif q > (2*g+1)*(2*N2-1):
                return self.cardinality_hypellfrob(n, algorithm='charpoly')

        # No smart method available
        return self.cardinality_exhaustive(n)

    #This where Cartier Matrix is actually computed. This is either called by E.Cartier_matrix, E.a_number, or E.Hasse_Witt
    @cached_method
    def _Cartier_matrix_cached(self):
        r"""
        INPUT:

        - 'E' - Hyperelliptic Curve of the form `y^2 = f(x)` over a
          finite field, `\mathbb{F}_q`

        OUTPUT:

        - matrix(Fq,M)' The matrix $M = (c_(pi-j)), f(x)^((p-1)/2) = \sum c_i x^i$
        - 'Coeff' List of Coeffs of F, this is needed for Hasse-Witt function.
        - 'g' genus of the curve self, this is needed by a-number.
        - 'Fq' is the base field of self, and it is needed for Hasse-Witt
        - 'p' is the char(Fq), this is needed for Hasse-Witt.
        - 'E' The initial elliptic curve to check some caching conditions.

        EXAMPLES::

            sage: K.<x>=GF(9,'x')[]
            sage: C=HyperellipticCurve(x^7-1,0)
            sage: C._Cartier_matrix_cached()
            (
            [0 0 2]
            [0 0 0]
            [0 1 0], [2, 0, 0, 0, 0, 0, 0, 1, 0], 3, Finite Field in x of size 3^2, 3, Hyperelliptic Curve over Finite Field in x of size 3^2 defined by y^2 = x^7 + 2
            )
            sage: K.<x>=GF(49,'x')[]
            sage: C=HyperellipticCurve(x^5+1,0)
            sage: C._Cartier_matrix_cached()
            (
            [0 3]
            [0 0], [1, 0, 0, 0, 0, 3, 0, 0, 0, 0, 3, 0, 0, 0, 0, 1], 2, Finite Field in x of size 7^2, 7, Hyperelliptic Curve over Finite Field in x of size 7^2 defined by y^2 = x^5 + 1
            )

            sage: P.<x>=GF(9,'a')[]
            sage: C=HyperellipticCurve(x^29+1,0)
            sage: C._Cartier_matrix_cached()
            (
            [0 0 1 0 0 0 0 0 0 0 0 0 0 0]
            [0 0 0 0 0 1 0 0 0 0 0 0 0 0]
            [0 0 0 0 0 0 0 0 1 0 0 0 0 0]
            [0 0 0 0 0 0 0 0 0 0 0 1 0 0]
            [0 0 0 0 0 0 0 0 0 0 0 0 0 0]
            [0 0 0 0 0 0 0 0 0 0 0 0 0 0]
            [0 0 0 0 0 0 0 0 0 0 0 0 0 0]
            [0 0 0 0 0 0 0 0 0 0 0 0 0 0]
            [0 0 0 0 0 0 0 0 0 0 0 0 0 0]
            [1 0 0 0 0 0 0 0 0 0 0 0 0 0]
            [0 0 0 1 0 0 0 0 0 0 0 0 0 0]
            [0 0 0 0 0 0 1 0 0 0 0 0 0 0]
            [0 0 0 0 0 0 0 0 0 1 0 0 0 0]
            [0 0 0 0 0 0 0 0 0 0 0 0 1 0], [1, 0, 0, 0, 0, 0, 0, 0, 0, 0, 0, 0, 0, 0, 0, 0, 0, 0, 0, 0, 0, 0, 0, 0, 0, 0, 0, 0, 0, 1, 0, 0, 0, 0, 0, 0, 0, 0, 0, 0, 0, 0], 14, Finite Field in a of size 3^2, 3, Hyperelliptic Curve over Finite Field in a of size 3^2 defined by y^2 = x^29 + 1
            )

        TESTS::

            sage: K.<x>=GF(2,'x')[]
            sage: C=HyperellipticCurve(x^7-1,x)
            sage: C._Cartier_matrix_cached()
            Traceback (most recent call last):
            ...
            ValueError: p must be odd

            sage: K.<x>=GF(5,'x')[]
            sage: C=HyperellipticCurve(x^7-1,4)
            sage: C._Cartier_matrix_cached()
            Traceback (most recent call last):
            ...
            ValueError: E must be of the form y^2 = f(x)

            sage: K.<x>=GF(5,'x')[]
            sage: C=HyperellipticCurve(x^8-1,0)
            sage: C._Cartier_matrix_cached()
            Traceback (most recent call last):
            ...
            ValueError: In this implementation the degree of f must be odd

            sage: K.<x>=GF(5,'x')[]
            sage: C=HyperellipticCurve(x^5+1,0,check_squarefree=False)
            sage: C._Cartier_matrix_cached()
            Traceback (most recent call last):
            ...
            ValueError: curve is not smooth
        """
        #Compute the finite field and prime p.
        Fq=self.base_ring();
        p=Fq.characteristic()
        #checks

        if p == 2:
            raise ValueError, "p must be odd";


        g = self.genus()

        #retrieve the function f(x) ,where y^2=f(x)
        f,h = self.hyperelliptic_polynomials()
        #This implementation only deals with h=0
        if h!=0:
            raise ValueError, "E must be of the form y^2 = f(x)"

        d = f.degree()
        #this implementation is for odd degree only, even degree will be handled later.
        if d%2 == 0:
            raise ValueError, "In this implementation the degree of f must be odd"
        #Compute resultant to make sure no repeated roots
        df=f.derivative()
        R=df.resultant(f)
        if R == 0:
            raise ValueError, "curve is not smooth"

        #computing F, since the entries of the matrix are c_i where F= \sum c_i x^i

        F = f**((p-1)/2)

        #coefficients returns a_0, ... , a_n where f(x) = a_n x^n + ... + a_0

        Coeff = F.list()

        #inserting zeros when necessary-- that is, when deg(F) < p*g-1, (simplified if p <2g-1)
        #which is the highest powered coefficient needed for our matrix
        #So we don't have enough coefficients we add extra zeros to have the same poly,
        #but enough coeff.

        zeros = [0 for i in range(p*g-len(Coeff))]
        Coeff = Coeff + zeros

        # compute each row of matrix as list and then M=list of lists(rows)

        M=[];
        for j in range(1,g+1):
            H=[Coeff[i] for i in range((p*j-1), (p*j-g-1),-1)]
            M.append(H);
        return matrix(Fq,M), Coeff, g, Fq,p, self

    #This is what is called from command line
    def Cartier_matrix(self):
        r"""
        INPUT:

        - ``E`` : Hyperelliptic Curve of the form `y^2 = f(x)` over a finite field, `\mathbb{F}_q`

        OUTPUT:


        - ``M``: The matrix `M = (c_{pi-j})`, where `c_i` are the coeffients of  `f(x)^{(p-1)/2} = \sum c_i x^i`

        Reference-N. Yui. On the Jacobian varieties of hyperelliptic curves over fields of characteristic `p > 2`.

        EXAMPLES::

            sage: K.<x>=GF(9,'x')[]
            sage: C=HyperellipticCurve(x^7-1,0)
            sage: C.Cartier_matrix()
            [0 0 2]
            [0 0 0]
            [0 1 0]

            sage: K.<x>=GF(49,'x')[]
            sage: C=HyperellipticCurve(x^5+1,0)
            sage: C.Cartier_matrix()
            [0 3]
            [0 0]

            sage: P.<x>=GF(9,'a')[]
            sage: E=HyperellipticCurve(x^29+1,0)
            sage: E.Cartier_matrix()
            [0 0 1 0 0 0 0 0 0 0 0 0 0 0]
            [0 0 0 0 0 1 0 0 0 0 0 0 0 0]
            [0 0 0 0 0 0 0 0 1 0 0 0 0 0]
            [0 0 0 0 0 0 0 0 0 0 0 1 0 0]
            [0 0 0 0 0 0 0 0 0 0 0 0 0 0]
            [0 0 0 0 0 0 0 0 0 0 0 0 0 0]
            [0 0 0 0 0 0 0 0 0 0 0 0 0 0]
            [0 0 0 0 0 0 0 0 0 0 0 0 0 0]
            [0 0 0 0 0 0 0 0 0 0 0 0 0 0]
            [1 0 0 0 0 0 0 0 0 0 0 0 0 0]
            [0 0 0 1 0 0 0 0 0 0 0 0 0 0]
            [0 0 0 0 0 0 1 0 0 0 0 0 0 0]
            [0 0 0 0 0 0 0 0 0 1 0 0 0 0]
            [0 0 0 0 0 0 0 0 0 0 0 0 1 0]

        TESTS::

            sage: K.<x>=GF(2,'x')[]
            sage: C=HyperellipticCurve(x^7-1,x)
            sage: C.Cartier_matrix()
            Traceback (most recent call last):
            ...
            ValueError: p must be odd

            sage: K.<x>=GF(5,'x')[]
            sage: C=HyperellipticCurve(x^7-1,4)
            sage: C.Cartier_matrix()
            Traceback (most recent call last):
            ...
            ValueError: E must be of the form y^2 = f(x)

            sage: K.<x>=GF(5,'x')[]
            sage: C=HyperellipticCurve(x^8-1,0)
            sage: C.Cartier_matrix()
            Traceback (most recent call last):
            ...
            ValueError: In this implementation the degree of f must be odd

            sage: K.<x>=GF(5,'x')[]
            sage: C=HyperellipticCurve(x^5+1,0,check_squarefree=False)
            sage: C.Cartier_matrix()
            Traceback (most recent call last):
            ...
            ValueError: curve is not smooth
        """
        #checking first that Cartier matrix is not already cached. Since
        #it can be called by either Hasse_Witt or a_number.
        #This way it does not matter which function is called first
        #in the code.
        # Trac Ticket #11115: Why shall we waste time by studying
        # the cache manually? We only need to check whether the cached
        # data belong to self.
        M, Coeffs,g, Fq, p, E= self._Cartier_matrix_cached()
        if E!=self:
            self._Cartier_matrix_cached.clear_cache()
            M, Coeffs,g, Fq, p, E= self._Cartier_matrix_cached()
        return M

    #This where Hasse_Witt is actually computed. This is either called by E.Hasse_Witt or p_rank
    @cached_method
    def _Hasse_Witt_cached(self):
        r"""
        INPUT:

        - ``E`` : Hyperelliptic Curve of the form `y^2 = f(x)` over a finite field, `\mathbb{F}_q`

        OUTPUT:

        - ``N`` : The matrix `N = M M^p \dots M^{p^{g-1}}` where `M = c_{pi-j}, f(x)^{(p-1)/2} = \sum c_i x^i`
        - ``E`` : The initial curve to check some caching conditions.

        EXAMPLES::

            sage: K.<x>=GF(9,'x')[]
            sage: C=HyperellipticCurve(x^7-1,0)
            sage: C._Hasse_Witt_cached()
            (
            [0 0 0]
            [0 0 0]
            [0 0 0], Hyperelliptic Curve over Finite Field in x of size 3^2 defined by y^2 = x^7 + 2
            )

            sage: K.<x>=GF(49,'x')[]
            sage: C=HyperellipticCurve(x^5+1,0)
            sage: C._Hasse_Witt_cached()
            (
            [0 0]
            [0 0], Hyperelliptic Curve over Finite Field in x of size 7^2 defined by y^2 = x^5 + 1
            )

            sage: P.<x>=GF(9,'a')[]
            sage: C=HyperellipticCurve(x^29+1,0)
            sage: C._Hasse_Witt_cached()
            (
            [0 0 0 0 0 0 0 0 0 0 0 0 0 0]
            [0 0 0 0 0 0 0 0 0 0 0 0 0 0]
            [0 0 0 0 0 0 0 0 0 0 0 0 0 0]
            [0 0 0 0 0 0 0 0 0 0 0 0 0 0]
            [0 0 0 0 0 0 0 0 0 0 0 0 0 0]
            [0 0 0 0 0 0 0 0 0 0 0 0 0 0]
            [0 0 0 0 0 0 0 0 0 0 0 0 0 0]
            [0 0 0 0 0 0 0 0 0 0 0 0 0 0]
            [0 0 0 0 0 0 0 0 0 0 0 0 0 0]
            [0 0 0 0 0 0 0 0 0 0 0 0 0 0]
            [0 0 0 0 0 0 0 0 0 0 0 0 0 0]
            [0 0 0 0 0 0 0 0 0 0 0 0 0 0]
            [0 0 0 0 0 0 0 0 0 0 0 0 0 0]
            [0 0 0 0 0 0 0 0 0 0 0 0 0 0], Hyperelliptic Curve over Finite Field in a of size 3^2 defined by y^2 = x^29 + 1
            )
        """
        # If Cartier Matrix is already cached for this curve, use that or evaluate it to get M,
        #Coeffs, genus, Fq=base field of self, p=char(Fq). This is so we have one less matrix to
        #compute.

        #We use caching here since Cartier matrix is needed to compute Hasse Witt. So if the Cartier
        #is already computed it is stored in list A. If it was not cached (i.e. A is empty), we simply
        #compute it. If it is cached then we need to make sure that we have the correct one. So check
        #which curve does the matrix correspond to. Since caching stores a lot of stuff, we only check
        #the last entry in A. If it does not match, clear A and compute Cartier.
        #
        #Since Trac Ticket #11115, there is a different cache for methods
        #that don't  accept arguments. Anyway, the easiest is to call
        #the cached method and simply see whether the data belong to self.
        M, Coeffs,g, Fq, p, E= self._Cartier_matrix_cached()
        if E!=self:
            self._Cartier_matrix_cached.clear_cache()
            M, Coeffs,g, Fq, p, E= self._Cartier_matrix_cached()

        #This compute the action of p^kth Frobenius  on list of coefficients
        def frob_mat(Coeffs, k):
            a = p**k
            mat = []
            Coeffs_pow = [c**a for c in Coeffs]
            for i in range(1,g+1):
                H=[(Coeffs[j]) for j in range((p*i-1), (p*i - g-1), -1)]
                mat.append(H);
            return matrix(Fq,mat)

        #Computes all the different possible action of frobenius on matrix M and stores in list Mall
        Mall = [M] + [frob_mat(Coeffs,k) for k in range(1,g)]

        #initial N=I, so we can go through Mall and multiply all matrices with I and
        #get the Hasse-Witt matrix.
        N = identity_matrix(Fq,g)
        for l in Mall:
            N = N*l;
        return N, E

    #This is the function which is actually called by command line
    def Hasse_Witt(self):
        r"""
        INPUT:

        - ``E`` : Hyperelliptic Curve of the form `y^2 = f(x)` over a finite field, `\mathbb{F}_q`

        OUTPUT:

        - ``N`` : The matrix `N = M M^p \dots M^{p^{g-1}}` where `M = c_{pi-j}`, and `f(x)^{(p-1)/2} = \sum c_i x^i`



        Reference-N. Yui. On the Jacobian varieties of hyperelliptic curves over fields of characteristic `p > 2`.

        EXAMPLES::

            sage: K.<x>=GF(9,'x')[]
            sage: C=HyperellipticCurve(x^7-1,0)
            sage: C.Hasse_Witt()
            [0 0 0]
            [0 0 0]
            [0 0 0]

            sage: K.<x>=GF(49,'x')[]
            sage: C=HyperellipticCurve(x^5+1,0)
            sage: C.Hasse_Witt()
            [0 0]
            [0 0]

            sage: P.<x>=GF(9,'a')[]
            sage: E=HyperellipticCurve(x^29+1,0)
            sage: E.Hasse_Witt()
            [0 0 0 0 0 0 0 0 0 0 0 0 0 0]
            [0 0 0 0 0 0 0 0 0 0 0 0 0 0]
            [0 0 0 0 0 0 0 0 0 0 0 0 0 0]
            [0 0 0 0 0 0 0 0 0 0 0 0 0 0]
            [0 0 0 0 0 0 0 0 0 0 0 0 0 0]
            [0 0 0 0 0 0 0 0 0 0 0 0 0 0]
            [0 0 0 0 0 0 0 0 0 0 0 0 0 0]
            [0 0 0 0 0 0 0 0 0 0 0 0 0 0]
            [0 0 0 0 0 0 0 0 0 0 0 0 0 0]
            [0 0 0 0 0 0 0 0 0 0 0 0 0 0]
            [0 0 0 0 0 0 0 0 0 0 0 0 0 0]
            [0 0 0 0 0 0 0 0 0 0 0 0 0 0]
            [0 0 0 0 0 0 0 0 0 0 0 0 0 0]
            [0 0 0 0 0 0 0 0 0 0 0 0 0 0]
        """
        # Since Trac Ticket #11115, there is a special
        # type of cached for those methods that don't
        # accept arguments. We want to get Hasse-Witt
        # from the cache - but apparently it could be
        # that the cached value does not belong to self.
        # So, the easiest is:
        N, E= self._Hasse_Witt_cached()
        if E!=self:
            self._Hasse_Witt_cached.clear_cache()
            N, E= self._Hasse_Witt_cached()
        return N

    def a_number(self):
        r"""
        INPUT:

        - ``E``: Hyperelliptic Curve of the form `y^2 = f(x)` over a finite field, `\mathbb{F}_q`

        OUTPUT:

        - ``a`` : a-number


         EXAMPLES::

            sage: K.<x>=GF(49,'x')[]
            sage: C=HyperellipticCurve(x^5+1,0)
            sage: C.a_number()
            1

            sage: K.<x>=GF(9,'x')[]
            sage: C=HyperellipticCurve(x^7-1,0)
            sage: C.a_number()
            1

            sage: P.<x>=GF(9,'a')[]
            sage: E=HyperellipticCurve(x^29+1,0)
            sage: E.a_number()
            5
        """
        #We use caching here since Cartier matrix is needed to compute a_number. So if the Cartier
        #is already computed it is stored in list A. If it was not cached (i.e. A is empty), we simply
        #compute it. If it is cached then we need to make sure that we have the correct one. So check
        #which curve does the matrix correspond to. Since caching stores a lot of stuff, we only check
        #the last entry in A. If it does not match, clear A and compute Cartier.
        # Since Trac Ticket #11115, there is a special cache for methods
        # that don't accept arguments. The easiest is: Call the cached
        # method, and test whether the last entry is self.
        M,Coeffs,g, Fq, p,E= self._Cartier_matrix_cached()
        if E != self:
            self._Cartier_matrix_cached.clear_cache()
            M,Coeffs,g, Fq, p,E= self._Cartier_matrix_cached()
        a=g-rank(M);
        return a;

    def p_rank(self):
        r"""
        INPUT:

        - ``E`` : Hyperelliptic Curve of the form `y^2 = f(x)` over a finite field, `\mathbb{F}_q`

        OUTPUT:

        - ``pr`` :p-rank


        EXAMPLES::

            sage: K.<x>=GF(49,'x')[]
            sage: C=HyperellipticCurve(x^5+1,0)
            sage: C.p_rank()
            0

            sage: K.<x>=GF(9,'x')[]
            sage: C=HyperellipticCurve(x^7-1,0)
            sage: C.p_rank()
            0

            sage: P.<x>=GF(9,'a')[]
            sage: E=HyperellipticCurve(x^29+1,0)
            sage: E.p_rank()
            0
        """
        #We use caching here since Hasse Witt is needed to compute p_rank. So if the Hasse Witt
        #is already computed it is stored in list A. If it was not cached (i.e. A is empty), we simply
        #compute it. If it is cached then we need to make sure that we have the correct one. So check
        #which curve does the matrix correspond to. Since caching stores a lot of stuff, we only check
        #the last entry in A. If it does not match, clear A and compute Hasse Witt.
        # However, it seems a waste of time to manually analyse the cache
        # -- See Trac Ticket #11115
        N,E= self._Hasse_Witt_cached()
        if E!=self:
            self._Hasse_Witt_cached.clear_cache()
            N,E= self._Hasse_Witt_cached()
        pr=rank(N);
        return pr<|MERGE_RESOLUTION|>--- conflicted
+++ resolved
@@ -40,13 +40,9 @@
 #                  http://www.gnu.org/licenses/
 #*****************************************************************************
 
-<<<<<<< HEAD
-from sage.rings.all import ZZ, QQ, RR, GF, binomial
+from sage.rings.all import ZZ, RR, QQ, GF
+from sage.rings.arith import binomial
 from sage.rings.power_series_ring import PowerSeriesRing
-=======
-from sage.rings.all import ZZ, RR
-from sage.rings.arith import binomial
->>>>>>> ccab9854
 import hyperelliptic_generic
 from sage.schemes.hyperelliptic_curves.hypellfrob import hypellfrob
 from sage.misc.cachefunc import cached_method
