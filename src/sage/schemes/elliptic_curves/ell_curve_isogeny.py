--- conflicted
+++ resolved
@@ -3350,11 +3350,7 @@
             sage: phi*phi
             Traceback (most recent call last):
             ...
-<<<<<<< HEAD
-            TypeError: Elliptic Curve defined by y^2 = x^3 + 1 over Finite Field of size 7 is not in Category of hom sets in Category of schemes
-=======
-            ValueError: Elliptic Curve defined by y^2 = x^3 + 1 over Finite Field of size 7 is not in Category of hom sets in Category of Schemes
->>>>>>> fa885d90
+            ValueError: Elliptic Curve defined by y^2 = x^3 + 1 over Finite Field of size 7 is not in Category of hom sets in Category of schemes
 
         Here would be the desired output::
 
