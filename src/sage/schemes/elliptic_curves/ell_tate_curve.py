# -*- coding: utf-8 -*-
r"""
Tate's parametrisation of `p`-adic curves with multiplicative reduction

Let `E` be an elliptic curve defined over the `p`-adic numbers `\QQ_p`.
Suppose that `E` has multiplicative reduction, i.e. that the `j`-invariant
of `E` has negative valuation, say `n`. Then there exists a parameter
`q` in `\ZZ_p` of valuation `n` such that the points of `E` defined over
the algebraic closure `\bar{\QQ}_p` are in bijection with
`\bar{\QQ}_p^{\times}\,/\, q^{\ZZ}`. More precisely there exists
the series `s_4(q)` and `s_6(q)` such that the
`y^2+x y = x^3 + s_4(q) x+s_6(q)` curve is isomorphic to `E` over
`\bar{\QQ}_p` (or over `\QQ_p` if the reduction is *split* multiplicative). There is `p`-adic analytic map from
`\bar{\QQ}^{\times}_p` to this curve with kernel `q^{\ZZ}`.
Points of good reduction correspond to points of valuation
`0` in `\bar{\QQ}^{\times}_p`.

See chapter V of [Sil1994]_ for more details.

AUTHORS:

- Chris Wuthrich (23/05/2007): first version

- William Stein (2007-05-29): added some examples; editing.

- Chris Wuthrich (04/09): reformatted docstrings.

"""

######################################################################
#       Copyright (C) 2007 chris wuthrich
#
#  Distributed under the terms of the GNU General Public License (GPL)
#
#    This code is distributed in the hope that it will be useful,
#    but WITHOUT ANY WARRANTY; without even the implied warranty of
#    MERCHANTABILITY or FITNESS FOR A PARTICULAR PURPOSE.  See the GNU
#    General Public License for more details.
#
#  The full text of the GPL is available at:
#
#                  https://www.gnu.org/licenses/
######################################################################

from sage.rings.integer_ring import ZZ
from sage.rings.padics.factory import Qp
from sage.structure.sage_object import SageObject
from sage.structure.richcmp import richcmp, richcmp_method
from sage.arith.all import LCM
from sage.modular.modform.constructor import EisensteinForms, CuspForms
from sage.schemes.elliptic_curves.constructor import EllipticCurve
from sage.functions.log import log
from sage.misc.all import denominator, prod
import sage.matrix.all as matrix


@richcmp_method
class TateCurve(SageObject):
    r"""
    Tate's `p`-adic uniformisation of an elliptic curve with
    multiplicative reduction.

    .. note::

       Some of the methods of this Tate curve only work when the
       reduction is split multiplicative over `\QQ_p`.

    EXAMPLES::

        sage: e = EllipticCurve('130a1')
        sage: eq = e.tate_curve(5); eq
        5-adic Tate curve associated to the Elliptic Curve defined by y^2 + x*y + y = x^3 - 33*x + 68 over Rational Field
        sage: eq == loads(dumps(eq))
        True

    REFERENCES: [Sil1994]_
    """
    def __init__(self, E, p):
        r"""
        INPUT:

        - ``E`` - an elliptic curve over the rational numbers

        - ``p`` - a prime where `E` has multiplicative reduction,
                 i.e., such that `j(E)` has negative valuation.

        EXAMPLES::

            sage: e = EllipticCurve('130a1')
            sage: eq = e.tate_curve(2); eq
            2-adic Tate curve associated to the Elliptic Curve defined by y^2 + x*y + y = x^3 - 33*x + 68 over Rational Field
        """
        if not p.is_prime():
            raise ValueError("p (=%s) must be a prime" % p)
        if E.j_invariant().valuation(p) >= 0:
            raise ValueError("The elliptic curve must have multiplicative reduction at %s" % p)
        self._p = ZZ(p)
        self._E = E
        self._q = self.parameter()

    def __richcmp__(self, other, op):
        r"""
        Compare self and other.

        TESTS::

            sage: E = EllipticCurve('35a')
            sage: eq5 = E.tate_curve(5)
            sage: eq7 = E.tate_curve(7)
            sage: eq7 == eq7
            True
            sage: eq7 == eq5
            False
        """
        if type(self) != type(other):
            return NotImplemented

        return richcmp((self._E, self._p), (other._E, other._p), op)

    def _repr_(self):
        r"""
        Return print representation.

        EXAMPLES::

            sage: e = EllipticCurve('130a1')
            sage: eq = e.tate_curve(2)
            sage: eq._repr_()
            '2-adic Tate curve associated to the Elliptic Curve defined by y^2 + x*y + y = x^3 - 33*x + 68 over Rational Field'
        """
        return "%s-adic Tate curve associated to the %s" % (self._p, self._E)

    def original_curve(self):
        r"""
        Return the elliptic curve the Tate curve was constructed from.

        EXAMPLES::

            sage: eq = EllipticCurve('130a1').tate_curve(5)
            sage: eq.original_curve()
            Elliptic Curve defined by y^2 + x*y + y = x^3 - 33*x + 68
            over Rational Field
        """
        return self._E

    def prime(self):
        r"""
        Return the residual characteristic `p`.

        EXAMPLES::

            sage: eq = EllipticCurve('130a1').tate_curve(5)
            sage: eq.original_curve()
            Elliptic Curve defined by y^2 + x*y + y = x^3 - 33*x + 68
            over Rational Field
            sage: eq.prime()
            5
       """
        return self._p

    def parameter(self, prec=20):
        r"""
        Return the Tate parameter `q` such that the curve is isomorphic
        over the algebraic closure of `\QQ_p` to the curve
        `\QQ_p^{\times}/q^{\ZZ}`.

        INPUT:

        - ``prec`` - the `p`-adic precision, default is 20.

        EXAMPLES::

            sage: eq = EllipticCurve('130a1').tate_curve(5)
            sage: eq.parameter(prec=5)
            3*5^3 + 3*5^4 + 2*5^5 + 2*5^6 + 3*5^7 + O(5^8)
        """
        try:
            qE = self._q
            if qE.absolute_precision() >= prec:
                return qE
        except AttributeError:
            pass

        E4 = EisensteinForms(weight=4).basis()[0]
        Delta = CuspForms(weight=12).basis()[0]
        j = (E4.q_expansion(prec + 3)) ** 3 / Delta.q_expansion(prec + 3)
        jinv = (1 / j).power_series()
        q_in_terms_of_jinv = jinv.reverse()
        R = Qp(self._p, prec=prec)
        qE = q_in_terms_of_jinv(R(1 / self._E.j_invariant()))
        self._q = qE
        return qE

    def __sk(e, k, prec):
        return sum([n ** k * e._q ** n / (1 - e._q ** n)
                    for n in range(1, prec + 1)])

    def __delta(e, prec):
        return e._q * prod([(1 - e._q ** n) ** 24
                            for n in range(1, prec + 1)])

    def curve(self, prec=20):
        r"""
        Return the `p`-adic elliptic curve of the form
        `y^2+x y = x^3 + s_4 x+s_6`.

        This curve with split multiplicative reduction is isomorphic
        to the given curve over the algebraic closure of `\QQ_p`.

        INPUT:

        - ``prec`` - the `p`-adic precision, default is 20.

        EXAMPLES::

            sage: eq = EllipticCurve('130a1').tate_curve(5)
            sage: eq.curve(prec=5)
            Elliptic Curve defined by y^2 + (1+O(5^5))*x*y  = x^3 +
            (2*5^4+5^5+2*5^6+5^7+3*5^8+O(5^9))*x +
            (2*5^3+5^4+2*5^5+5^7+O(5^8)) over 5-adic
            Field with capped relative precision 5
        """
        try:
            Eq = self.__curve
            if Eq.a6().absolute_precision() >= prec:
                return Eq
        except AttributeError:
            pass

        qE = self.parameter(prec=prec)
        n = qE.valuation()
        precp = (prec / n).floor() + 2
        R = qE.parent()

        tate_a4 = -5 * self.__sk(3, precp)
        tate_a6 = (tate_a4 - 7 * self.__sk(5, precp)) / 12
        Eq = EllipticCurve([R.one(), R.zero(), R.zero(), tate_a4, tate_a6])
        self.__curve = Eq
        return Eq

    def _Csquare(self, prec=20):
        r"""
        Return the square of the constant `C` such that the canonical
        Neron differential `\omega` and the canonical differential
        `\frac{du}{u}` on `\QQ^{\times}/q^{\ZZ}` are linked by `\omega
        = C \frac{du}{u}`.

        This constant is only a square in `\QQ_p` if the curve has split
        multiplicative reduction.

        INPUT:

        - ``prec`` - the `p`-adic precision, default is 20.

        EXAMPLES::

            sage: eq = EllipticCurve('130a1').tate_curve(5)
            sage: eq._Csquare(prec=5)
            4 + 2*5^2 + 2*5^4 + O(5^5)
        """
        try:
            Csq = self.__Csquare
            if Csq.absolute_precision() >= prec:
                return Csq
        except AttributeError:
            pass

        Eq = self.curve(prec=prec)
        tateCsquare = Eq.c6() * self._E.c4() / Eq.c4() / self._E.c6()
        self.__Csquare = tateCsquare
        return tateCsquare

    def E2(self, prec=20):
        r"""
        Return the value of the `p`-adic Eisenstein series of weight 2
        evaluated on the elliptic curve having split multiplicative
        reduction.

        INPUT:

        - ``prec`` - the `p`-adic precision, default is 20.

        EXAMPLES::

            sage: eq = EllipticCurve('130a1').tate_curve(5)
            sage: eq.E2(prec=10)
            4 + 2*5^2 + 2*5^3 + 5^4 + 2*5^5 + 5^7 + 5^8 + 2*5^9 + O(5^10)

            sage: T = EllipticCurve('14').tate_curve(7)
            sage: T.E2(30)
            2 + 4*7 + 7^2 + 3*7^3 + 6*7^4 + 5*7^5 + 2*7^6 + 7^7 + 5*7^8 + 6*7^9 + 5*7^10 + 2*7^11 + 6*7^12 + 4*7^13 + 3*7^15 + 5*7^16 + 4*7^17 + 4*7^18 + 2*7^20 + 7^21 + 5*7^22 + 4*7^23 + 4*7^24 + 3*7^25 + 6*7^26 + 3*7^27 + 6*7^28 + O(7^30)
        """
        p = self._p
        Csq = self._Csquare(prec=prec)
        qE = self._q
        n = qE.valuation()
        R = Qp(p, prec)
        e2 = Csq*(1 - 24 * sum([qE**i/(1-qE**i)**2
                                for i in range(1, (prec / n).floor() + 5)]))
        return R(e2)

    def is_split(self):
        r"""
        Returns True if the given elliptic curve has split multiplicative reduction.

        EXAMPLES::

            sage: eq = EllipticCurve('130a1').tate_curve(5)
            sage: eq.is_split()
            True

            sage: eq = EllipticCurve('37a1').tate_curve(37)
            sage: eq.is_split()
            False
        """
        return self._Csquare().is_square()

    def parametrisation_onto_tate_curve(self, u, prec=20):
        r"""
        Given an element `u` in `\QQ_p^{\times}`, this computes its image on the Tate curve
        under the `p`-adic uniformisation of `E`.

        INPUT:

        - ``u`` - a non-zero `p`-adic number.

        - ``prec`` - the `p`-adic precision, default is 20.


        EXAMPLES::

            sage: eq = EllipticCurve('130a1').tate_curve(5)
            sage: eq.parametrisation_onto_tate_curve(1+5+5^2+O(5^10))
            (5^-2 + 4*5^-1 + 1 + 2*5 + 3*5^2 + 2*5^5 + 3*5^6 + O(5^7) :
            4*5^-3 + 2*5^-1 + 4 + 2*5 + 3*5^4 + 2*5^5 + O(5^6) : 1 + O(5^20))
        """
        if u == 1:
            return self.curve(prec=prec)(0)

        q = self._q
        un = u * q ** (-(u.valuation() / q.valuation()).floor())

        precn = (prec / q.valuation()).floor() + 4

        # formulas in Silverman II (Advanced Topics in the Arithmetic
        # of Elliptic curves, p. 425)

        xx = un/(1-un)**2 + sum([q**n*un/(1-q**n*un)**2 +
                                 q**n/un/(1-q**n/un)**2-2*q**n/(1-q**n)**2
                                 for n in range(1, precn)])

        yy = un**2/(1-un)**3 + sum([q**(2*n)*un**2/(1-q**n*un)**3 -
                                    q**n/un/(1-q**n/un)**3+q**n/(1-q**n)**2
                                    for n in range(1, precn)])

        return self.curve(prec=prec)([xx, yy])

    # From here on all functions need that the curve has split
    # multiplicative reduction.

    def L_invariant(self, prec=20):
        r"""
        Returns the *mysterious* `\mathcal{L}`-invariant associated
        to an elliptic curve with split multiplicative reduction.

        One
        instance where this constant appears is in the exceptional
        case of the `p`-adic Birch and Swinnerton-Dyer conjecture as
        formulated in [MTT1986]_. See [Col2004]_ for a detailed discussion.

        INPUT:

        - ``prec`` - the `p`-adic precision, default is 20.

<<<<<<< HEAD
        REFERENCES:

        [MTT]_

        .. [Col] Pierre Colmez, Invariant `\mathcal{L}` et dérivées de
           valeurs propres de Frobenius, Astérisque 331 (2010), 13-28.

=======
>>>>>>> 9b91a096
        EXAMPLES::

            sage: eq = EllipticCurve('130a1').tate_curve(5)
            sage: eq.L_invariant(prec=10)
            5^3 + 4*5^4 + 2*5^5 + 2*5^6 + 2*5^7 + 3*5^8 + 5^9 + O(5^10)
        """
        if not self.is_split():
            raise RuntimeError("The curve must have split multiplicative "
                               "reduction")
        qE = self.parameter(prec=prec)
        n = qE.valuation()
        u = qE / self._p ** n
        # the p-adic logarithm of Iwasawa normalised by log(p) = 0
        return log(u) / n

    def _isomorphism(self, prec=20):
        r"""
        Return the isomorphism between ``self.curve()`` and the given
        curve in the form of a list ``[u,r,s,t]`` of `p`-adic numbers.

        For this to exist the given curve has to have split
        multiplicative reduction over `\QQ_p`.

        More precisely, if `E` has coordinates `x` and `y` and the Tate
        curve has coordinates `X`, `Y` with `Y^2 + XY = X^3 + s_4 X +s_6`
        then `X = u^2 x +r` and `Y = u^3 y +s u^2 x +t`.

        INPUT:

        - ``prec`` - the `p`-adic precision, default is 20.

        EXAMPLES::

            sage: eq = EllipticCurve('130a1').tate_curve(5)
            sage: eq._isomorphism(prec=5)
            [2 + 3*5^2 + 2*5^3 + 4*5^4 + O(5^5),
             4 + 3*5 + 4*5^2 + 2*5^3 + O(5^5),
             3 + 2*5 + 5^2 + 5^3 + 2*5^4 + O(5^5),
             2 + 5 + 3*5^2 + 5^3 + 5^4 + O(5^5)]
        """
        if not self.is_split():
            raise RuntimeError("The curve must have split multiplicative "
                               "reduction")
        C = self._Csquare(prec=prec + 4).sqrt()
        R = Qp(self._p, prec)
        C = R(C)
        s = (C * R(self._E.a1()) - R.one()) / R(2)
        r = (C ** 2 * R(self._E.a2()) + s + s ** 2) / R(3)
        t = (C ** 3 * R(self._E.a3()) - r) / R(2)
        return [C, r, s, t]

    def _inverse_isomorphism(self, prec=20):
        r"""
        Return the isomorphism between the given curve and
        ``self.curve()`` in the form of a list ``[u,r,s,t]`` of
        `p`-adic numbers.

        For this to exist the given curve has to have split
        multiplicative reduction over `\QQ_p`.

        More precisely, if `E` has coordinates `x` and `y` and the Tate
        curve has coordinates `X`, `Y` with `Y^2 + XY = X^3 + s_4 X +s_6`
        then `x = u^2 X +r` and `y = u^3 Y +s u^2 X +t`.

        INPUT:

        - ``prec`` - the `p`-adic precision, default is 20.

        EXAMPLES::

            sage: eq = EllipticCurve('130a1').tate_curve(5)
            sage: eq._inverse_isomorphism(prec=5)
            [3 + 2*5 + 3*5^3 + O(5^5), 4 + 2*5 + 4*5^3 + 3*5^4 + O(5^5),
            1 + 5 + 4*5^3 + 2*5^4 + O(5^5), 5 + 2*5^2 + 3*5^4 + O(5^5)]
        """
        if not self.is_split():
            raise RuntimeError("The curve must have split multiplicative "
                               "reduction")
        u, r, s, t = self._isomorphism(prec=prec)
        return [1 / u, -r / u ** 2, -s / u, (r * s - t) / u ** 3]

    def lift(self, P, prec=20):
        r"""
        Given a point `P` in the formal group of the elliptic curve `E` with split multiplicative reduction,
        this produces an element `u` in `\QQ_p^{\times}` mapped to the point `P` by the Tate parametrisation.
        The algorithm return the unique such element in `1+p\ZZ_p`.

        INPUT:

        - ``P`` - a point on the elliptic curve.

        - ``prec`` - the `p`-adic precision, default is 20.

        EXAMPLES::

            sage: e = EllipticCurve('130a1')
            sage: eq = e.tate_curve(5)
            sage: P = e([-6,10])
            sage: l = eq.lift(12*P, prec=10); l
            1 + 4*5 + 5^3 + 5^4 + 4*5^5 + 5^6 + 5^7 + 4*5^8 + 5^9 + O(5^10)

        Now we map the lift l back and check that it is indeed right.::

            sage: eq.parametrisation_onto_original_curve(l)
            (4*5^-2 + 2*5^-1 + 4*5 + 3*5^3 + 5^4 + 2*5^5 + 4*5^6 + O(5^7) : 2*5^-3 + 5^-1 + 4 + 4*5 + 5^2 + 3*5^3 + 4*5^4 + O(5^6) : 1 + O(5^20))
            sage: e5 = e.change_ring(Qp(5,9))
            sage: e5(12*P)
            (4*5^-2 + 2*5^-1 + 4*5 + 3*5^3 + 5^4 + 2*5^5 + 4*5^6 + O(5^7) : 2*5^-3 + 5^-1 + 4 + 4*5 + 5^2 + 3*5^3 + 4*5^4 + O(5^6) : 1 + O(5^9))
        """
        p = self._p
        R = Qp(self._p, prec)
        if not self._E == P.curve():
            raise ValueError("The point must lie on the original curve.")
        if not self.is_split():
            raise ValueError("The curve must have split multiplicative reduction.")
        if P.is_zero():
            return R.one()
        if P[0].valuation(p) >= 0:
            raise ValueError("The point must lie in the formal group.")

        Eq = self.curve(prec=prec)
        C, r, s, t = self._isomorphism(prec=prec)
        xx = r + C ** 2 * P[0]
        yy = t + s * C ** 2 * P[0] + C ** 3 * P[1]
        try:
            Eq([xx, yy])
        except Exception:
            raise RuntimeError("Bug : Point %s does not lie on the curve " %
                               (xx, yy))

        tt = -xx / yy
        eqhat = Eq.formal()
        eqlog = eqhat.log(prec + 3)
        z = eqlog(tt)
        u = ZZ.one()
        fac = ZZ.one()
        for i in range(1, 2 * prec + 1):
            fac *= i
            u += z ** i / fac
        return u

    def parametrisation_onto_original_curve(self, u, prec=20):
        r"""
        Given an element `u` in `\QQ_p^{\times}`, this computes its image on the original curve
        under the `p`-adic uniformisation of `E`.

        INPUT:

        - ``u`` - a non-zero `p`-adic number.

        - ``prec`` - the `p`-adic precision, default is 20.

        EXAMPLES::

            sage: eq = EllipticCurve('130a1').tate_curve(5)
            sage: eq.parametrisation_onto_original_curve(1+5+5^2+O(5^10))
            (4*5^-2 + 4*5^-1 + 4 + 2*5^3 + 3*5^4 + 2*5^6 + O(5^7) :
            3*5^-3 + 5^-2 + 4*5^-1 + 1 + 4*5 + 5^2 + 3*5^5 + O(5^6) :
            1 + O(5^20))

        Here is how one gets a 4-torsion point on `E` over `\QQ_5`::

            sage: R = Qp(5,10)
            sage: i = R(-1).sqrt()
            sage: T = eq.parametrisation_onto_original_curve(i); T
            (2 + 3*5 + 4*5^2 + 2*5^3 + 5^4 + 4*5^5 + 2*5^7 + 5^8 + 5^9 + O(5^10) :
            3*5 + 5^2 + 5^4 + 3*5^5 + 3*5^7 + 2*5^8 + 4*5^9 + O(5^10) : 1 + O(5^20))
            sage: 4*T
            (0 : 1 + O(5^20) : 0)
        """
        if not self.is_split():
            raise ValueError("The curve must have split multiplicative "
                             "reduction.")
        P = self.parametrisation_onto_tate_curve(u, prec=20)
        C, r, s, t = self._inverse_isomorphism(prec=prec)
        xx = r + C ** 2 * P[0]
        yy = t + s * C ** 2 * P[0] + C ** 3 * P[1]
        R = Qp(self._p, prec)
        E_over_Qp = self._E.base_extend(R)
        return E_over_Qp([xx, yy])

    def __padic_sigma_square(e, u, prec):
        return (u - 1) ** 2 / u * prod([((1-e._q**n*u)*(1-e._q**n/u) /
                                         (1 - e._q ** n) ** 2) ** 2
                                        for n in range(1, prec + 1)])

    # the following functions are rather functions of the global curve
    # than the local curve
    # we use the same names as for elliptic curves over rationals.

    def padic_height(self, prec=20):
        r"""
        Return the canonical `p`-adic height function on the original curve.

        INPUT:

        - ``prec`` - the `p`-adic precision, default is 20.

        OUTPUT:

        - A function that can be evaluated on rational points of `E`.

        EXAMPLES::

            sage: e = EllipticCurve('130a1')
            sage: eq = e.tate_curve(5)
            sage: h = eq.padic_height(prec=10)
            sage: P=e.gens()[0]
            sage: h(P)
            2*5^-1 + 1 + 2*5 + 2*5^2 + 3*5^3 + 3*5^6 + 5^7 + O(5^8)

        Check that it is a quadratic function::

            sage: h(3*P)-3^2*h(P)
            O(5^8)
        """
        if not self.is_split():
            raise NotImplementedError("The p-adic height is not implemented for non-split multiplicative reduction.")

        p = self._p

        # we will have to do it properly with David Harvey's _multiply_point(E, R, Q)
        n = LCM(self._E.tamagawa_numbers()) * (p-1)

        # this function is a closure, I don't see how to doctest it (PZ)
        def _height(P, check=True):
            if check:
                assert P.curve() == self._E, "the point P must lie on the curve from which the height function was created"
            Q = n * P
            cQ = denominator(Q[0])
            uQ = self.lift(Q, prec=prec)
            si = self.__padic_sigma_square(uQ, prec=prec)
            nn = self._q.valuation()
            qEu = self._q / p ** nn
            return -(log(si*self._Csquare()/cQ) + log(uQ)**2/log(qEu)) / n**2

        return _height

    def padic_regulator(self, prec=20):
        r"""
        Compute the canonical `p`-adic regulator on the extended Mordell-Weil group as in [MTT1986]_
        (with the correction of [Wer1998]_ and sign convention in [SW2013]_.)

        The `p`-adic Birch and Swinnerton-Dyer conjecture predicts
        that this value appears in the formula for the leading term of
        the `p`-adic L-function.

        INPUT:

        - ``prec`` -- the `p`-adic precision, default is 20.

        EXAMPLES::

            sage: eq = EllipticCurve('130a1').tate_curve(5)
            sage: eq.padic_regulator()
            2*5^-1 + 1 + 2*5 + 2*5^2 + 3*5^3 + 3*5^6 + 5^7 + 3*5^9 + 3*5^10 + 3*5^12 + 4*5^13 + 3*5^15 + 2*5^16 + 3*5^18 + 4*5^19 + O(5^20)

        """
        prec = prec + 4

        K = Qp(self._p, prec=prec)
        rank = self._E.rank()
        if rank == 0:
            return K.one()

        if not self.is_split():
            raise NotImplementedError("The p-adic regulator is not implemented for non-split multiplicative reduction.")

        basis = self._E.gens()
        M = matrix.matrix(K, rank, rank, 0)

        height = self.padic_height(prec=prec)
        point_height = [height(P) for P in basis]
        for i in range(rank):
            for j in range(i + 1, rank):
                M[i, j] = M[j, i] = (- point_height[i] - point_height[j] + height(basis[i] + basis[j])) / 2
        for i in range(rank):
            M[i, i] = point_height[i]

        return M.determinant()<|MERGE_RESOLUTION|>--- conflicted
+++ resolved
@@ -372,16 +372,6 @@
 
         - ``prec`` - the `p`-adic precision, default is 20.
 
-<<<<<<< HEAD
-        REFERENCES:
-
-        [MTT]_
-
-        .. [Col] Pierre Colmez, Invariant `\mathcal{L}` et dérivées de
-           valeurs propres de Frobenius, Astérisque 331 (2010), 13-28.
-
-=======
->>>>>>> 9b91a096
         EXAMPLES::
 
             sage: eq = EllipticCurve('130a1').tate_curve(5)
