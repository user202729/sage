r"""
Directed graphs

This module implements functions and operations involving directed
graphs. Here is what they can do

**Graph basic operations:**

.. csv-table::
    :class: contentstable
    :widths: 30, 70
    :delim: |

    :meth:`~DiGraph.layout_acyclic_dummy` | Computes a (dummy) ranked layout so that all edges point upward.
    :meth:`~DiGraph.layout_acyclic` | Computes a ranked layout so that all edges point upward.
    :meth:`~DiGraph.reverse` | Returns a copy of digraph with edges reversed in direction.
    :meth:`~DiGraph.reverse_edge` | Reverses an edge.
    :meth:`~DiGraph.reverse_edges` | Reverses a list of edges.
    :meth:`~DiGraph.out_degree_sequence` | Return the outdegree sequence.
    :meth:`~DiGraph.out_degree_iterator` | Same as degree_iterator, but for out degree.
    :meth:`~DiGraph.out_degree` | Same as degree, but for out degree.
    :meth:`~DiGraph.in_degree_sequence` | Return the indegree sequence of this digraph.
    :meth:`~DiGraph.in_degree_iterator` | Same as degree_iterator, but for in degree.
    :meth:`~DiGraph.in_degree` | Same as degree, but for in-degree.
    :meth:`~DiGraph.neighbors_out` | Returns the list of the out-neighbors of a given vertex.
    :meth:`~DiGraph.neighbor_out_iterator` | Returns an iterator over the out-neighbors of a given vertex.
    :meth:`~DiGraph.neighbors_in` | Returns the list of the in-neighbors of a given vertex.
    :meth:`~DiGraph.neighbor_in_iterator` | Returns an iterator over the in-neighbors of vertex.
    :meth:`~DiGraph.outgoing_edges` | Returns a list of edges departing from vertices.
    :meth:`~DiGraph.outgoing_edge_iterator` | Return an iterator over all departing edges from vertices
    :meth:`~DiGraph.incoming_edges` | Returns a list of edges arriving at vertices.
    :meth:`~DiGraph.incoming_edge_iterator` | Return an iterator over all arriving edges from vertices
    :meth:`~DiGraph.sources` | Returns the list of all sources (vertices without incoming edges) of this digraph.
    :meth:`~DiGraph.sinks` | Returns the list of all sinks (vertices without outgoing edges) of this digraph.
    :meth:`~DiGraph.to_undirected` | Returns an undirected version of the graph.
    :meth:`~DiGraph.to_directed` | Since the graph is already directed, simply returns a copy of itself.
    :meth:`~DiGraph.is_directed` | Since digraph is directed, returns True.
    :meth:`~DiGraph.dig6_string` | Returns the dig6 representation of the digraph as an ASCII string.

**Paths and cycles:**

.. csv-table::
    :class: contentstable
    :widths: 30, 70
    :delim: |

    :meth:`~DiGraph.all_paths_iterator` | Returns an iterator over the paths of self. The paths are
    :meth:`~DiGraph.all_simple_paths` | Returns a list of all the simple paths of self starting
    :meth:`~DiGraph.all_cycles_iterator` | Returns an iterator over all the cycles of self starting
    :meth:`~DiGraph.all_simple_cycles` | Returns a list of all simple cycles of self.

**Representation theory:**

.. csv-table::
    :class: contentstable
    :widths: 30, 70
    :delim: |

    :meth:`~DiGraph.path_semigroup` | Returns the (partial) semigroup formed by the paths of the digraph.

**Connectivity:**

.. csv-table::
    :class: contentstable
    :widths: 30, 70
    :delim: |

    :meth:`~DiGraph.is_strongly_connected` | Returns whether the current ``DiGraph`` is strongly connected.
    :meth:`~DiGraph.strongly_connected_components_digraph` | Returns the digraph of the strongly connected components
    :meth:`~DiGraph.strongly_connected_components_subgraphs` | Returns the strongly connected components as a list of subgraphs.
    :meth:`~DiGraph.strongly_connected_component_containing_vertex` | Returns the strongly connected component containing a given vertex
    :meth:`~DiGraph.strongly_connected_components` | Returns the list of strongly connected components.


**Acyclicity:**

.. csv-table::
    :class: contentstable
    :widths: 30, 70
    :delim: |

    :meth:`~DiGraph.is_directed_acyclic` | Returns whether the digraph is acyclic or not.
    :meth:`~DiGraph.is_transitive` | Returns whether the digraph is transitive or not.
    :meth:`~DiGraph.is_aperiodic` | Returns whether the digraph is aperiodic or not.
    :meth:`~DiGraph.period` | Returns the period of the digraph.
    :meth:`~DiGraph.level_sets` | Returns the level set decomposition of the digraph.
    :meth:`~DiGraph.topological_sort_generator` | Returns a list of all topological sorts of the digraph if it is acyclic
    :meth:`~DiGraph.topological_sort` | Returns a topological sort of the digraph if it is acyclic

**Hard stuff:**

.. csv-table::
    :class: contentstable
    :widths: 30, 70
    :delim: |

    :meth:`~DiGraph.feedback_edge_set` | Computes the minimum feedback edge (arc) set of a digraph

**Miscellanous:**

.. csv-table::
    :class: contentstable
    :widths: 30, 70
    :delim: |

    :meth:`~DiGraph.flow_polytope` | Computes the flow polytope of a digraph

Methods
-------
"""

from copy import copy
from sage.rings.integer import Integer
from sage.rings.integer_ring import ZZ
from sage.misc.superseded import deprecation
import sage.graphs.generic_graph_pyx as generic_graph_pyx
from sage.graphs.generic_graph import GenericGraph
from sage.graphs.dot2tex_utils import have_dot2tex


class DiGraph(GenericGraph):
    """Directed graph.

    A digraph or directed graph is a set of vertices connected by oriented
    edges. For more information, see the
    `Wikipedia article on digraphs
    <http://en.wikipedia.org/wiki/Digraph_%28mathematics%29>`_.

    One can very easily create a directed graph in Sage by typing::

        sage: g = DiGraph()

    By typing the name of the digraph, one can get some basic information
    about it::

        sage: g
        Digraph on 0 vertices

    This digraph is not very interesting as it is by default the empty
    graph. But Sage contains several pre-defined digraph classes that can
    be listed this way:

    * Within a Sage sessions, type ``digraphs.``
      (Do not press "Enter", and do not forget the final period "." )
    * Hit "tab".

    You will see a list of methods which will construct named digraphs. For
    example::

        sage: g = digraphs.ButterflyGraph(3)
        sage: g.plot()
        Graphics object consisting of 81 graphics primitives

    You can also use the collection of pre-defined graphs, then create a
    digraph from them. ::

        sage: g = DiGraph(graphs.PetersenGraph())
        sage: g.plot()
        Graphics object consisting of 50 graphics primitives

    Calling ``Digraph`` on a graph returns the original graph in which every
    edge is replaced by two different edges going toward opposite directions.

    In order to obtain more information about these digraph constructors,
    access the documentation by typing ``digraphs.RandomDirectedGNP?``.

    Once you have defined the digraph you want, you can begin to work on it
    by using the almost 200 functions on graphs and digraphs in the Sage
    library! If your digraph is named ``g``, you can list these functions as
    previously this way

    * Within a Sage session, type ``g.``
      (Do not press "Enter", and do not forget the final period "." )
    * Hit "tab".

    As usual, you can get some information about what these functions do by
    typing (e.g. if you want to know about the ``diameter()`` method)
    ``g.diameter?``.

    If you have defined a digraph ``g`` having several connected components
    ( i.e. ``g.is_connected()`` returns False ), you can print each one of its
    connected components with only two lines::

        sage: for component in g.connected_components():
        ....:      g.subgraph(component).plot()
        Graphics object consisting of 50 graphics primitives

    The same methods works for strongly connected components ::

        sage: for component in g.strongly_connected_components():
        ....:      g.subgraph(component).plot()
        Graphics object consisting of 50 graphics primitives


    INPUT:

    -  ``data`` -  can be any of the following (see the ``format`` keyword):

       #.  A dictionary of dictionaries

       #.  A dictionary of lists

       #.  A Sage adjacency matrix or incidence matrix

       #.  A pygraphviz graph

       #.  A NetworkX digraph

       #.  An igraph Graph (see http://igraph.org/python/)

    -  ``pos`` - a positioning dictionary: for example, the
       spring layout from NetworkX for the 5-cycle is::

         {0: [-0.91679746, 0.88169588],
          1: [ 0.47294849, 1.125     ],
          2: [ 1.125     ,-0.12867615],
          3: [ 0.12743933,-1.125     ],
          4: [-1.125     ,-0.50118505]}

    -  ``name`` - (must be an explicitly named parameter,
       i.e., name="complete") gives the graph a name

    -  ``loops`` - boolean, whether to allow loops (ignored
       if data is an instance of the DiGraph class)

    -  ``multiedges`` - boolean, whether to allow multiple
       edges (ignored if data is an instance of the DiGraph class)

    -  ``weighted`` - whether digraph thinks of itself as
       weighted or not. See self.weighted()

    -  ``format`` - if None, DiGraph tries to guess- can be
       several values, including:

       -  ``'adjacency_matrix'`` - a square Sage matrix M,
          with M[i,j] equal to the number of edges {i,j}

       -  ``'incidence_matrix'`` - a Sage matrix, with one
          column C for each edge, where if C represents {i, j}, C[i] is -1
          and C[j] is 1

       -  ``'weighted_adjacency_matrix'`` - a square Sage
          matrix M, with M[i,j] equal to the weight of the single edge {i,j}.
          Given this format, weighted is ignored (assumed True).

       -  ``NX`` - data must be a NetworkX DiGraph.

           .. NOTE::

               As Sage's default edge labels is ``None`` while NetworkX uses
               ``{}``, the ``{}`` labels of a NetworkX digraph are automatically
               set to ``None`` when it is converted to a Sage graph. This
               behaviour can be overruled by setting the keyword
               ``convert_empty_dict_labels_to_None`` to ``False`` (it is
               ``True`` by default).

       -  ``igraph`` - data must be an igraph directed Graph.

    - ``sparse`` (boolean) -- ``sparse=True`` is an alias for
      ``data_structure="sparse"``, and ``sparse=False`` is an alias for
      ``data_structure="dense"``.

    - ``data_structure`` -- one of the following (for more information, see
      :mod:`~sage.graphs.base.overview`):

       * ``"dense"`` -- selects the :mod:`~sage.graphs.base.dense_graph`
         backend.

       * ``"sparse"`` -- selects the :mod:`~sage.graphs.base.sparse_graph`
         backend.

       * ``"static_sparse"`` -- selects the
         :mod:`~sage.graphs.base.static_sparse_backend` (this backend is faster
         than the sparse backend and smaller in memory, and it is immutable, so
         that the resulting graphs can be used as dictionary keys).

    - ``immutable`` (boolean) -- whether to create a immutable digraph. Note
      that ``immutable=True`` is actually a shortcut for
      ``data_structure='static_sparse'``.

    - ``vertex_labels`` - Whether to allow any object as a vertex (slower), or
      only the integers 0, ..., n-1, where n is the number of vertices.

    -  ``convert_empty_dict_labels_to_None`` - this arguments sets
       the default edge labels used by NetworkX (empty dictionaries)
       to be replaced by None, the default Sage edge label. It is
       set to ``True`` iff a NetworkX graph is on the input.

    EXAMPLES:

    #. A dictionary of dictionaries::

            sage: g = DiGraph({0:{1:'x',2:'z',3:'a'}, 2:{5:'out'}}); g
            Digraph on 5 vertices

       The labels ('x', 'z', 'a', 'out') are labels for edges. For
       example, 'out' is the label for the edge from 2 to 5. Labels can be
       used as weights, if all the labels share some common parent.

    #. A dictionary of lists (or iterables)::

            sage: g = DiGraph({0:[1,2,3], 2:[4]}); g
            Digraph on 5 vertices
            sage: g = DiGraph({0:(1,2,3), 2:(4,)}); g
            Digraph on 5 vertices

    #. A list of vertices and a function describing adjacencies. Note
       that the list of vertices and the function must be enclosed in a
       list (i.e., [list of vertices, function]).

       We construct a graph on the integers 1 through 12 such that there
       is a directed edge from i to j if and only if i divides j.

       ::

            sage: g=DiGraph([[1..12],lambda i,j: i!=j and i.divides(j)])
            sage: g.vertices()
            [1, 2, 3, 4, 5, 6, 7, 8, 9, 10, 11, 12]
            sage: g.adjacency_matrix()
            [0 1 1 1 1 1 1 1 1 1 1 1]
            [0 0 0 1 0 1 0 1 0 1 0 1]
            [0 0 0 0 0 1 0 0 1 0 0 1]
            [0 0 0 0 0 0 0 1 0 0 0 1]
            [0 0 0 0 0 0 0 0 0 1 0 0]
            [0 0 0 0 0 0 0 0 0 0 0 1]
            [0 0 0 0 0 0 0 0 0 0 0 0]
            [0 0 0 0 0 0 0 0 0 0 0 0]
            [0 0 0 0 0 0 0 0 0 0 0 0]
            [0 0 0 0 0 0 0 0 0 0 0 0]
            [0 0 0 0 0 0 0 0 0 0 0 0]
            [0 0 0 0 0 0 0 0 0 0 0 0]

    #. A Sage matrix: Note: If format is not specified, then Sage
       assumes a square matrix is an adjacency matrix, and a nonsquare
       matrix is an incidence matrix.

       - an adjacency matrix::

            sage: M = Matrix([[0, 1, 1, 1, 0],[0, 0, 0, 0, 0],[0, 0, 0, 0, 1],[0, 0, 0, 0, 0],[0, 0, 0, 0, 0]]); M
            [0 1 1 1 0]
            [0 0 0 0 0]
            [0 0 0 0 1]
            [0 0 0 0 0]
            [0 0 0 0 0]
            sage: DiGraph(M)
            Digraph on 5 vertices

            sage: M = Matrix([[0,1,-1],[-1,0,-1/2],[1,1/2,0]]); M
            [   0    1   -1]
            [  -1    0 -1/2]
            [   1  1/2    0]
            sage: G = DiGraph(M,sparse=True,weighted=True); G
            Digraph on 3 vertices
            sage: G.weighted()
            True

       - an incidence matrix::

            sage: M = Matrix(6, [-1,0,0,0,1, 1,-1,0,0,0, 0,1,-1,0,0, 0,0,1,-1,0, 0,0,0,1,-1, 0,0,0,0,0]); M
            [-1  0  0  0  1]
            [ 1 -1  0  0  0]
            [ 0  1 -1  0  0]
            [ 0  0  1 -1  0]
            [ 0  0  0  1 -1]
            [ 0  0  0  0  0]
            sage: DiGraph(M)
            Digraph on 6 vertices

    #. A dig6 string: Sage automatically recognizes whether a string is
       in dig6 format, which is a directed version of graph6::

            sage: D = DiGraph('IRAaDCIIOWEOKcPWAo')
            sage: D
            Digraph on 10 vertices

            sage: D = DiGraph('IRAaDCIIOEOKcPWAo')
            Traceback (most recent call last):
            ...
            RuntimeError: The string (IRAaDCIIOEOKcPWAo) seems corrupt: for n = 10, the string is too short.

            sage: D = DiGraph("IRAaDCI'OWEOKcPWAo")
            Traceback (most recent call last):
            ...
            RuntimeError: The string seems corrupt: valid characters are
            ?@ABCDEFGHIJKLMNOPQRSTUVWXYZ[\]^_`abcdefghijklmnopqrstuvwxyz{|}~

    #. A NetworkX XDiGraph::

            sage: import networkx
            sage: g = networkx.MultiDiGraph({0:[1,2,3], 2:[4]})
            sage: DiGraph(g)
            Digraph on 5 vertices


    #. A NetworkX digraph::

            sage: import networkx
            sage: g = networkx.DiGraph({0:[1,2,3], 2:[4]})
            sage: DiGraph(g)
            Digraph on 5 vertices

    #. An igraph directed Graph (see also
       :meth:`~sage.graphs.generic_graph.GenericGraph.igraph_graph`)::

           sage: import igraph                                  # optional - python_igraph
           sage: g = igraph.Graph([(0,1),(0,2)], directed=True) # optional - python_igraph
           sage: DiGraph(g)                                     # optional - python_igraph
           Digraph on 3 vertices

       If ``vertex_labels`` is ``True``, the names of the vertices are given by
       the vertex attribute ``'name'``, if available::

           sage: g = igraph.Graph([(0,1),(0,2)], directed=True, vertex_attrs={'name':['a','b','c']})  # optional - python_igraph
           sage: DiGraph(g).vertices()                                                                # optional - python_igraph
           ['a', 'b', 'c']
           sage: g = igraph.Graph([(0,1),(0,2)], directed=True, vertex_attrs={'label':['a','b','c']}) # optional - python_igraph
           sage: DiGraph(g).vertices()                                                                # optional - python_igraph
           [0, 1, 2]

       If the igraph Graph has edge attributes, they are used as edge labels::

           sage: g = igraph.Graph([(0,1),(0,2)], directed=True, edge_attrs={'name':['a','b'], 'weight':[1,3]}) # optional - python_igraph
           sage: DiGraph(g).edges()                                                                            # optional - python_igraph
           [(0, 1, {'name': 'a', 'weight': 1}), (0, 2, {'name': 'b', 'weight': 3})]


    TESTS::

        sage: DiGraph({0:[1,2,3], 2:[4]}).edges()
        [(0, 1, None), (0, 2, None), (0, 3, None), (2, 4, None)]
        sage: DiGraph({0:(1,2,3), 2:(4,)}).edges()
        [(0, 1, None), (0, 2, None), (0, 3, None), (2, 4, None)]
        sage: DiGraph({0:Set([1,2,3]), 2:Set([4])}).edges()
        [(0, 1, None), (0, 2, None), (0, 3, None), (2, 4, None)]

    Demonstrate that digraphs using the static backend are equal to mutable
    graphs but can be used as dictionary keys::

        sage: import networkx
        sage: g = networkx.DiGraph({0:[1,2,3], 2:[4]})
        sage: G = DiGraph(g)
        sage: G_imm = DiGraph(G, data_structure="static_sparse")
        sage: H_imm = DiGraph(G, data_structure="static_sparse")
        sage: H_imm is G_imm
        False
        sage: H_imm == G_imm == G
        True
        sage: {G_imm:1}[H_imm]
        1
        sage: {G_imm:1}[G]
        Traceback (most recent call last):
        ...
        TypeError: This graph is mutable, and thus not hashable. Create an
        immutable copy by `g.copy(immutable=True)`

    The error message states that one can also create immutable graphs by
    specifying the ``immutable`` optional argument (not only by
    ``data_structure='static_sparse'`` as above)::

        sage: J_imm = DiGraph(G, immutable=True)
        sage: J_imm == G_imm
        True
        sage: type(J_imm._backend) == type(G_imm._backend)
        True
    """
    _directed = True

    def __init__(self, data=None, pos=None, loops=None, format=None,
                 weighted=None, implementation='c_graph',
                 data_structure="sparse", vertex_labels=True, name=None,
                 multiedges=None, convert_empty_dict_labels_to_None=None,
                 sparse=True, immutable=False):
        """
        TESTS::

            sage: D = DiGraph()
            sage: loads(dumps(D)) == D
            True

            sage: a = matrix(2,2,[1,2,0,1])
            sage: DiGraph(a,sparse=True).adjacency_matrix() == a
            True

            sage: a = matrix(2,2,[3,2,0,1])
            sage: DiGraph(a,sparse=True).adjacency_matrix() == a
            True

        The positions are copied when the DiGraph is built from
        another DiGraph or from a Graph ::

            sage: g = DiGraph(graphs.PetersenGraph())
            sage: h = DiGraph(g)
            sage: g.get_pos() == h.get_pos()
            True
            sage: g.get_pos() == graphs.PetersenGraph().get_pos()
            True

        Invalid sequence of edges given as an input (they do not all
        have the same length)::

            sage: g = DiGraph([(1,2),(2,3),(2,3,4)])
            Traceback (most recent call last):
            ...
            ValueError: too many values to unpack

        Detection of multiple edges::

            sage: DiGraph({1:{2:[0,1]}})
            Multi-digraph on 2 vertices
            sage: DiGraph({1:{2:0}})
            Digraph on 2 vertices

        An empty list or dictionary defines a simple graph (trac #10441 and #12910)::

            sage: DiGraph([])
            Digraph on 0 vertices
            sage: DiGraph({})
            Digraph on 0 vertices
            sage: # not "Multi-digraph on 0 vertices"

        Problem with weighted adjacency matrix (:trac:`13919`)::

            sage: B = {0:{1:2,2:5,3:4},1:{2:2,4:7},2:{3:1,4:4,5:3},3:{5:4},4:{5:1,6:5},5:{4:1,6:7,5:1}}
            sage: grafo3 = DiGraph(B,weighted=True)
            sage: matad = grafo3.weighted_adjacency_matrix()
            sage: grafo4 = DiGraph(matad,format = "adjacency_matrix", weighted=True)
            sage: grafo4.shortest_path(0,6,by_weight=True)
            [0, 1, 2, 5, 4, 6]

        Building a DiGraph with ``immutable=False`` returns a mutable graph::

            sage: g = graphs.PetersenGraph()
            sage: g = DiGraph(g.edges(),immutable=False)
            sage: g.add_edge("Hey", "Heyyyyyyy")
            sage: {g:1}[g]
            Traceback (most recent call last):
            ...
            TypeError: This graph is mutable, and thus not hashable. Create an immutable copy by `g.copy(immutable=True)`
            sage: copy(g) is g
            False
            sage: {g.copy(immutable=True):1}[g.copy(immutable=True)]
            1

        But building it with ``immutable=True`` returns an immutable graph::

            sage: g = DiGraph(graphs.PetersenGraph(), immutable=True)
            sage: g.add_edge("Hey", "Heyyyyyyy")
            Traceback (most recent call last):
            ...
            NotImplementedError
            sage: {g:1}[g]
            1
            sage: copy(g) is g    # copy is mutable again
            False

        Unknown input format::

            sage: DiGraph(4,format="HeyHeyHey")
            Traceback (most recent call last):
            ...
            ValueError: Unknown input format 'HeyHeyHey'

        Sage DiGraph from igraph undirected graph::

            sage: import igraph           # optional - python_igraph
            sage: DiGraph(igraph.Graph()) # optional - python_igraph
            Traceback (most recent call last):
            ...
            ValueError: A *directed* igraph graph was expected. To build an undirected graph, call the Graph constructor.
        """
        msg = ''
        GenericGraph.__init__(self)
        from sage.structure.element import is_Matrix

        if sparse is False:
            if data_structure != "sparse":
                raise ValueError("The 'sparse' argument is an alias for "
                                 "'data_structure'. Please do not define both.")
            data_structure = "dense"

        # Choice of the backend

        if implementation != 'c_graph':
            from sage.misc.superseded import deprecation
            deprecation(18375,"The 'implementation' keyword is deprecated, "
                        "and the graphs has been stored as a 'c_graph'")

        if multiedges or weighted:
            if data_structure == "dense":
                raise RuntimeError("Multiedge and weighted c_graphs must be sparse.")

        if immutable:
            data_structure = 'static_sparse'

        # If the data structure is static_sparse, we first build a graph
        # using the sparse data structure, then reencode the resulting graph
        # as a static sparse graph.
        from sage.graphs.base.sparse_graph import SparseGraphBackend
        from sage.graphs.base.dense_graph import DenseGraphBackend
        if data_structure in ["sparse", "static_sparse"]:
            CGB = SparseGraphBackend
        elif data_structure == "dense":
             CGB = DenseGraphBackend
        else:
            raise ValueError("data_structure must be equal to 'sparse', "
                             "'static_sparse' or 'dense'")
        self._backend = CGB(0, directed=True)

        if format is None and isinstance(data, str):
            format = 'dig6'
            if data[:8] == ">>dig6<<":
                data = data[8:]
        if format is None and is_Matrix(data):
            if data.is_square():
                format = 'adjacency_matrix'
            else:
                format = 'incidence_matrix'
                msg += "Non-symmetric or non-square matrix assumed to be an incidence matrix: "
        if format is None and isinstance(data, DiGraph):
            format = 'DiGraph'
        from sage.graphs.all import Graph
        if format is None and isinstance(data, Graph):
            data = data.to_directed()
            format = 'DiGraph'
        if format is None and isinstance(data,list) and \
           len(data)>=2 and callable(data[1]):
            format = 'rule'
        if format is None and isinstance(data,dict):
            keys = data.keys()
            if len(keys) == 0: format = 'dict_of_dicts'
            else:
                if isinstance(data[keys[0]], dict):
                    format = 'dict_of_dicts'
                else:
                    format = 'dict_of_lists'
        if format is None and hasattr(data, 'adj'):
            import networkx
            if isinstance(data, (networkx.Graph, networkx.MultiGraph)):
                data = data.to_directed()
                format = 'NX'
            elif isinstance(data, (networkx.DiGraph, networkx.MultiDiGraph)):
                format = 'NX'
        if (format is None          and
            hasattr(data, 'vcount') and
            hasattr(data, 'get_edgelist')):
            try:
                import igraph
            except ImportError:
                raise ImportError("The data seems to be a igraph object, but "+
                                  "igraph is not installed in Sage. To install "+
                                  "it, run 'sage -i python_igraph'")
            if format is None and isinstance(data, igraph.Graph):
                format = 'igraph'
        if format is None and isinstance(data, (int, Integer)):
            format = 'int'
        if format is None and data is None:
            format = 'int'
            data = 0

        # Input is a list of edges
        if format is None and isinstance(data,list):
            format = "list_of_edges"
            if weighted is None: weighted = False
            num_verts=0

        if format == 'weighted_adjacency_matrix':
            if weighted is False:
                raise ValueError("Format was weighted_adjacency_matrix but weighted was False.")
            if weighted   is None: weighted   = True
            if multiedges is None: multiedges = False
            format = 'adjacency_matrix'

        if format is None:
            raise ValueError("This input cannot be turned into a graph")

        # At this point, format has been set. We build the graph

        if format == 'dig6':
            if weighted   is None: self._weighted   = False
            self.allow_loops(True if loops else False,check=False)
            self.allow_multiple_edges(True if multiedges else False,check=False)
            from graph_input import from_dig6
            from_dig6(self, data)
<<<<<<< HEAD

        elif format == 'adjacency_matrix':
            assert is_Matrix(data)
            # note: the adjacency matrix might be weighted and hence not
            # necessarily consists of integers
            if not weighted and data.base_ring() != ZZ:
                try:
                    data = data.change_ring(ZZ)
                except TypeError:
                    if weighted is False:
                        raise ValueError("Non-weighted graph's"+
                        " adjacency matrix must have only nonnegative"+
                        " integer entries")
                    weighted = True

            if data.is_sparse():
                entries = set(data[i,j] for i,j in data.nonzero_positions())
            else:
                entries = set(data.list())

            if not weighted and any(e < 0 for e in entries):
                if weighted is False:
                    raise ValueError("Non-weighted digraph's"+
                    " adjacency matrix must have only nonnegative"+
                    " integer entries")
                weighted = True
                if multiedges is None: multiedges = False
            if weighted is None:
                weighted = False
=======
>>>>>>> ced36581

        elif format == 'adjacency_matrix':
            from graph_input import from_adjacency_matrix
            from_adjacency_matrix(self, data, loops=loops, multiedges=multiedges, weighted=weighted)

        elif format == 'incidence_matrix':
            from graph_input import from_oriented_incidence_matrix
            from_oriented_incidence_matrix(self, data, loops=loops, multiedges=multiedges, weighted=weighted)

        elif format == 'DiGraph':
            if loops is None: loops = data.allows_loops()
            elif not loops and data.has_loops():
                raise ValueError("The digraph was built with loops=False but input data has a loop")
            if multiedges is None: multiedges = data.allows_multiple_edges()
            elif not multiedges:
                e = data.edges(labels=False)
                if len(e) != len(set(e)):
                    raise ValueError("No multiple edges but input digraph"+
                    " has multiple edges.")
            self.allow_multiple_edges(multiedges,check=False)
            self.allow_loops(loops,check=False)
            if weighted is None: weighted = data.weighted()
            if data.get_pos() is not None:
                pos = data.get_pos().copy()
            self.add_vertices(data.vertex_iterator())
            self.add_edges(data.edge_iterator())
            self.name(data.name())
        elif format == 'rule':
            f = data[1]
            if loops is None: loops = any(f(v,v) for v in data[0])
            if weighted is None: weighted = False
            self.allow_multiple_edges(True if multiedges else False,check=False)
            self.allow_loops(loops,check=False)
            self.add_vertices(data[0])
            self.add_edges((u,v) for u in data[0] for v in data[0] if f(u,v))
        elif format == 'dict_of_dicts':
            from graph_input import from_dict_of_dicts
            from_dict_of_dicts(self, data, loops=loops, multiedges=multiedges, weighted=weighted,
                               convert_empty_dict_labels_to_None = False if convert_empty_dict_labels_to_None is None else convert_empty_dict_labels_to_None)

        elif format == 'dict_of_lists':
            from graph_input import from_dict_of_lists
            from_dict_of_lists(self, data, loops=loops, multiedges=multiedges, weighted=weighted)

        elif format == 'NX':
            # adjust for empty dicts instead of None in NetworkX default edge labels
            if convert_empty_dict_labels_to_None is None:
                convert_empty_dict_labels_to_None = (format == 'NX')

            if weighted is None:
                if isinstance(data, networkx.DiGraph):
                    weighted = False
                    if multiedges is None:
                        multiedges = False
                    if loops is None:
                        loops = False
                else:
                    weighted = True
                    if multiedges is None:
                        multiedges = data.multiedges
                    if loops is None:
                        loops = data.selfloops
            if convert_empty_dict_labels_to_None:
                r = lambda x:None if x=={} else x
            else:
                r = lambda x:x

            self.allow_multiple_edges(multiedges,check=False)
            self.allow_loops(loops,check=False)
            self.add_vertices(data.nodes())
            self.add_edges((u,v,r(l)) for u,v,l in data.edges_iter(data=True))
        elif format == 'igraph':
            if not data.is_directed():
                raise ValueError("A *directed* igraph graph was expected. To "+
                                 "build an undirected graph, call the Graph "
                                 "constructor.")

            self.add_vertices(range(data.vcount()))
            self.add_edges([(e.source, e.target, e.attributes()) for e in data.es()])

            if vertex_labels and 'name' in data.vertex_attributes():
                vs = data.vs()
                self.relabel({v:vs[v]['name'] for v in self})

        elif format == 'int':
            if weighted   is None: weighted   = False
            self.allow_loops(True if loops else False,check=False)
            self.allow_multiple_edges(True if multiedges else False,check=False)
            if data<0:
                raise ValueError("The number of vertices cannot be strictly negative!")
            elif data:
                self.add_vertices(range(data))
        elif format == 'list_of_edges':
            self.allow_multiple_edges(False if multiedges is False else True)
            self.allow_loops(False if loops is False else True)
            self.add_edges(data)
            if multiedges is not True and self.has_multiple_edges():
                from sage.misc.superseded import deprecation
                deprecation(15706, "You created a graph with multiple edges "
                            "from a list. Please set 'multiedges' to 'True' "
                            "when you do so, as in the future the default "
                            "behaviour will be to ignore those edges")
            elif multiedges is None:
                self.allow_multiple_edges(False)

            if loops is not True and self.has_loops():
                from sage.misc.superseded import deprecation
                deprecation(15706, "You created a graph with loops from a list. "+
                            "Please set 'loops' to 'True' when you do so, as in "+
                            "the future the default behaviour will be to ignore "+
                            "those edges")
            elif loops is None:
                self.allow_loops(False)
        else:
            raise ValueError("Unknown input format '{}'".format(format))

        # weighted, multiedges, loops, verts and num_verts should now be set
        self._weighted = weighted

        self._pos = pos

        if format != 'DiGraph' or name is not None:
            self.name(name)

        if data_structure == "static_sparse":
            from sage.graphs.base.static_sparse_backend import StaticSparseBackend
            ib = StaticSparseBackend(self,
                                     loops = self.allows_loops(),
                                     multiedges = self.allows_multiple_edges())
            self._backend = ib
            self._immutable = True

    ### Formats
    def dig6_string(self):
        """
        Returns the dig6 representation of the digraph as an ASCII string.
        Valid for single (no multiple edges) digraphs on 0 to 262143
        vertices.

        EXAMPLES::

            sage: D = DiGraph()
            sage: D.dig6_string()
            '?'
            sage: D.add_edge(0,1)
            sage: D.dig6_string()
            'AO'
        """
        n = self.order()
        if n > 262143:
            raise ValueError('dig6 format supports graphs on 0 to 262143 vertices only.')
        elif self.has_multiple_edges():
            raise ValueError('dig6 format does not support multiple edges.')
        else:
            return generic_graph_pyx.small_integer_to_graph6(n) + generic_graph_pyx.binary_string_to_graph6(self._bit_vector())

    ### Attributes

    def is_directed(self):
        """
        Since digraph is directed, returns True.

        EXAMPLES::

            sage: DiGraph().is_directed()
            True
        """
        return True

    ### Properties

    def is_directed_acyclic(self, certificate = False):
        """
        Returns whether the digraph is acyclic or not.

        A directed graph is acyclic if for any vertex `v`, there is no directed
        path that starts and ends at `v`. Every directed acyclic graph (DAG)
        corresponds to a partial ordering of its vertices, however multiple dags
        may lead to the same partial ordering.

        INPUT:

        - ``certificate`` -- whether to return a certificate (``False`` by
          default).

        OUTPUT:

            * When ``certificate=False``, returns a boolean value.

            * When ``certificate=True`` :

                * If the graph is acyclic, returns a pair ``(True, ordering)``
                  where ``ordering`` is a list of the vertices such that ``u``
                  appears before ``v`` in ``ordering`` if ``u, v`` is an edge.

                * Else, returns a pair ``(False, cycle)`` where ``cycle`` is a
                  list of vertices representing a circuit in the graph.

        EXAMPLES:

        At first, the following graph is acyclic::

            sage: D = DiGraph({ 0:[1,2,3], 4:[2,5], 1:[8], 2:[7], 3:[7], 5:[6,7], 7:[8], 6:[9], 8:[10], 9:[10] })
            sage: D.plot(layout='circular').show()
            sage: D.is_directed_acyclic()
            True

        Adding an edge from `9` to `7` does not change it::

            sage: D.add_edge(9,7)
            sage: D.is_directed_acyclic()
            True

        We can obtain as a proof an ordering of the vertices such that `u`
        appears before `v` if `uv` is an edge of the graph::

            sage: D.is_directed_acyclic(certificate = True)
            (True, [4, 5, 6, 9, 0, 1, 2, 3, 7, 8, 10])

        Adding an edge from 7 to 4, though, makes a difference::

            sage: D.add_edge(7,4)
            sage: D.is_directed_acyclic()
            False

        Indeed, it creates a circuit `7, 4, 5`::

            sage: D.is_directed_acyclic(certificate = True)
            (False, [7, 4, 5])

        Checking acyclic graphs are indeed acyclic ::

            sage: def random_acyclic(n, p):
            ...    g = graphs.RandomGNP(n, p)
            ...    h = DiGraph()
            ...    h.add_edges([ ((u,v) if u<v else (v,u)) for u,v,_ in g.edges() ])
            ...    return h
            ...
            sage: all( random_acyclic(100, .2).is_directed_acyclic()    # long time
            ...        for i in range(50))                              # long time
            True

        TESTS:

        What about loops?::

            sage: g = digraphs.ButterflyGraph(3)
            sage: g.allow_loops(True)
            sage: g.is_directed_acyclic()
            True
            sage: g.add_edge(0,0)
            sage: g.is_directed_acyclic()
            False
        """
        return self._backend.is_directed_acyclic(certificate = certificate)

    def to_directed(self):
        """
        Since the graph is already directed, simply returns a copy of
        itself.

        EXAMPLES::

            sage: DiGraph({0:[1,2,3],4:[5,1]}).to_directed()
            Digraph on 6 vertices
        """
        return self.copy()

    def to_undirected(self, implementation='c_graph', data_structure=None,
                      sparse=None):
        """
        Returns an undirected version of the graph. Every directed edge
        becomes an edge.

        INPUT:

         - ``data_structure`` -- one of ``"sparse"``, ``"static_sparse"``, or
           ``"dense"``. See the documentation of :class:`Graph` or
           :class:`DiGraph`.

         - ``sparse`` (boolean) -- ``sparse=True`` is an alias for
           ``data_structure="sparse"``, and ``sparse=False`` is an alias for
           ``data_structure="dense"``.

        EXAMPLES::

            sage: D = DiGraph({0:[1,2],1:[0]})
            sage: G = D.to_undirected()
            sage: D.edges(labels=False)
            [(0, 1), (0, 2), (1, 0)]
            sage: G.edges(labels=False)
            [(0, 1), (0, 2)]

        TESTS:

        Immutable graphs yield immutable graphs (:trac:`17005`)::

            sage: DiGraph([[1, 2]], immutable=True).to_undirected()._backend
            <type 'sage.graphs.base.static_sparse_backend.StaticSparseBackend'>
        """
        if sparse is not None:
            if data_structure is not None:
                raise ValueError("The 'sparse' argument is an alias for "
                                 "'data_structure'. Please do not define both.")
            data_structure = "sparse" if sparse else "dense"

        if data_structure is None:
            from sage.graphs.base.dense_graph import DenseGraphBackend
            from sage.graphs.base.sparse_graph import SparseGraphBackend
            if isinstance(self._backend, DenseGraphBackend):
                data_structure = "dense"
            elif isinstance(self._backend, SparseGraphBackend):
                data_structure = "sparse"
            else:
                data_structure = "static_sparse"
        from sage.graphs.all import Graph
        G = Graph(name           = self.name(),
                  pos            = self._pos,
                  multiedges     = self.allows_multiple_edges(),
                  loops          = self.allows_loops(),
                  implementation = implementation,
                  data_structure = (data_structure if data_structure!="static_sparse"
                                    else "sparse")) # we need a mutable copy first

        G.add_vertices(self.vertex_iterator())
        G.add_edges(self.edge_iterator())
        if hasattr(self, '_embedding'):
            G._embedding = copy(self._embedding)
        G._weighted = self._weighted

        if data_structure == "static_sparse":
            G=G.copy(data_structure=data_structure)

        return G

    ### Edge Handlers

    def incoming_edge_iterator(self, vertices, labels=True):
        """
        Return an iterator over all arriving edges from vertices.

        INPUT:

        - ``vertices`` -- a vertex or a list of vertices

        - ``labels`` (boolean) -- whether to return edges as pairs of vertices,
          or as triples containing the labels.

        EXAMPLES::

            sage: D = DiGraph( { 0: [1,2,3], 1: [0,2], 2: [3], 3: [4], 4: [0,5], 5: [1] } )
            sage: for a in D.incoming_edge_iterator([0]):
            ...    print a
            (1, 0, None)
            (4, 0, None)
        """
        if vertices is None:
            vertices = self
        elif vertices in self:
            vertices = [vertices]
        else:
            vertices = [v for v in vertices if v in self]
        return self._backend.iterator_in_edges(vertices, labels)

    def incoming_edges(self, vertices, labels=True):
        """
        Returns a list of edges arriving at vertices.

        INPUT:

        - ``vertices`` -- a vertex or a list of vertices

        - ``labels`` (boolean) -- whether to return edges as pairs of vertices,
          or as triples containing the labels.

        EXAMPLES::

            sage: D = DiGraph( { 0: [1,2,3], 1: [0,2], 2: [3], 3: [4], 4: [0,5], 5: [1] } )
            sage: D.incoming_edges([0])
            [(1, 0, None), (4, 0, None)]
        """
        return list(self.incoming_edge_iterator(vertices, labels=labels))

    def outgoing_edge_iterator(self, vertices, labels=True):
        """
        Return an iterator over all departing edges from vertices.

        INPUT:

        - ``vertices`` -- a vertex or a list of vertices

        - ``labels`` (boolean) -- whether to return edges as pairs of vertices,
          or as triples containing the labels.

        EXAMPLES::

            sage: D = DiGraph( { 0: [1,2,3], 1: [0,2], 2: [3], 3: [4], 4: [0,5], 5: [1] } )
            sage: for a in D.outgoing_edge_iterator([0]):
            ...    print a
            (0, 1, None)
            (0, 2, None)
            (0, 3, None)
        """
        if vertices is None:
            vertices = self
        elif vertices in self:
            vertices = [vertices]
        else:
            vertices = [v for v in vertices if v in self]
        return self._backend.iterator_out_edges(vertices, labels)

    def outgoing_edges(self, vertices, labels=True):
        """
        Returns a list of edges departing from vertices.

        INPUT:

        - ``vertices`` -- a vertex or a list of vertices

        - ``labels`` (boolean) -- whether to return edges as pairs of vertices,
          or as triples containing the labels.

        EXAMPLES::

            sage: D = DiGraph( { 0: [1,2,3], 1: [0,2], 2: [3], 3: [4], 4: [0,5], 5: [1] } )
            sage: D.outgoing_edges([0])
            [(0, 1, None), (0, 2, None), (0, 3, None)]
        """
        return list(self.outgoing_edge_iterator(vertices, labels=labels))

    def neighbor_in_iterator(self, vertex):
        """
        Returns an iterator over the in-neighbors of vertex.

        An vertex `u` is an in-neighbor of a vertex `v` if `uv` in an edge.

        EXAMPLES::

            sage: D = DiGraph( { 0: [1,2,3], 1: [0,2], 2: [3], 3: [4], 4: [0,5], 5: [1] } )
            sage: for a in D.neighbor_in_iterator(0):
            ...    print a
            1
            4
        """
        return iter(set(self._backend.iterator_in_nbrs(vertex)))

    def neighbors_in(self, vertex):
        """
        Returns the list of the in-neighbors of a given vertex.

        An vertex `u` is an in-neighbor of a vertex `v` if `uv` in an edge.

        EXAMPLES::

            sage: D = DiGraph( { 0: [1,2,3], 1: [0,2], 2: [3], 3: [4], 4: [0,5], 5: [1] } )
            sage: D.neighbors_in(0)
            [1, 4]
        """
        return list(self.neighbor_in_iterator(vertex))

    def neighbor_out_iterator(self, vertex):
        """
        Returns an iterator over the out-neighbors of a given vertex.

        An vertex `u` is an out-neighbor of a vertex `v` if `vu` in an edge.

        EXAMPLES::

            sage: D = DiGraph( { 0: [1,2,3], 1: [0,2], 2: [3], 3: [4], 4: [0,5], 5: [1] } )
            sage: for a in D.neighbor_out_iterator(0):
            ...    print a
            1
            2
            3
        """
        return iter(set(self._backend.iterator_out_nbrs(vertex)))

    def neighbors_out(self, vertex):
        """
        Returns the list of the out-neighbors of a given vertex.

        An vertex `u` is an out-neighbor of a vertex `v` if `vu` in an edge.

        EXAMPLES::

            sage: D = DiGraph( { 0: [1,2,3], 1: [0,2], 2: [3], 3: [4], 4: [0,5], 5: [1] } )
            sage: D.neighbors_out(0)
            [1, 2, 3]
        """
        return list(self.neighbor_out_iterator(vertex))

    ### Degree functions

    def in_degree(self, vertices=None, labels=False):
        """
        Same as degree, but for in degree.

        EXAMPLES::

            sage: D = DiGraph( { 0: [1,2,3], 1: [0,2], 2: [3], 3: [4], 4: [0,5], 5: [1] } )
            sage: D.in_degree(vertices = [0,1,2], labels=True)
            {0: 2, 1: 2, 2: 2}
            sage: D.in_degree()
            [2, 2, 2, 2, 1, 1]
            sage: G = graphs.PetersenGraph().to_directed()
            sage: G.in_degree(0)
            3
        """
        if vertices in self:
            return self._backend.in_degree(vertices)
        elif labels:
            return {v:d for v, d in self.in_degree_iterator(vertices, labels=labels)}
        else:
            return list(self.in_degree_iterator(vertices, labels=labels))

    def in_degree_iterator(self, vertices=None, labels=False):
        """
        Same as degree_iterator, but for in degree.

        EXAMPLES::

            sage: D = graphs.Grid2dGraph(2,4).to_directed()
            sage: for i in D.in_degree_iterator():
            ...    print i
            3
            3
            2
            2
            3
            2
            2
            3
            sage: for i in D.in_degree_iterator(labels=True):
            ...    print i
            ((0, 1), 3)
            ((1, 2), 3)
            ((0, 0), 2)
            ((0, 3), 2)
            ((1, 1), 3)
            ((1, 3), 2)
            ((1, 0), 2)
            ((0, 2), 3)
        """
        if vertices is None:
            vertices = self.vertex_iterator()
        if labels:
            for v in vertices:
                yield (v, self.in_degree(v))
        else:
            for v in vertices:
                yield self.in_degree(v)

    def in_degree_sequence(self):
        r"""
        Return the indegree sequence.

        EXAMPLES:

        The indegree sequences of two digraphs::

            sage: g = DiGraph({1: [2, 5, 6], 2: [3, 6], 3: [4, 6], 4: [6], 5: [4, 6]})
            sage: g.in_degree_sequence()
            [5, 2, 1, 1, 1, 0]

        ::

            sage: V = [2, 3, 5, 7, 8, 9, 10, 11]
            sage: E = [[], [8, 10], [11], [8, 11], [9], [], [], [2, 9, 10]]
            sage: g = DiGraph(dict(zip(V, E)))
            sage: g.in_degree_sequence()
            [2, 2, 2, 2, 1, 0, 0, 0]
        """
        return sorted(self.in_degree_iterator(), reverse=True)

    def out_degree(self, vertices=None, labels=False):
        """
        Same as degree, but for out degree.

        EXAMPLES::

            sage: D = DiGraph( { 0: [1,2,3], 1: [0,2], 2: [3], 3: [4], 4: [0,5], 5: [1] } )
            sage: D.out_degree(vertices = [0,1,2], labels=True)
            {0: 3, 1: 2, 2: 1}
            sage: D.out_degree()
            [3, 2, 1, 1, 2, 1]
            sage: D.out_degree(2)
            1
        """
        if vertices in self:
            return self._backend.out_degree(vertices)
        elif labels:
            return {v:d for v, d in self.out_degree_iterator(vertices, labels=labels)}
        else:
            return list(self.out_degree_iterator(vertices, labels=labels))

    def out_degree_iterator(self, vertices=None, labels=False):
        """
        Same as degree_iterator, but for out degree.

        EXAMPLES::

            sage: D = graphs.Grid2dGraph(2,4).to_directed()
            sage: for i in D.out_degree_iterator():
            ...    print i
            3
            3
            2
            2
            3
            2
            2
            3
            sage: for i in D.out_degree_iterator(labels=True):
            ...    print i
            ((0, 1), 3)
            ((1, 2), 3)
            ((0, 0), 2)
            ((0, 3), 2)
            ((1, 1), 3)
            ((1, 3), 2)
            ((1, 0), 2)
            ((0, 2), 3)
        """
        if vertices is None:
            vertices = self.vertex_iterator()
        if labels:
            for v in vertices:
                yield (v, self.out_degree(v))
        else:
            for v in vertices:
                yield self.out_degree(v)

    def out_degree_sequence(self):
        r"""
        Return the outdegree sequence of this digraph.

        EXAMPLES:

        The outdegree sequences of two digraphs::

            sage: g = DiGraph({1: [2, 5, 6], 2: [3, 6], 3: [4, 6], 4: [6], 5: [4, 6]})
            sage: g.out_degree_sequence()
            [3, 2, 2, 2, 1, 0]

        ::

            sage: V = [2, 3, 5, 7, 8, 9, 10, 11]
            sage: E = [[], [8, 10], [11], [8, 11], [9], [], [], [2, 9, 10]]
            sage: g = DiGraph(dict(zip(V, E)))
            sage: g.out_degree_sequence()
            [3, 2, 2, 1, 1, 0, 0, 0]
        """
        return sorted(self.out_degree_iterator(), reverse=True)

    def sources(self):
        r"""
        Returns a list of sources of the digraph.

        OUTPUT:

        - list, the vertices of the digraph that have no edges going into them

        EXAMPLES::

            sage: G = DiGraph({1:{3:['a']}, 2:{3:['b']}})
            sage: G.sources()
            [1, 2]
            sage: T = DiGraph({1:{}})
            sage: T.sources()
            [1]
        """
        return [x for x in self if self.in_degree(x)==0]

    def sinks(self):
        """
        Returns a list of sinks of the digraph.

        OUTPUT:

        - list, the vertices of the digraph that have no edges beginning at them

        EXAMPLES::

            sage: G = DiGraph({1:{3:['a']}, 2:{3:['b']}})
            sage: G.sinks()
            [3]
            sage: T = DiGraph({1:{}})
            sage: T.sinks()
            [1]
        """
        return [x for x in self if self.out_degree(x)==0]


    def feedback_edge_set(self, constraint_generation= True, value_only=False, solver=None, verbose=0):
        r"""
        Computes the minimum feedback edge set of a digraph (also called
        feedback arc set).

        The minimum feedback edge set of a digraph is a set of edges that
        intersect all the circuits of the digraph.  Equivalently, a minimum
        feedback arc set of a DiGraph is a set `S` of arcs such that the digraph
        `G-S` is acyclic. For more information, see the `Wikipedia article on
        feedback arc sets <http://en.wikipedia.org/wiki/Feedback_arc_set>`_.

        INPUT:

        - ``value_only`` -- boolean (default: ``False``)

          - When set to ``True``, only the minimum cardinal of a minimum edge
            set is returned.

          - When set to ``False``, the ``Set`` of edges of a minimal edge set is
            returned.

        - ``constraint_generation`` (boolean) -- whether to use constraint
          generation when solving the Mixed Integer Linear Program (default:
          ``True``).

        - ``solver`` -- (default: ``None``) Specify a Linear Program (LP)
          solver to be used. If set to ``None``, the default one is used. For
          more information on LP solvers and which default solver is used, see
          the method
          :meth:`solve <sage.numerical.mip.MixedIntegerLinearProgram.solve>`
          of the class
          :class:`MixedIntegerLinearProgram <sage.numerical.mip.MixedIntegerLinearProgram>`.

        - ``verbose`` -- integer (default: ``0``). Sets the level of
          verbosity. Set to 0 by default, which means quiet.

        ALGORITHM:

        This problem is solved using Linear Programming, in two different
        ways. The first one is to solve the following formulation:

        .. MATH::

            \mbox{Minimize : }&\sum_{(u,v)\in G} b_{(u,v)}\\
            \mbox{Such that : }&\\
            &\forall (u,v)\in G, d_u-d_v+ n \cdot b_{(u,v)}\geq 0\\
            &\forall u\in G, 0\leq d_u\leq |G|\\

        An explanation:

        An acyclic digraph can be seen as a poset, and every poset has a linear
        extension. This means that in any acyclic digraph the vertices can be
        ordered with a total order `<` in such a way that if `(u,v)\in G`, then
        `u<v`.

        Thus, this linear program is built in order to assign to each vertex `v`
        a number `d_v\in [0,\dots,n-1]` such that if there exists an edge
        `(u,v)\in G` such that `d_v<d_u`, then the edge `(u,v)` is removed.

        The number of edges removed is then minimized, which is the objective.

        (Constraint Generation)

        If the parameter ``constraint_generation`` is enabled, a more efficient
        formulation is used :

        .. MATH::

            \mbox{Minimize : }&\sum_{(u,v)\in G} b_{(u,v)}\\
            \mbox{Such that : }&\\
            &\forall C\text{ circuits }\subseteq G, \sum_{uv\in C}b_{(u,v)}\geq 1\\

        As the number of circuits contained in a graph is exponential, this LP
        is solved through constraint generation. This means that the solver is
        sequentially asked to solved the problem, knowing only a portion of the
        circuits contained in `G`, each time adding to the list of its
        constraints the circuit which its last answer had left intact.

        EXAMPLES:

        If the digraph is created from a graph, and hence is symmetric (if `uv`
        is an edge, then `vu` is an edge too), then obviously the cardinality of
        its feedback arc set is the number of edges in the first graph::

            sage: cycle=graphs.CycleGraph(5)
            sage: dcycle=DiGraph(cycle)
            sage: cycle.size()
            5
            sage: dcycle.feedback_edge_set(value_only=True)
            5

        And in this situation, for any edge `uv` of the first graph, `uv` of
        `vu` is in the returned feedback arc set::

           sage: g = graphs.RandomGNP(5,.3)
           sage: dg = DiGraph(g)
           sage: feedback = dg.feedback_edge_set()
           sage: (u,v,l) = next(g.edge_iterator())
           sage: (u,v) in feedback or (v,u) in feedback
           True

        TESTS:

        Comparing with/without constraint generation. Also double-checks ticket :trac:`12833`::

            sage: for i in range(20):
            ...      g = digraphs.RandomDirectedGNP(10,.3)
            ...      x = g.feedback_edge_set(value_only = True)
            ...      y = g.feedback_edge_set(value_only = True,
            ...             constraint_generation = False)
            ...      if x != y:
            ...         print "Oh my, oh my !"
            ...         break
        """
        # It would be a pity to start a LP if the digraph is already acyclic
        if self.is_directed_acyclic():
            return 0 if value_only else []

        from sage.numerical.mip import MixedIntegerLinearProgram

        ########################################
        # Constraint Generation Implementation #
        ########################################
        if constraint_generation:

            p = MixedIntegerLinearProgram(constraint_generation = True,
                                          maximization = False)

            # An variable for each edge
            b = p.new_variable(binary = True)

            # Variables are binary, and their coefficient in the objective is 1

            p.set_objective( p.sum( b[u,v]
                                  for u,v in self.edges(labels = False)))

            p.solve(log = verbose)

            # For as long as we do not break because the digraph is
            # acyclic....
            while True:

                # Building the graph without the edges removed by the LP
                h = DiGraph()
                for u,v in self.edges(labels = False):
                    if p.get_values(b[u,v]) < .5:
                        h.add_edge(u,v)

                # Is the digraph acyclic ?
                isok, certificate = h.is_directed_acyclic(certificate = True)

                # If so, we are done !
                if isok:
                    break

                if verbose:
                    print "Adding a constraint on circuit : ",certificate

                # There is a circuit left. Let's add the corresponding
                # constraint !

                p.add_constraint(
                    p.sum( b[u,v] for u,v in
                         zip(certificate, certificate[1:] + [certificate[0]])),
                    min = 1)

                obj = p.solve(log = verbose)

            if value_only:
                return Integer(round(obj))

            else:

                # listing the edges contained in the MFAS
                return [(u,v) for u,v in self.edges(labels = False)
                        if p.get_values(b[u,v]) > .5]

        ######################################
        # Ordering-based MILP Implementation #
        ######################################
        else:
            p=MixedIntegerLinearProgram(maximization=False, solver=solver)

            b=p.new_variable(binary=True)
            d=p.new_variable(integer=True, nonnegative=True)

            n=self.order()

            for (u,v) in self.edges(labels=None):
                p.add_constraint(d[u]-d[v]+n*(b[(u,v)]),min=1)

            for v in self:
                p.add_constraint(d[v] <= n)

            p.set_objective(p.sum([b[(u,v)] for (u,v) in self.edges(labels=None)]))

            if value_only:
                return Integer(round(p.solve(objective_only=True, log=verbose)))
            else:
                p.solve(log=verbose)

                b_sol=p.get_values(b)

                return [(u,v) for (u,v) in self.edges(labels=None) if b_sol[(u,v)]==1]

    ### Construction

    def reverse(self):
        """
        Returns a copy of digraph with edges reversed in direction.

        EXAMPLES::

            sage: D = DiGraph({ 0: [1,2,3], 1: [0,2], 2: [3], 3: [4], 4: [0,5], 5: [1] })
            sage: D.reverse()
            Reverse of (): Digraph on 6 vertices
        """
        H = DiGraph(multiedges=self.allows_multiple_edges(), loops=self.allows_loops())
        H.add_vertices(self)
        H.add_edges( [ (v,u,d) for (u,v,d) in self.edge_iterator() ] )
        name = self.name()
        if name is None:
            name = ''
        H.name("Reverse of (%s)"%name)
        return H

    def reverse_edge(self, u, v=None, label=None, inplace=True, multiedges=None):
        """
        Reverses the edge from u to v.

        INPUT:

        - ``inplace`` -- (default: True) if ``False``, a new digraph is created
           and returned as output, otherwise ``self`` is modified.

        - ``multiedges`` -- (default: None) how to decide what should be done in
          case of doubt (for instance when edge `(1,2)` is to be reversed in a
          graph while `(2,1)` already exists).

           - If set to ``True``, input graph will be forced to allow parallel
             edges if necessary and edge `(1,2)` will appear twice in the graph.

           - If set to ``False``, only one edge `(1,2)` will remain in the graph
             after `(2,1)` is reversed. Besides, the label of edge `(1,2)` will
             be overwritten with the label of edge `(2,1)`.

           The default behaviour (``multiedges = None``) will raise an exception
           each time a subjective decision (setting ``multiedges`` to ``True``
           or ``False``) is necessary to perform the operation.

        The following forms are all accepted:

        - D.reverse_edge( 1, 2 )
        - D.reverse_edge( (1, 2) )
        - D.reverse_edge( [1, 2] )
        - D.reverse_edge( 1, 2, 'label' )
        - D.reverse_edge( ( 1, 2, 'label') )
        - D.reverse_edge( [1, 2, 'label'] )
        - D.reverse_edge( ( 1, 2), label='label') )

        EXAMPLES:

        If ``inplace`` is ``True`` (default value), ``self`` is modified::

            sage: D = DiGraph([(0,1,2)])
            sage: D.reverse_edge(0,1)
            sage: D.edges()
            [(1, 0, 2)]

        If ``inplace`` is ``False``, ``self`` is not modified
        and a new digraph is returned::

            sage: D = DiGraph([(0,1,2)])
            sage: re = D.reverse_edge(0,1, inplace=False)
            sage: re.edges()
            [(1, 0, 2)]
            sage: D.edges()
            [(0, 1, 2)]

        If ``multiedges`` is ``True``, ``self`` will be forced to allow parallel
        edges when and only when it is necessary::

            sage: D = DiGraph( [(1, 2, 'A'), (2, 1, 'A'), (2, 3, None)] )
            sage: D.reverse_edge(1,2, multiedges=True)
            sage: D.edges()
            [(2, 1, 'A'), (2, 1, 'A'), (2, 3, None)]
            sage: D.allows_multiple_edges()
            True

        Even if ``multiedges`` is ``True``, ``self`` will not be forced to allow
        parallel edges when it is not necessary::

            sage: D = DiGraph( [(1,2,'A'), (2,1,'A'), (2, 3, None)] )
            sage: D.reverse_edge(2,3, multiedges=True)
            sage: D.edges()
            [(1, 2, 'A'), (2, 1, 'A'), (3, 2, None)]
            sage: D.allows_multiple_edges()
            False

        If user specifies ``multiedges = False``, ``self`` will not be forced to
        allow parallel edges and a parallel edge will get deleted::

            sage: D = DiGraph( [(1, 2, 'A'), (2, 1,'A'), (2, 3, None)] )
            sage: D.edges()
            [(1, 2, 'A'), (2, 1, 'A'), (2, 3, None)]
            sage: D.reverse_edge(1,2, multiedges=False)
            sage: D.edges()
            [(2, 1, 'A'), (2, 3, None)]

        Note that in the following graph, specifying ``multiedges = False`` will
        result in overwriting the label of `(1,2)` with the label of `(2,1)`::

            sage: D = DiGraph( [(1, 2, 'B'), (2, 1,'A'), (2, 3, None)] )
            sage: D.edges()
            [(1, 2, 'B'), (2, 1, 'A'), (2, 3, None)]
            sage: D.reverse_edge(2,1, multiedges=False)
            sage: D.edges()
            [(1, 2, 'A'), (2, 3, None)]

        If input edge in digraph has weight/label, then the weight/label should
        be preserved in the output digraph.  User does not need to specify the
        weight/label when calling function::

            sage: D = DiGraph([[0,1,2],[1,2,1]], weighted=True)
            sage: D.reverse_edge(0,1)
            sage: D.edges()
            [(1, 0, 2), (1, 2, 1)]
            sage: re = D.reverse_edge([1,2],inplace=False)
            sage: re.edges()
            [(1, 0, 2), (2, 1, 1)]

        If ``self`` has multiple copies (parallel edges) of the input edge, only
        1 of the parallel edges is reversed::

            sage: D = DiGraph([(0,1,'01'),(0,1,'01'),(0,1,'cat'),(1,2,'12')], weighted = True, multiedges = true)
            sage: re = D.reverse_edge([0,1,'01'],inplace=False)
            sage: re.edges()
            [(0, 1, '01'), (0, 1, 'cat'), (1, 0, '01'), (1, 2, '12')]

        If ``self`` has multiple copies (parallel edges) of the input edge but
        with distinct labels and no input label is specified, only 1 of the
        parallel edges is reversed (the edge that is labeled by the first label
        on the list returned by :meth:`.edge_label`)::

            sage: D = DiGraph([(0,1,'A'),(0,1,'B'),(0,1,'mouse'),(0,1,'cat')], multiedges = true)
            sage: D.edge_label(0,1)
            ['cat', 'mouse', 'B', 'A']
            sage: D.reverse_edge(0,1)
            sage: D.edges()
            [(0, 1, 'A'), (0, 1, 'B'), (0, 1, 'mouse'), (1, 0, 'cat')]

        Finally, an exception is raised when Sage does not know how to chose
        between allowing multiple edges and losing some data::

            sage: D = DiGraph([(0,1,'A'),(1,0,'B')])
            sage: D.reverse_edge(0,1)
            Traceback (most recent call last):
            ...
            ValueError: Reversing the given edge is about to create two parallel
            edges but input digraph doesn't allow them - User needs to specify
            multiedges is True or False.

        The following syntax is supported, but note that you must use
        the ``label`` keyword::

            sage: D = DiGraph()
            sage: D.add_edge((1,2), label='label')
            sage: D.edges()
            [(1, 2, 'label')]
            sage: D.reverse_edge((1,2),label ='label')
            sage: D.edges()
            [(2, 1, 'label')]
            sage: D.add_edge((1,2),'label')
            sage: D.edges()
            [(2, 1, 'label'), ((1, 2), 'label', None)]
            sage: D.reverse_edge((1,2), 'label')
            sage: D.edges()
            [(2, 1, 'label'), ('label', (1, 2), None)]

        TESTS::

            sage: D = DiGraph([(0,1,None)])
            sage: D.reverse_edge(0,1,'mylabel')
            Traceback (most recent call last):
            ...
            ValueError: Input edge must exist in the digraph.
        """
        # Assigns the expected values to u,v, and label depending on the input.
        if label is None:
            if v is None:
                try:
                    u, v, label = u
                except Exception:
                    try:
                        u, v = u
                    except Exception:
                        pass
        else:
            if v is None:
                try:
                    u, v = u
                except Exception:
                    pass

        if not self.has_edge(u,v,label):
            raise ValueError("Input edge must exist in the digraph.")

        tempG = self if inplace else copy(self)

        if label is None:
            if not tempG.allows_multiple_edges():
                label = tempG.edge_label(u,v)
            else:
                # If digraph has parallel edges for input edge, pick the first
                # from the labels on the list
                label = tempG.edge_label(u,v)[0]

        if ((not tempG.allows_multiple_edges()) and (tempG.has_edge(v,u))):
            # If user wants to force digraph to allow parallel edges
            if multiedges == True:
                tempG.allow_multiple_edges(True)
                tempG.delete_edge(u,v,label)
                tempG.add_edge(v,u,label)

            # If user does not want to force digraph to allow parallel
            # edges, we delete edge u to v and overwrite v,u with the
            # label of u,v
            elif multiedges == False:
                tempG.delete_edge(u,v,label)
                tempG.set_edge_label(v,u,label)

            # User is supposed to specify multiedges True or None
            else:
                raise ValueError("Reversing the given edge is about to "
                                 "create two parallel edges but input digraph "
                                 "doesn't allow them - User needs to specify "
                                 "multiedges is True or False.")
        else:
            tempG.delete_edge(u,v,label)
            tempG.add_edge(v,u,label)

        if not inplace:
            return tempG

    def reverse_edges(self, edges, inplace=True, multiedges=None):
        """
        Reverses a list of edges.

        INPUT:

        - ``edges`` -- a list of edges in the DiGraph.

        - ``inplace`` -- (default: True) if ``False``, a new digraph is created
           and returned as output, otherwise ``self`` is modified.

        - ``multiedges`` -- (default: None) if ``True``, input graph will be
           forced to allow parallel edges when necessary (for more information
           see the documentation of :meth:`~DiGraph.reverse_edge`)

        .. SEEALSO::

            :meth:`~DiGraph.reverse_edge` - Reverses a single edge.

        EXAMPLES:

        If ``inplace`` is ``True`` (default value), ``self`` is modified::

            sage: D = DiGraph({ 0: [1,1,3], 2: [3,3], 4: [1,5]}, multiedges = true)
            sage: D.reverse_edges( [ [0,1], [0,3] ])
            sage: D.reverse_edges( [ (2,3),(4,5) ])
            sage: D.edges()
            [(0, 1, None), (1, 0, None), (2, 3, None), (3, 0, None),
             (3, 2, None), (4, 1, None), (5, 4, None)]

        If ``inplace`` is ``False``, ``self`` is not modified and a new digraph
        is returned::

            sage: D = DiGraph ([(0,1,'A'),(1,0,'B'),(1,2,'C')])
            sage: re = D.reverse_edges( [ (0,1), (1,2) ],
            ...                         inplace = False,
            ...                         multiedges = True)
            sage: re.edges()
            [(1, 0, 'A'), (1, 0, 'B'), (2, 1, 'C')]
            sage: D.edges()
            [(0, 1, 'A'), (1, 0, 'B'), (1, 2, 'C')]
            sage: D.allows_multiple_edges()
            False
            sage: re.allows_multiple_edges()
            True

        If ``multiedges`` is ``True``, ``self`` will be forced to allow parallel
        edges when and only when it is necessary::

            sage: D = DiGraph( [(1, 2, 'A'), (2, 1, 'A'), (2, 3, None)] )
            sage: D.reverse_edges([(1,2),(2,3)], multiedges=True)
            sage: D.edges()
            [(2, 1, 'A'), (2, 1, 'A'), (3, 2, None)]
            sage: D.allows_multiple_edges()
            True

        Even if ``multiedges`` is ``True``, ``self`` will not be forced to allow
        parallel edges when it is not necessary::

            sage: D = DiGraph( [(1, 2, 'A'), (2, 1, 'A'), (2,3, None)] )
            sage: D.reverse_edges([(2,3)], multiedges=True)
            sage: D.edges()
            [(1, 2, 'A'), (2, 1, 'A'), (3, 2, None)]
            sage: D.allows_multiple_edges()
            False

        If ``multiedges`` is ``False``, ``self`` will not be forced to allow
        parallel edges and an edge will get deleted::

            sage: D = DiGraph( [(1,2), (2,1)] )
            sage: D.edges()
            [(1, 2, None), (2, 1, None)]
            sage: D.reverse_edges([(1,2)], multiedges=False)
            sage: D.edges()
            [(2, 1, None)]

        If input edge in digraph has weight/label, then the weight/label should
        be preserved in the output digraph.  User does not need to specify the
        weight/label when calling function::

            sage: D = DiGraph([(0,1,'01'),(1,2,1),(2,3,'23')], weighted = True)
            sage: D.reverse_edges([(0,1,'01'),(1,2),(2,3)])
            sage: D.edges()
            [(1, 0, '01'), (2, 1, 1), (3, 2, '23')]

        TESTS::

            sage: D = digraphs.Circuit(6)
            sage: D.reverse_edges(D.edges(),inplace=False).edges()
            [(0, 5, None), (1, 0, None), (2, 1, None),
             (3, 2, None), (4, 3, None), (5, 4, None)]

            sage: D = digraphs.Kautz(2,3)
            sage: Dr = D.reverse_edges(D.edges(),inplace=False,multiedges=True)
            sage: Dr.edges() == D.reverse().edges()
            True
        """
        tempG = self if inplace else copy(self)
        for e in edges:
            tempG.reverse_edge(e,inplace=True,multiedges=multiedges)
        if not inplace:
            return tempG

    ### Paths and cycles iterators

    def _all_paths_iterator(self, vertex, ending_vertices=None,
                            simple=False, max_length=None, trivial=False):
        r"""
        Returns an iterator over the paths of self starting with the
        given vertex.

        INPUT:

        -  ``vertex`` - the starting vertex of the paths.
        -  ``ending_vertices`` - iterable (default: None) on the allowed
           ending vertices of the paths. If None, then all vertices are
           allowed.
        -  ``simple`` - boolean (default: False). If set to True, then
           only simple paths are considered. Simple paths are paths in
           which no two arcs share a head or share a tail, i.e. every
           vertex in the path is entered at most once and exited at most
           once.
        -  ``max_length`` - non negative integer (default: None). The
           maximum length of the enumerated paths. If set to None, then
           all lengths are allowed.
        -  ``trivial`` - boolean (default: False). If set to True, then
           the empty paths are also enumerated.

        OUTPUT:

            iterator

        EXAMPLES::

            sage: g = DiGraph({'a' : ['a', 'b'], 'b' : ['c'], 'c' : ['d'], 'd' : ['c']}, loops=True)
            sage: pi = g._all_paths_iterator('a')
            sage: for _ in range(5): print next(pi)
            ['a', 'a']
            ['a', 'b']
            ['a', 'a', 'a']
            ['a', 'a', 'b']
            ['a', 'b', 'c']

        ::

            sage: pi = g._all_paths_iterator('b')
            sage: for _ in range(5): print next(pi)
            ['b', 'c']
            ['b', 'c', 'd']
            ['b', 'c', 'd', 'c']
            ['b', 'c', 'd', 'c', 'd']
            ['b', 'c', 'd', 'c', 'd', 'c']

        One may wish to enumerate simple paths, which are paths in which
        no two arcs share a head or share a tail, i.e. every vertex in
        the path is entered at most once and exited at most once. The
        result is always finite but may take a long time to compute::

            sage: pi = g._all_paths_iterator('a', simple=True)
            sage: list(pi)
            [['a', 'a'], ['a', 'b'], ['a', 'b', 'c'], ['a', 'b', 'c', 'd']]
            sage: pi = g._all_paths_iterator('d', simple=True)
            sage: list(pi)
            [['d', 'c'], ['d', 'c', 'd']]

        It is possible to specify the allowed ending vertices::

            sage: pi = g._all_paths_iterator('a', ending_vertices=['c'])
            sage: for _ in range(5): print next(pi)
            ['a', 'b', 'c']
            ['a', 'a', 'b', 'c']
            ['a', 'a', 'a', 'b', 'c']
            ['a', 'b', 'c', 'd', 'c']
            ['a', 'a', 'a', 'a', 'b', 'c']
            sage: pi = g._all_paths_iterator('a', ending_vertices=['a', 'b'])
            sage: for _ in range(5): print next(pi)
            ['a', 'a']
            ['a', 'b']
            ['a', 'a', 'a']
            ['a', 'a', 'b']
            ['a', 'a', 'a', 'a']

        One can bound the length of the paths::

            sage: pi = g._all_paths_iterator('d', max_length=3)
            sage: list(pi)
            [['d', 'c'], ['d', 'c', 'd'], ['d', 'c', 'd', 'c']]

        Or include the trivial empty path::

            sage: pi = g._all_paths_iterator('a', max_length=3, trivial=True)
            sage: list(pi)
            [['a'], ['a', 'a'], ['a', 'b'], ['a', 'a', 'a'], ['a', 'a', 'b'],
             ['a', 'b', 'c'], ['a', 'a', 'a', 'a'], ['a', 'a', 'a', 'b'],
             ['a', 'a', 'b', 'c'], ['a', 'b', 'c', 'd']]
        """
        if ending_vertices is None:
            ending_vertices = self
        if max_length is None:
            from sage.rings.infinity import Infinity
            max_length = Infinity
        if max_length < 1:
            return

        # Start with the empty path; we will try all extensions of it
        queue = []
        path = [vertex]

        if trivial and vertex in ending_vertices:
            yield path
        while True:
            # Build next generation of paths, one arc longer; max_length refers
            # to edges and not vertices, hence <= and not <
            if len(path) <= max_length:

                # We try all possible extensions
                if simple:
                    # We only keep simple extensions. An extension is simple
                    # iff the new vertex being entered has not previously
                    # occurred in the path, or has occurred but only been
                    # exited (i.e. is the first vertex in the path). In this
                    # latter case we must not exit the new vertex again, so we
                    # do not consider it for further extension, but just yield
                    # it immediately. See trac #12385.
                    for neighbor in self.neighbor_out_iterator(path[-1]):
                        if neighbor not in path:
                            queue.append(path + [neighbor])
                        elif ( neighbor == path[0] and
                               neighbor in ending_vertices ):
                            yield path + [neighbor]

                else:
                    # Non-simple paths requested: we add all of them
                    for neighbor in self.neighbor_out_iterator(path[-1]):
                        queue.append(path + [neighbor])

            if not queue:
                break
            path = queue.pop(0)     # get the next path

            if path[-1] in ending_vertices:
                yield path      # yield good path


    def all_paths_iterator(self, starting_vertices=None, ending_vertices=None,
                           simple=False, max_length=None, trivial=False):
        r"""
        Returns an iterator over the paths of self. The paths are
        enumerated in increasing length order.

        INPUT:

        -  ``starting_vertices`` - iterable (default: None) on the
           vertices from which the paths must start. If None, then all
           vertices of the graph can be starting points.
        -  ``ending_vertices`` - iterable (default: None) on
           the allowed ending vertices of the paths. If None,
           then all vertices are allowed.
        -  ``simple`` - boolean (default: False). If set to True,
           then only simple paths are considered. These are paths in
           which no two arcs share a head or share a tail, i.e. every
           vertex in the path is entered at most once and exited at most
           once.
        -  ``max_length`` - non negative integer (default: None).
           The maximum length of the enumerated paths. If set to None,
           then all lengths are allowed.
        -  ``trivial`` - boolean (default: False). If set to True,
           then the empty paths are also enumerated.

        OUTPUT:

            iterator

        AUTHOR:

            Alexandre Blondin Masse

        EXAMPLES::

            sage: g = DiGraph({'a' : ['a', 'b'], 'b' : ['c'], 'c' : ['d'], 'd' : ['c']}, loops=True)
            sage: pi = g.all_paths_iterator()
            sage: for _ in range(7): print next(pi)
            ['a', 'a']
            ['a', 'b']
            ['b', 'c']
            ['c', 'd']
            ['d', 'c']
            ['a', 'a', 'a']
            ['a', 'a', 'b']

        It is possible to precise the allowed starting and/or ending vertices::

            sage: pi = g.all_paths_iterator(starting_vertices=['a'])
            sage: for _ in range(5): print next(pi)
            ['a', 'a']
            ['a', 'b']
            ['a', 'a', 'a']
            ['a', 'a', 'b']
            ['a', 'b', 'c']
            sage: pi = g.all_paths_iterator(starting_vertices=['a'], ending_vertices=['b'])
            sage: for _ in range(5): print next(pi)
            ['a', 'b']
            ['a', 'a', 'b']
            ['a', 'a', 'a', 'b']
            ['a', 'a', 'a', 'a', 'b']
            ['a', 'a', 'a', 'a', 'a', 'b']

        One may prefer to enumerate only simple paths (see
        :meth:`all_simple_paths`)::

            sage: pi = g.all_paths_iterator(simple=True)
            sage: list(pi)
            [['a', 'a'], ['a', 'b'], ['b', 'c'], ['c', 'd'], ['d', 'c'],
             ['a', 'b', 'c'], ['b', 'c', 'd'], ['c', 'd', 'c'],
             ['d', 'c', 'd'], ['a', 'b', 'c', 'd']]

        Or simply bound the length of the enumerated paths::

            sage: pi = g.all_paths_iterator(starting_vertices=['a'], ending_vertices=['b', 'c'], max_length=6)
            sage: list(pi)
            [['a', 'b'], ['a', 'a', 'b'], ['a', 'b', 'c'],
             ['a', 'a', 'a', 'b'], ['a', 'a', 'b', 'c'],
             ['a', 'a', 'a', 'a', 'b'], ['a', 'a', 'a', 'b', 'c'],
             ['a', 'b', 'c', 'd', 'c'], ['a', 'a', 'a', 'a', 'a', 'b'],
             ['a', 'a', 'a', 'a', 'b', 'c'], ['a', 'a', 'b', 'c', 'd', 'c'],
             ['a', 'a', 'a', 'a', 'a', 'a', 'b'],
             ['a', 'a', 'a', 'a', 'a', 'b', 'c'],
             ['a', 'a', 'a', 'b', 'c', 'd', 'c'],
             ['a', 'b', 'c', 'd', 'c', 'd', 'c']]

        By default, empty paths are not enumerated, but it may be
        parametrized::

            sage: pi = g.all_paths_iterator(simple=True, trivial=True)
            sage: list(pi)
            [['a'], ['b'], ['c'], ['d'], ['a', 'a'], ['a', 'b'], ['b', 'c'],
             ['c', 'd'], ['d', 'c'], ['a', 'b', 'c'], ['b', 'c', 'd'],
             ['c', 'd', 'c'], ['d', 'c', 'd'], ['a', 'b', 'c', 'd']]
            sage: pi = g.all_paths_iterator(simple=True, trivial=False)
            sage: list(pi)
            [['a', 'a'], ['a', 'b'], ['b', 'c'], ['c', 'd'], ['d', 'c'],
             ['a', 'b', 'c'], ['b', 'c', 'd'], ['c', 'd', 'c'],
             ['d', 'c', 'd'], ['a', 'b', 'c', 'd']]
        """
        if starting_vertices is None:
            starting_vertices = self
        # We create one paths iterator per vertex
        # This is necessary if we want to iterate over paths
        # with increasing length
        vertex_iterators = dict([(v, self._all_paths_iterator(v, ending_vertices=ending_vertices, simple=simple, max_length=max_length, trivial=trivial)) for v in starting_vertices])
        paths = []
        for vi in vertex_iterators.values():
            try:
                path = next(vi)
                paths.append((len(path), path))
            except(StopIteration):
                pass
        # Since we always extract a shortest path, using a heap
        # can speed up the algorithm
        from heapq import heapify, heappop, heappush
        heapify(paths)
        while paths:
            # We choose the shortest available path
            _, shortest_path = heappop(paths)
            yield shortest_path
            # We update the path iterator to its next available path if it exists
            try:
                path = next(vertex_iterators[shortest_path[0]])
                heappush(paths, (len(path), path))
            except(StopIteration):
                pass

    def all_simple_paths(self, starting_vertices=None, ending_vertices=None,
                         max_length=None, trivial=False):
        r"""
        Returns a list of all the simple paths of self starting
        with one of the given vertices. Simple paths are paths in which
        no two arcs share a head or share a tail, i.e. every vertex in
        the path is entered at most once and exited at most once.

        INPUT:

        -  ``starting_vertices`` - list (default: None) of vertices
           from which the paths must start. If None, then all
           vertices of the graph can be starting points.
        -  ``ending_vertices`` - iterable (default: None) on
           the allowed ending vertices of the paths. If None,
           then all vertices are allowed.
        -  ``max_length`` - non negative integer (default: None).
           The maximum length of the enumerated paths. If set to None,
           then all lengths are allowed.
        -  ``trivial`` - boolean (default: False). If set to True,
           then the empty paths are also enumerated.

        OUTPUT:

            list

        .. NOTE::

            Although the number of simple paths of a finite graph
            is always finite, computing all its paths may take a very
            long time.

        EXAMPLES::

            sage: g = DiGraph({'a' : ['a', 'b'], 'b' : ['c'], 'c' : ['d'], 'd' : ['c']}, loops=True)
            sage: g.all_simple_paths()
            [['a', 'a'], ['a', 'b'], ['b', 'c'], ['c', 'd'], ['d', 'c'],
             ['a', 'b', 'c'], ['b', 'c', 'd'], ['c', 'd', 'c'],
             ['d', 'c', 'd'], ['a', 'b', 'c', 'd']]

        One may compute all paths having specific starting and/or
        ending vertices::

            sage: g.all_simple_paths(starting_vertices=['a'])
            [['a', 'a'], ['a', 'b'], ['a', 'b', 'c'], ['a', 'b', 'c', 'd']]
            sage: g.all_simple_paths(starting_vertices=['a'], ending_vertices=['c'])
            [['a', 'b', 'c']]
            sage: g.all_simple_paths(starting_vertices=['a'], ending_vertices=['b', 'c'])
            [['a', 'b'], ['a', 'b', 'c']]

        It is also possible to bound the length of the paths::

            sage: g.all_simple_paths(max_length=2)
            [['a', 'a'], ['a', 'b'], ['b', 'c'], ['c', 'd'], ['d', 'c'],
             ['a', 'b', 'c'], ['b', 'c', 'd'], ['c', 'd', 'c'],
             ['d', 'c', 'd']]

        By default, empty paths are not enumerated, but this can
        be parametrized::

            sage: g.all_simple_paths(starting_vertices=['a'], trivial=True)
            [['a'], ['a', 'a'], ['a', 'b'], ['a', 'b', 'c'],
             ['a', 'b', 'c', 'd']]
            sage: g.all_simple_paths(starting_vertices=['a'], trivial=False)
            [['a', 'a'], ['a', 'b'], ['a', 'b', 'c'], ['a', 'b', 'c', 'd']]
        """
        return list(self.all_paths_iterator(starting_vertices=starting_vertices, ending_vertices=ending_vertices, simple=True, max_length=max_length, trivial=trivial))

    def _all_cycles_iterator_vertex(self, vertex, starting_vertices=None, simple=False,
                                    rooted=False, max_length=None, trivial=False,
                                    remove_acyclic_edges=True):
        r"""
        Returns an iterator over the cycles of self starting with the
        given vertex.

        INPUT:

        -  ``vertex`` - the starting vertex of the cycle.
        -  ``starting_vertices`` - iterable (default: None) on
           vertices from which the cycles must start. If None,
           then all vertices of the graph can be starting points.
           This argument is necessary if ``rooted`` is set to True.
        -  ``simple`` - boolean (default: False). If set to True,
           then only simple cycles are considered. A cycle is simple
           if the only vertex occuring twice in it is the starting
           and ending one.
        -  ``rooted`` - boolean (default: False). If set to False,
           then cycles differing only by their starting vertex are
           considered the same  (e.g. ``['a', 'b', 'c', 'a']`` and
           ``['b', 'c', 'a', 'b']``). Otherwise, all cycles are enumerated.
        -  ``max_length`` - non negative integer (default: None).
           The maximum length of the enumerated cycles. If set to None,
           then all lengths are allowed.
        -  ``trivial`` - boolean (default: False). If set to True,
           then the empty cycles are also enumerated.
        -  ``remove_acyclic_edges`` - boolean (default: True) which
           precises if the acyclic edges must be removed from the graph.
           Used to avoid recomputing it for each vertex.

        OUTPUT:

            iterator

        EXAMPLES::

            sage: g = DiGraph({'a' : ['a', 'b'], 'b' : ['c'], 'c' : ['d'], 'd' : ['c']}, loops=True)
            sage: it = g._all_cycles_iterator_vertex('a', simple=False, max_length=None)
            sage: for i in range(5): print next(it)
            ['a', 'a']
            ['a', 'a', 'a']
            ['a', 'a', 'a', 'a']
            ['a', 'a', 'a', 'a', 'a']
            ['a', 'a', 'a', 'a', 'a', 'a']
            sage: it = g._all_cycles_iterator_vertex('c', simple=False, max_length=None)
            sage: for i in range(5): print next(it)
            ['c', 'd', 'c']
            ['c', 'd', 'c', 'd', 'c']
            ['c', 'd', 'c', 'd', 'c', 'd', 'c']
            ['c', 'd', 'c', 'd', 'c', 'd', 'c', 'd', 'c']
            ['c', 'd', 'c', 'd', 'c', 'd', 'c', 'd', 'c', 'd', 'c']

            sage: it = g._all_cycles_iterator_vertex('d', simple=False, max_length=None)
            sage: for i in range(5): print next(it)
            ['d', 'c', 'd']
            ['d', 'c', 'd', 'c', 'd']
            ['d', 'c', 'd', 'c', 'd', 'c', 'd']
            ['d', 'c', 'd', 'c', 'd', 'c', 'd', 'c', 'd']
            ['d', 'c', 'd', 'c', 'd', 'c', 'd', 'c', 'd', 'c', 'd']

        It is possible to set a maximum length so that the number of cycles is
        finite::

            sage: it = g._all_cycles_iterator_vertex('d', simple=False, max_length=6)
            sage: list(it)
            [['d', 'c', 'd'], ['d', 'c', 'd', 'c', 'd'], ['d', 'c', 'd', 'c', 'd', 'c', 'd']]

        When ``simple`` is set to True, the number of cycles is finite since no vertex
        but the first one can occur more than once::

            sage: it = g._all_cycles_iterator_vertex('d', simple=True, max_length=None)
            sage: list(it)
            [['d', 'c', 'd']]

        By default, the empty cycle is not enumerated::

            sage: it = g._all_cycles_iterator_vertex('d', simple=True, trivial=True)
            sage: list(it)
            [['d'], ['d', 'c', 'd']]
        """
        if starting_vertices is None:
            starting_vertices = [vertex]
        # First enumerate the empty cycle
        if trivial:
            yield [vertex]
        # First we remove vertices and edges that are not part of any cycle
        if remove_acyclic_edges:
            sccs = self.strongly_connected_components()
            d = {}
            for id, component in enumerate(sccs):
                for v in component:
                    d[v] = id
            h = copy(self)
            h.delete_edges([(u,v) for (u,v) in h.edge_iterator(labels=False) if d[u] != d[v]])
        else:
            h = self
        queue = [[vertex]]
        if max_length is None:
            from sage.rings.infinity import Infinity
            max_length = Infinity
        while queue:
            path = queue.pop(0)
            # Checks if a cycle has been found
            if len(path) > 1 and path[0] == path[-1]:
                yield path
            # Makes sure that the current cycle is not too long
            # Also if a cycle has been encountered and only simple cycles are allowed,
            # Then it discards the current path
            if len(path) <= max_length and (not simple or path.count(path[-1]) == 1):
                for neighbor in h.neighbor_out_iterator(path[-1]):
                    # If cycles are not rooted, makes sure to keep only the minimum
                    # cycle according to the lexicographic order
                    if rooted or neighbor not in starting_vertices or path[0] <= neighbor:
                        queue.append(path + [neighbor])

    def all_cycles_iterator(self, starting_vertices=None, simple=False,
                            rooted=False, max_length=None, trivial=False):
        r"""
        Returns an iterator over all the cycles of self starting
        with one of the given vertices. The cycles are enumerated
        in increasing length order.

        INPUT:

        -  ``starting_vertices`` - iterable (default: None) on vertices
           from which the cycles must start. If None, then all
           vertices of the graph can be starting points.
        -  ``simple`` - boolean (default: False). If set to True,
           then only simple cycles are considered. A cycle is simple
           if the only vertex occuring twice in it is the starting
           and ending one.
        -  ``rooted`` - boolean (default: False). If set to False,
           then cycles differing only by their starting vertex are
           considered the same  (e.g. ``['a', 'b', 'c', 'a']`` and
           ``['b', 'c', 'a', 'b']``). Otherwise, all cycles are enumerated.
        -  ``max_length`` - non negative integer (default: None).
           The maximum length of the enumerated cycles. If set to None,
           then all lengths are allowed.
        -  ``trivial`` - boolean (default: False). If set to True,
           then the empty cycles are also enumerated.

        OUTPUT:

            iterator

        .. NOTE::

            See also :meth:`all_simple_cycles`.

        AUTHOR:

            Alexandre Blondin Masse

        EXAMPLES::

            sage: g = DiGraph({'a' : ['a', 'b'], 'b' : ['c'], 'c' : ['d'], 'd' : ['c']}, loops=True)
            sage: it = g.all_cycles_iterator()
            sage: for _ in range(7): print next(it)
            ['a', 'a']
            ['a', 'a', 'a']
            ['c', 'd', 'c']
            ['a', 'a', 'a', 'a']
            ['a', 'a', 'a', 'a', 'a']
            ['c', 'd', 'c', 'd', 'c']
            ['a', 'a', 'a', 'a', 'a', 'a']

        There are no cycles in the empty graph and in acyclic graphs::

            sage: g = DiGraph()
            sage: it = g.all_cycles_iterator()
            sage: list(it)
            []
            sage: g = DiGraph({0:[1]})
            sage: it = g.all_cycles_iterator()
            sage: list(it)
            []

        It is possible to restrict the starting vertices of the cycles::

            sage: g = DiGraph({'a' : ['a', 'b'], 'b' : ['c'], 'c' : ['d'], 'd' : ['c']}, loops=True)
            sage: it = g.all_cycles_iterator(starting_vertices=['b', 'c'])
            sage: for _ in range(3): print next(it)
            ['c', 'd', 'c']
            ['c', 'd', 'c', 'd', 'c']
            ['c', 'd', 'c', 'd', 'c', 'd', 'c']

        Also, one can bound the length of the cycles::

            sage: it = g.all_cycles_iterator(max_length=3)
            sage: list(it)
            [['a', 'a'], ['a', 'a', 'a'], ['c', 'd', 'c'],
             ['a', 'a', 'a', 'a']]

        By default, cycles differing only by their starting point are not all
        enumerated, but this may be parametrized::

            sage: it = g.all_cycles_iterator(max_length=3, rooted=False)
            sage: list(it)
            [['a', 'a'], ['a', 'a', 'a'], ['c', 'd', 'c'],
             ['a', 'a', 'a', 'a']]
            sage: it = g.all_cycles_iterator(max_length=3, rooted=True)
            sage: list(it)
            [['a', 'a'], ['a', 'a', 'a'], ['c', 'd', 'c'], ['d', 'c', 'd'],
             ['a', 'a', 'a', 'a']]

        One may prefer to enumerate simple cycles, i.e. cycles such that the only
        vertex occuring twice in it is the starting and ending one (see also
        :meth:`all_simple_cycles`)::

            sage: it = g.all_cycles_iterator(simple=True)
            sage: list(it)
            [['a', 'a'], ['c', 'd', 'c']]
            sage: g = digraphs.Circuit(4)
            sage: list(g.all_cycles_iterator(simple=True))
            [[0, 1, 2, 3, 0]]
        """
        if starting_vertices is None:
            starting_vertices = self
        # Since a cycle is always included in a given strongly connected
        # component, we may remove edges from the graph
        sccs = self.strongly_connected_components()
        d = {}
        for id, component in enumerate(sccs):
            for v in component:
                d[v] = id
        h = copy(self)
        h.delete_edges([ (u,v) for (u,v) in h.edge_iterator(labels=False)
                if d[u] != d[v] ])
        # We create one cycles iterator per vertex. This is necessary if we
        # want to iterate over cycles with increasing length.
        vertex_iterators = dict([(v, h._all_cycles_iterator_vertex( v
                                        , starting_vertices=starting_vertices
                                        , simple=simple
                                        , rooted=rooted
                                        , max_length=max_length
                                        , trivial=trivial
                                        , remove_acyclic_edges=False
                                        )) for v in starting_vertices])
        cycles = []
        for vi in vertex_iterators.values():
            try:
                cycle = next(vi)
                cycles.append((len(cycle), cycle))
            except(StopIteration):
                pass
        # Since we always extract a shortest path, using a heap
        # can speed up the algorithm
        from heapq import heapify, heappop, heappush
        heapify(cycles)
        while cycles:
            # We choose the shortest available cycle
            _, shortest_cycle = heappop(cycles)
            yield shortest_cycle
            # We update the cycle iterator to its next available cycle if it
            # exists
            try:
                cycle = next(vertex_iterators[shortest_cycle[0]])
                heappush(cycles, (len(cycle), cycle))
            except(StopIteration):
                pass

    def all_simple_cycles(self, starting_vertices=None, rooted=False,
                          max_length=None, trivial=False):
        r"""
        Returns a list of all simple cycles of self.

        INPUT:

        -  ``starting_vertices`` - iterable (default: None) on vertices
           from which the cycles must start. If None, then all
           vertices of the graph can be starting points.
        -  ``rooted`` - boolean (default: False). If set to False,
           then equivalent cycles are merged into one single cycle
           (the one starting with minimum vertex).
           Two cycles are called equivalent if they differ only from
           their starting vertex (e.g. ``['a', 'b', 'c', 'a']`` and
           ``['b', 'c', 'a', 'b']``). Otherwise, all cycles are enumerated.
        -  ``max_length`` - non negative integer (default: None).
           The maximum length of the enumerated cycles. If set to None,
           then all lengths are allowed.
        -  ``trivial`` - boolean (default: False). If set to True,
           then the empty cycles are also enumerated.

        OUTPUT:

            list

        .. NOTE::

            Although the number of simple cycles of a finite graph is
            always finite, computing all its cycles may take a very long
            time.

        EXAMPLES::

            sage: g = DiGraph({'a' : ['a', 'b'], 'b' : ['c'], 'c' : ['d'], 'd' : ['c']}, loops=True)
            sage: g.all_simple_cycles()
            [['a', 'a'], ['c', 'd', 'c']]

        The directed version of the Petersen graph::

            sage: g = graphs.PetersenGraph().to_directed()
            sage: g.all_simple_cycles(max_length=4)
            [[0, 1, 0], [0, 4, 0], [0, 5, 0], [1, 2, 1], [1, 6, 1], [2, 3, 2],
             [2, 7, 2], [3, 8, 3], [3, 4, 3], [4, 9, 4], [5, 8, 5], [5, 7, 5],
             [6, 8, 6], [6, 9, 6], [7, 9, 7]]
            sage: g.all_simple_cycles(max_length=6)
            [[0, 1, 0], [0, 4, 0], [0, 5, 0], [1, 2, 1], [1, 6, 1], [2, 3, 2],
             [2, 7, 2], [3, 8, 3], [3, 4, 3], [4, 9, 4], [5, 8, 5], [5, 7, 5],
             [6, 8, 6], [6, 9, 6], [7, 9, 7], [0, 1, 2, 3, 4, 0],
             [0, 1, 2, 7, 5, 0], [0, 1, 6, 8, 5, 0], [0, 1, 6, 9, 4, 0],
             [0, 4, 9, 6, 1, 0], [0, 4, 9, 7, 5, 0], [0, 4, 3, 8, 5, 0],
             [0, 4, 3, 2, 1, 0], [0, 5, 8, 3, 4, 0], [0, 5, 8, 6, 1, 0],
             [0, 5, 7, 9, 4, 0], [0, 5, 7, 2, 1, 0], [1, 2, 3, 8, 6, 1],
             [1, 2, 7, 9, 6, 1], [1, 6, 8, 3, 2, 1], [1, 6, 9, 7, 2, 1],
             [2, 3, 8, 5, 7, 2], [2, 3, 4, 9, 7, 2], [2, 7, 9, 4, 3, 2],
             [2, 7, 5, 8, 3, 2], [3, 8, 6, 9, 4, 3], [3, 4, 9, 6, 8, 3],
             [5, 8, 6, 9, 7, 5], [5, 7, 9, 6, 8, 5], [0, 1, 2, 3, 8, 5, 0],
             [0, 1, 2, 7, 9, 4, 0], [0, 1, 6, 8, 3, 4, 0],
             [0, 1, 6, 9, 7, 5, 0], [0, 4, 9, 6, 8, 5, 0],
             [0, 4, 9, 7, 2, 1, 0], [0, 4, 3, 8, 6, 1, 0],
             [0, 4, 3, 2, 7, 5, 0], [0, 5, 8, 3, 2, 1, 0],
             [0, 5, 8, 6, 9, 4, 0], [0, 5, 7, 9, 6, 1, 0],
             [0, 5, 7, 2, 3, 4, 0], [1, 2, 3, 4, 9, 6, 1],
             [1, 2, 7, 5, 8, 6, 1], [1, 6, 8, 5, 7, 2, 1],
             [1, 6, 9, 4, 3, 2, 1], [2, 3, 8, 6, 9, 7, 2],
             [2, 7, 9, 6, 8, 3, 2], [3, 8, 5, 7, 9, 4, 3],
             [3, 4, 9, 7, 5, 8, 3]]

        The complete graph (without loops) on `4` vertices::

            sage: g = graphs.CompleteGraph(4).to_directed()
            sage: g.all_simple_cycles()
            [[0, 1, 0], [0, 2, 0], [0, 3, 0], [1, 2, 1], [1, 3, 1], [2, 3, 2],
             [0, 1, 2, 0], [0, 1, 3, 0], [0, 2, 1, 0], [0, 2, 3, 0],
             [0, 3, 1, 0], [0, 3, 2, 0], [1, 2, 3, 1], [1, 3, 2, 1],
             [0, 1, 2, 3, 0], [0, 1, 3, 2, 0], [0, 2, 1, 3, 0],
             [0, 2, 3, 1, 0], [0, 3, 1, 2, 0], [0, 3, 2, 1, 0]]

        If the graph contains a large number of cycles, one can bound
        the length of the cycles, or simply restrict the possible
        starting vertices of the cycles::

            sage: g = graphs.CompleteGraph(20).to_directed()
            sage: g.all_simple_cycles(max_length=2)
            [[0, 1, 0], [0, 2, 0], [0, 3, 0], [0, 4, 0], [0, 5, 0], [0, 6, 0],
             [0, 7, 0], [0, 8, 0], [0, 9, 0], [0, 10, 0], [0, 11, 0],
             [0, 12, 0], [0, 13, 0], [0, 14, 0], [0, 15, 0], [0, 16, 0],
             [0, 17, 0], [0, 18, 0], [0, 19, 0], [1, 2, 1], [1, 3, 1],
             [1, 4, 1], [1, 5, 1], [1, 6, 1], [1, 7, 1], [1, 8, 1], [1, 9, 1],
             [1, 10, 1], [1, 11, 1], [1, 12, 1], [1, 13, 1], [1, 14, 1],
             [1, 15, 1], [1, 16, 1], [1, 17, 1], [1, 18, 1], [1, 19, 1],
             [2, 3, 2], [2, 4, 2], [2, 5, 2], [2, 6, 2], [2, 7, 2], [2, 8, 2],
             [2, 9, 2], [2, 10, 2], [2, 11, 2], [2, 12, 2], [2, 13, 2],
             [2, 14, 2], [2, 15, 2], [2, 16, 2], [2, 17, 2], [2, 18, 2],
             [2, 19, 2], [3, 4, 3], [3, 5, 3], [3, 6, 3], [3, 7, 3], [3, 8, 3],
             [3, 9, 3], [3, 10, 3], [3, 11, 3], [3, 12, 3], [3, 13, 3],
             [3, 14, 3], [3, 15, 3], [3, 16, 3], [3, 17, 3], [3, 18, 3],
             [3, 19, 3], [4, 5, 4], [4, 6, 4], [4, 7, 4], [4, 8, 4], [4, 9, 4],
             [4, 10, 4], [4, 11, 4], [4, 12, 4], [4, 13, 4], [4, 14, 4],
             [4, 15, 4], [4, 16, 4], [4, 17, 4], [4, 18, 4], [4, 19, 4],
             [5, 6, 5], [5, 7, 5], [5, 8, 5], [5, 9, 5], [5, 10, 5],
             [5, 11, 5], [5, 12, 5], [5, 13, 5], [5, 14, 5], [5, 15, 5],
             [5, 16, 5], [5, 17, 5], [5, 18, 5], [5, 19, 5], [6, 7, 6],
             [6, 8, 6], [6, 9, 6], [6, 10, 6], [6, 11, 6], [6, 12, 6],
             [6, 13, 6], [6, 14, 6], [6, 15, 6], [6, 16, 6], [6, 17, 6],
             [6, 18, 6], [6, 19, 6], [7, 8, 7], [7, 9, 7], [7, 10, 7],
             [7, 11, 7], [7, 12, 7], [7, 13, 7], [7, 14, 7], [7, 15, 7],
             [7, 16, 7], [7, 17, 7], [7, 18, 7], [7, 19, 7], [8, 9, 8],
             [8, 10, 8], [8, 11, 8], [8, 12, 8], [8, 13, 8], [8, 14, 8],
             [8, 15, 8], [8, 16, 8], [8, 17, 8], [8, 18, 8], [8, 19, 8],
             [9, 10, 9], [9, 11, 9], [9, 12, 9], [9, 13, 9], [9, 14, 9],
             [9, 15, 9], [9, 16, 9], [9, 17, 9], [9, 18, 9], [9, 19, 9],
             [10, 11, 10], [10, 12, 10], [10, 13, 10], [10, 14, 10],
             [10, 15, 10], [10, 16, 10], [10, 17, 10], [10, 18, 10],
             [10, 19, 10], [11, 12, 11], [11, 13, 11], [11, 14, 11],
             [11, 15, 11], [11, 16, 11], [11, 17, 11], [11, 18, 11],
             [11, 19, 11], [12, 13, 12], [12, 14, 12], [12, 15, 12],
             [12, 16, 12], [12, 17, 12], [12, 18, 12], [12, 19, 12],
             [13, 14, 13], [13, 15, 13], [13, 16, 13], [13, 17, 13],
             [13, 18, 13], [13, 19, 13], [14, 15, 14], [14, 16, 14],
             [14, 17, 14], [14, 18, 14], [14, 19, 14], [15, 16, 15],
             [15, 17, 15], [15, 18, 15], [15, 19, 15], [16, 17, 16],
             [16, 18, 16], [16, 19, 16], [17, 18, 17], [17, 19, 17],
             [18, 19, 18]]
            sage: g = graphs.CompleteGraph(20).to_directed()
            sage: g.all_simple_cycles(max_length=2, starting_vertices=[0])
            [[0, 1, 0], [0, 2, 0], [0, 3, 0], [0, 4, 0], [0, 5, 0], [0, 6, 0],
             [0, 7, 0], [0, 8, 0], [0, 9, 0], [0, 10, 0], [0, 11, 0],
             [0, 12, 0], [0, 13, 0], [0, 14, 0], [0, 15, 0], [0, 16, 0],
             [0, 17, 0], [0, 18, 0], [0, 19, 0]]

        One may prefer to distinguish equivalent cycles having distinct
        starting vertices (compare the following examples)::

            sage: g = graphs.CompleteGraph(4).to_directed()
            sage: g.all_simple_cycles(max_length=2, rooted=False)
            [[0, 1, 0], [0, 2, 0], [0, 3, 0], [1, 2, 1], [1, 3, 1], [2, 3, 2]]
            sage: g.all_simple_cycles(max_length=2, rooted=True)
            [[0, 1, 0], [0, 2, 0], [0, 3, 0], [1, 0, 1], [1, 2, 1], [1, 3, 1],
             [2, 0, 2], [2, 1, 2], [2, 3, 2], [3, 0, 3], [3, 1, 3], [3, 2, 3]]
        """
        return list(self.all_cycles_iterator(starting_vertices=starting_vertices, simple=True, rooted=rooted, max_length=max_length, trivial=trivial))

    def path_semigroup(self):
        """
        The partial semigroup formed by the paths of this quiver.

        EXAMPLES::

            sage: Q = DiGraph({1:{2:['a','c']}, 2:{3:['b']}})
            sage: F = Q.path_semigroup(); F
            Partial semigroup formed by the directed paths of Multi-digraph on 3 vertices
            sage: list(F)
            [e_1, e_2, e_3, a, c, b, a*b, c*b]

        """
        from sage.quivers.path_semigroup import PathSemigroup
        return PathSemigroup(self)

    ### Directed Acyclic Graphs (DAGs)

    def topological_sort(self, implementation = "default"):
        """
        Returns a topological sort of the digraph if it is acyclic, and
        raises a TypeError if the digraph contains a directed cycle. As
        topological sorts are not necessarily unique, different
        implementations may yield different results.

        A topological sort is an ordering of the vertices of the digraph
        such that each vertex comes before all of its successors. That
        is, if `u` comes before `v` in the sort, then there may be
        a directed path from `u` to `v`, but there will be no directed
        path from `v` to `u`.

        INPUT:

        - ``implementation`` -- Use the default Cython implementation
          (``implementation = default``), the default NetworkX library
          (``implementation = "NetworkX"``) or the recursive NetworkX
          implementation (``implementation = "recursive"``)

        .. SEEALSO::

            - :meth:`is_directed_acyclic` -- Tests whether a directed
              graph is acyclic (can also join a certificate --
              a topological sort or a circuit in the graph1).

        EXAMPLES::

            sage: D = DiGraph({ 0:[1,2,3], 4:[2,5], 1:[8], 2:[7], 3:[7],
            ...     5:[6,7], 7:[8], 6:[9], 8:[10], 9:[10] })
            sage: D.plot(layout='circular').show()
            sage: D.topological_sort()
            [4, 5, 6, 9, 0, 1, 2, 3, 7, 8, 10]

        ::

            sage: D.add_edge(9,7)
            sage: D.topological_sort()
            [4, 5, 6, 9, 0, 1, 2, 3, 7, 8, 10]

        Using the NetworkX implementation ::

            sage: D.topological_sort(implementation = "NetworkX")
            [4, 5, 6, 9, 0, 1, 2, 3, 7, 8, 10]

        Using the NetworkX recursive implementation ::

            sage: D.topological_sort(implementation = "recursive")
            [4, 5, 6, 9, 0, 3, 2, 7, 1, 8, 10]

        ::

            sage: D.add_edge(7,4)
            sage: D.topological_sort()
            Traceback (most recent call last):
            ...
            TypeError: Digraph is not acyclic; there is no topological
            sort.

        .. note::

           There is a recursive version of this in NetworkX, it used to
           have problems in earlier versions but they have since been
           fixed::

              sage: import networkx
              sage: D = DiGraph({ 0:[1,2,3], 4:[2,5], 1:[8], 2:[7], 3:[7],
              ...     5:[6,7], 7:[8], 6:[9], 8:[10], 9:[10] })
              sage: N = D.networkx_graph()
              sage: networkx.topological_sort(N)
              [4, 5, 6, 9, 0, 1, 2, 3, 7, 8, 10]
              sage: networkx.topological_sort_recursive(N)
              [4, 5, 6, 9, 0, 3, 2, 7, 1, 8, 10]

        TESTS:

        A wrong value for the ``implementation`` keyword::

            sage: D.topological_sort(implementation = "cloud-reading")
            Traceback (most recent call last):
            ...
            ValueError: implementation must be set to one of "default"
            or "NetworkX"
        """

        if implementation == "default":
            b, ordering = self._backend.is_directed_acyclic(certificate = True)
            if b:
                return ordering
            else:
                raise TypeError('Digraph is not acyclic; there is no topological sort.')

        elif implementation == "NetworkX" or implementation == "recursive":
            import networkx
            if implementation == "NetworkX":
                S = networkx.topological_sort(self.networkx_graph(copy=False))
            else:
                S = networkx.topological_sort_recursive(self.networkx_graph(copy=False))
            if S is None:
                raise TypeError('Digraph is not acyclic; there is no topological sort.')
            else:
                return S

        else:
            raise ValueError("implementation must be set to one of \"default\" or \"NetworkX\"")

    def topological_sort_generator(self):
        """
        Returns a list of all topological sorts of the digraph if it is
        acyclic, and raises a TypeError if the digraph contains a directed
        cycle.

        A topological sort is an ordering of the vertices of the digraph
        such that each vertex comes before all of its successors. That is,
        if u comes before v in the sort, then there may be a directed path
        from u to v, but there will be no directed path from v to u. See
        also Graph.topological_sort().

        AUTHORS:

        - Mike Hansen - original implementation

        - Robert L. Miller: wrapping, documentation

        REFERENCE:

        - [1] Pruesse, Gara and Ruskey, Frank. Generating Linear
          Extensions Fast. SIAM J. Comput., Vol. 23 (1994), no. 2, pp.
          373-386.

        EXAMPLES::

            sage: D = DiGraph({ 0:[1,2], 1:[3], 2:[3,4] })
            sage: D.plot(layout='circular').show()
            sage: D.topological_sort_generator()
            [[0, 1, 2, 3, 4], [0, 1, 2, 4, 3], [0, 2, 1, 3, 4], [0, 2, 1, 4, 3], [0, 2, 4, 1, 3]]

        ::

            sage: for sort in D.topological_sort_generator():
            ...       for edge in D.edge_iterator():
            ...           u,v,l = edge
            ...           if sort.index(u) > sort.index(v):
            ...               print "This should never happen."
        """
        from sage.graphs.linearextensions import LinearExtensions
        try:
            return LinearExtensions(self).list()
        except TypeError:
            raise TypeError('Digraph is not acyclic; there is no topological sort (or there was an error in sage/graphs/linearextensions.py).')

    ### Visualization

    def layout_acyclic(self, rankdir="up", **options):
        """
        Return a ranked layout so that all edges point upward.

        To this end, the heights of the vertices are set according to the level
        set decomposition of the graph (see :meth:`.level_sets`).

        This is achieved by calling ``graphviz`` and ``dot2tex`` if
        available (see :meth:`.layout_graphviz`), and using a spring
        layout with fixed vertical placement of the vertices otherwise
        (see :meth:`.layout_acyclic_dummy` and
        :meth:`~sage.graphs.generic_graph.GenericGraph.layout_ranked`).

        Non acyclic graphs are partially supported by ``graphviz``, which then
        chooses some edges to point down.

        INPUT:

        - ``rankdir`` -- 'up', 'down', 'left', or 'right' (default: 'up'):
          which direction the edges should point toward
        - ``**options`` -- passed down to
          :meth:`~sage.graphs.generic_graph.GenericGraph.layout_ranked` or
          :meth:`~sage.graphs.generic_graph.GenericGraph.layout_graphviz`

        EXAMPLES::

            sage: H = DiGraph({0:[1,2],1:[3],2:[3],3:[],5:[1,6],6:[2,3]})

        The actual layout computed depends on whether dot2tex and
        graphviz are installed, so we don't test its relative values::

            sage: H.layout_acyclic()
            {0: [..., ...], 1: [..., ...], 2: [..., ...], 3: [..., ...], 5: [..., ...], 6: [..., ...]}

            sage: H = DiGraph({0:[1]})
            sage: pos = H.layout_acyclic(rankdir='up')
            sage: pos[1][1] > pos[0][1] + .5
            True
            sage: pos = H.layout_acyclic(rankdir='down')
            sage: pos[1][1] < pos[0][1] - .5
            True
            sage: pos = H.layout_acyclic(rankdir='right')
            sage: pos[1][0] > pos[0][0] + .5
            True
            sage: pos = H.layout_acyclic(rankdir='left')
            sage: pos[1][0] < pos[0][0] - .5
            True

        """
        if have_dot2tex():
            return self.layout_graphviz(rankdir=rankdir, **options)
        else:
            return self.layout_acyclic_dummy(rankdir=rankdir, **options)

    def layout_acyclic_dummy(self, heights=None, rankdir='up', **options):
        """
        Return a ranked layout so that all edges point upward.

        To this end, the heights of the vertices are set according to
        the level set decomposition of the graph (see
        :meth:`level_sets`). This is achieved by a spring layout with
        fixed vertical placement of the vertices otherwise (see
        :meth:`layout_acyclic_dummy` and
        :meth:`~sage.graphs.generic_graph.GenericGraph.layout_ranked`).

        INPUT:

        - ``rankdir`` -- 'up', 'down', 'left', or 'right' (default: 'up'):
          which direction the edges should point toward
        - ``**options`` -- passed down to
          :meth:`~sage.graphs.generic_graph.GenericGraph.layout_ranked`

        EXAMPLES::

            sage: H = DiGraph({0:[1,2],1:[3],2:[3],3:[],5:[1,6],6:[2,3]})
            sage: H.layout_acyclic_dummy()
            {0: [1.00..., 0], 1: [1.00..., 1], 2: [1.51..., 2], 3: [1.50..., 3], 5: [2.01..., 0], 6: [2.00..., 1]}

            sage: H = DiGraph({0:[1]})
            sage: H.layout_acyclic_dummy(rankdir='up')
            {0: [0.5..., 0], 1: [0.5..., 1]}
            sage: H.layout_acyclic_dummy(rankdir='down')
            {0: [0.5..., 1], 1: [0.5..., 0]}
            sage: H.layout_acyclic_dummy(rankdir='left')
            {0: [1, 0.5...], 1: [0, 0.5...]}
            sage: H.layout_acyclic_dummy(rankdir='right')
            {0: [0, 0.5...], 1: [1, 0.5...]}
            sage: H = DiGraph({0:[1,2],1:[3],2:[3],3:[1],5:[1,6],6:[2,3]})
            sage: H.layout_acyclic_dummy()
            Traceback (most recent call last):
            ...
            ValueError: `self` should be an acyclic graph

        """
        if heights is None:
            if not self.is_directed_acyclic():
                raise ValueError("`self` should be an acyclic graph")
            levels = self.level_sets()
            levels = [sorted(z) for z in levels]
            if rankdir=='down' or rankdir=='left':
                levels.reverse()
            heights = dict([[i, levels[i]] for i in range(len(levels))])
        positions = self.layout_ranked(heights = heights, **options)
        if rankdir == 'left' or rankdir == 'right':
            for coordinates in positions.values():
                coordinates.reverse()
        return positions

    def level_sets(self):
        """
        Returns the level set decomposition of the digraph.

        OUTPUT:

         - a list of non empty lists of vertices of this graph

        The level set decomposition of the digraph is a list `l` such that the
        level `l[i]` contains all the vertices having all their predecessors in
        the levels `l[j]` for `j<i`, and at least one in level `l[i-1]` (unless
        `i=0`).

        The level decomposition contains exactly the vertices not occuring in
        any cycle of the graph. In particular, the graph is acyclic if and only
        if the decomposition forms a set partition of its vertices, and we
        recover the usual level set decomposition of the corresponding poset.

        EXAMPLES::

            sage: H = DiGraph({0:[1,2],1:[3],2:[3],3:[],5:[1,6],6:[2,3]})
            sage: H.level_sets()
            [[0, 5], [1, 6], [2], [3]]

            sage: H = DiGraph({0:[1,2],1:[3],2:[3],3:[1],5:[1,6],6:[2,3]})
            sage: H.level_sets()
            [[0, 5], [6], [2]]

        This routine is mostly used for Hasse diagrams of posets::

            sage: from sage.combinat.posets.hasse_diagram import HasseDiagram
            sage: H = HasseDiagram({0:[1,2],1:[3],2:[3],3:[]})
            sage: [len(x) for x in H.level_sets()]
            [1, 2, 1]

        ::

            sage: from sage.combinat.posets.hasse_diagram import HasseDiagram
            sage: H = HasseDiagram({0:[1,2], 1:[3], 2:[4], 3:[4]})
            sage: [len(x) for x in H.level_sets()]
            [1, 2, 1, 1]

        Complexity: `O(n+m)` in time and `O(n)` in memory (besides the
        storage of the graph itself), where `n` and `m` are
        respectively the number of vertices and edges (assuming that
        appending to a list is constant time, which it is not quite).
        """
        in_degrees = self.in_degree(labels=True)
        level = [x for x in in_degrees if in_degrees[x]==0]
        Levels = []
        while len(level) != 0:
            Levels.append(level)
            new_level = []
            for x in level:
                for y in self.neighbors_out(x):
                    in_degrees[y] -= 1
                    if in_degrees[y] == 0:
                        new_level.append(y)
            level = new_level
        return Levels

    def strongly_connected_component_containing_vertex(self, v):
        """
        Returns the strongly connected component containing a given vertex

        INPUT:

        - ``v`` -- a vertex

        EXAMPLE:

        In the symmetric digraph of a graph, the strongly connected components are the connected
        components::

            sage: g = graphs.PetersenGraph()
            sage: d = DiGraph(g)
            sage: d.strongly_connected_component_containing_vertex(0)
            [0, 1, 2, 3, 4, 5, 6, 7, 8, 9]
        """

        if self.order()==1:
            return [v]

        try:
            return self._backend.strongly_connected_component_containing_vertex(v)

        except AttributeError:
            raise AttributeError("This function is only defined for C graphs.")

    def strongly_connected_components_subgraphs(self):
        r"""
        Returns the strongly connected components as a list of subgraphs.

        EXAMPLE:

        In the symmetric digraph of a graph, the strongly connected components are the connected
        components::

            sage: g = graphs.PetersenGraph()
            sage: d = DiGraph(g)
            sage: d.strongly_connected_components_subgraphs()
            [Subgraph of (Petersen graph): Digraph on 10 vertices]

        """
        return [self.subgraph(_) for _ in self.strongly_connected_components()]

    def strongly_connected_components_digraph(self, keep_labels = False):
        r"""
        Returns the digraph of the strongly connected components

        INPUT:

         - ``keep_labels`` -- boolean (default: False)

        The digraph of the strongly connected components of a graph `G` has
        a vertex per strongly connected component included in `G`. There
        is an edge from a component `C_1` to a component `C_2` if there is
        an edge from one to the other in `G`.

        EXAMPLE:

        Such a digraph is always acyclic ::

            sage: g = digraphs.RandomDirectedGNP(15,.1)
            sage: scc_digraph = g.strongly_connected_components_digraph()
            sage: scc_digraph.is_directed_acyclic()
            True

        The vertices of the digraph of strongly connected components are
        exactly the strongly connected components::

            sage: g = digraphs.ButterflyGraph(2)
            sage: scc_digraph = g.strongly_connected_components_digraph()
            sage: g.is_directed_acyclic()
            True
            sage: all([ Set(scc) in scc_digraph.vertices() for scc in g.strongly_connected_components()])
            True

        The following digraph has three strongly connected components,
        and the digraph of those is a chain::

            sage: g = DiGraph({0:{1:"01", 2: "02", 3: 03}, 1: {2: "12"}, 2:{1: "21", 3: "23"}})
            sage: scc_digraph = g.strongly_connected_components_digraph()
            sage: scc_digraph.vertices()
            [{0}, {3}, {1, 2}]
            sage: scc_digraph.edges()
            [({0}, {1, 2}, None), ({0}, {3}, None), ({1, 2}, {3}, None)]

        By default, the labels are discarded, and the result has no
        loops nor multiple edges. If ``keep_labels`` is ``True``, then
        the labels are kept, and the result is a multi digraph,
        possibly with multiple edges and loops. However, edges in the
        result with same source, target, and label are not duplicated
        (see the edges from 0 to the strongly connected component
        `\{1,2\}` below)::

            sage: g = DiGraph({0:{1:"0-12", 2: "0-12", 3: "0-3"}, 1: {2: "1-2", 3: "1-3"}, 2:{1: "2-1", 3: "2-3"}})
            sage: scc_digraph = g.strongly_connected_components_digraph(keep_labels = True)
            sage: scc_digraph.vertices()
            [{0}, {3}, {1, 2}]
            sage: scc_digraph.edges()
            [({0}, {1, 2}, '0-12'),
             ({0}, {3}, '0-3'),
             ({1, 2}, {1, 2}, '1-2'),
             ({1, 2}, {1, 2}, '2-1'),
             ({1, 2}, {3}, '1-3'),
             ({1, 2}, {3}, '2-3')]
        """

        from sage.sets.set import Set

        scc = self.strongly_connected_components()
        scc_set = [Set(_) for _ in scc]

        d = {}
        for i,c in enumerate(scc):
            for v in c:
                d[v] = i

        if keep_labels:
            g = DiGraph(multiedges=True, loops=True)
            g.add_vertices(range(len(scc)))

            g.add_edges( set((d[u], d[v], label) for (u,v,label) in self.edges() ) )
            g.relabel(scc_set, inplace = True)

        else:
            g = DiGraph(multiedges=False, loops=False)
            g.add_vertices(range(len(scc)))

            for u,v in self.edges(labels=False):
                g.add_edge(d[u], d[v])

            g.relabel(scc_set, inplace = True)

        return g

    def is_strongly_connected(self):
        r"""
        Returns whether the current ``DiGraph`` is strongly connected.

        EXAMPLE:

        The circuit is obviously strongly connected ::

            sage: g = digraphs.Circuit(5)
            sage: g.is_strongly_connected()
            True

        But a transitive triangle is not::

            sage: g = DiGraph({ 0 : [1,2], 1 : [2]})
            sage: g.is_strongly_connected()
            False
        """
        if self.order()==1:
            return True

        try:
            return self._backend.is_strongly_connected()

        except AttributeError:
            return len(self.strongly_connected_components()) == 1

    def is_aperiodic(self):
        r"""
        Return whether the current ``DiGraph`` is aperiodic.

        A directed graph is aperiodic if there is no integer ``k > 1``
        that divides the length of every cycle in the graph, cf.
        :wikipedia:`Aperiodic_graph`.

        EXAMPLES:

        The following graph has period ``2``, so it is not aperiodic::

            sage: g = DiGraph({ 0: [1], 1: [0] })
            sage: g.is_aperiodic()
            False

        The following graph has a cycle of length 2 and a cycle of length 3,
        so it is aperiodic::

            sage: g = DiGraph({ 0: [1, 4], 1: [2], 2: [0], 4: [0]})
            sage: g.is_aperiodic()
            True

        .. SEEALSO::

            :meth:`period`
        """
        import networkx
        return networkx.is_aperiodic(self.networkx_graph(copy=False))

    def period(self):
        r"""
        Return the period of the current ``DiGraph``.

        The period of a directed graph is the largest integer that
        divides the length of every cycle in the graph, cf.
        :wikipedia:`Aperiodic_graph`.

        EXAMPLES:

        The following graph has period ``2``::

            sage: g = DiGraph({0: [1], 1: [0]})
            sage: g.period()
            2

        The following graph has a cycle of length 2 and a cycle of length 3,
        so it has period ``1``::

            sage: g = DiGraph({0: [1, 4], 1: [2], 2: [0], 4: [0]})
            sage: g.period()
            1

        Here is an example of computing the period of a digraph which is
        not strongly connected. By definition, it is the :func:`gcd` of
        the periods of its strongly connected components::

            sage: g = DiGraph({-1: [-2], -2: [-3], -3: [-1],
            ....:     1: [2], 2: [1]})
            sage: g.period()
            1
            sage: sorted([s.period() for s
            ....:         in g.strongly_connected_components_subgraphs()])
            [2, 3]

        ALGORITHM:

        See the networkX implementation of ``is_aperiodic``, that is based
        on breadth first search.

        .. SEEALSO::

            :meth:`is_aperiodic`
        """
        from sage.rings.arith import gcd

        g = 0

        for component in self.strongly_connected_components():
            levels = dict((s, None) for s in component)
            vertices_in_scc = levels # considers level as a set
            s = component[0]
            levels[s] = 0
            this_level = [s]
            l = 1
            while this_level:
                next_level = []
                for u in this_level:
                    # we have levels[u] == l-1
                    for v in self.neighbor_out_iterator(u):
                        # ignore edges leaving the component
                        if v not in vertices_in_scc:
                            continue
                        level_v = levels[v]
                        if level_v is not None: # Non-Tree Edge
                            g = gcd(g, l - level_v)
                            if g == 1:
                                return 1
                        else: # Tree Edge
                            next_level.append(v)
                            levels[v] = l
                this_level = next_level
                l += 1

        return g

    def flow_polytope(self, edges=None, ends=None):
        r"""
        Return the flow polytope of a digraph.

        The flow polytope of a directed graph is the polytope
        consisting of all nonnegative flows on the graph with
        a given set `S` of sources and a given set `T` of sinks.

        A *flow* on a directed graph `G` with a given set `S` of
        sources and a given set `T` of sinks means an assignment
        of a nonnegative real to each edge of `G` such that the
        flow is conserved in each vertex outside of `S` and `T`,
        and there is a unit of flow entering each vertex in `S`
        and a unit of flow leaving each vertex in `T`. These
        flows clearly form a polytope in the space of all
        assignments of reals to the edges of `G`.

        The polytope is empty unless the sets `S` and `T` are
        equinumerous.

        By default, `S` is taken to be the set of all sources
        (i.e., vertices of indegree `0`) of `G`, and `T` is taken
        to be the set of all sinks (i.e., vertices of outdegree
        `0`) of `G`. If a different choice of `S` and `T` is
        desired, it can be specified using the optional ``ends`` parameter.

        The polytope is returned as a polytope in `\RR^m`, where
        `m` is the number of edges of the digraph ``self``. The
        `k`-th coordinate of a point in the polytope is the real
        assigned to the `k`-th edge of ``self``. The order of the
        edges is the one returned by ``self.edges()``. If a
        different order is desired, it can be specified using the
        optional ``edges`` parameter.

        The faces and volume of these polytopes are of interest. Examples of
        these polytopes are the Chan-Robbins-Yuen polytope and the
        Pitman-Stanley polytope [PitSta]_.

        INPUT:

        - ``edges`` -- (optional, default: ``self.edges()``) a list or tuple
          of all edges of ``self`` (each only once). This
          determines which coordinate of a point in the polytope will
          correspond to which edge of ``self``. It is also possible
          to specify a list which contains not all edges of ``self``;
          this results in a polytope corresponding to the flows which
          are `0` on all remaining edges. Notice that the edges
          entered here must be in the precisely same format as
          outputted by ``self.edges()``; so, if ``self.edges()``
          outputs an edge in the form ``(1, 3, None)``, then
          ``(1, 3)`` will not do!

        - ``ends`` -- (optional, default: ``(self.sources(), self.sinks())``)
          a pair `(S, T)` of an iterable `S` and an iterable `T`.

        .. NOTE::

            Flow polytopes can also be built through the ``polytopes.<tab>``
            object::

                sage: polytopes.flow_polytope(digraphs.Path(5))
                A 0-dimensional polyhedron in QQ^4 defined as the convex hull of 1 vertex

        EXAMPLES:

        A commutative square::

            sage: G = DiGraph({1: [2, 3], 2: [4], 3: [4]})
            sage: fl = G.flow_polytope(); fl
            A 1-dimensional polyhedron in QQ^4 defined as the convex hull
            of 2 vertices
            sage: fl.vertices()
            (A vertex at (0, 1, 0, 1), A vertex at (1, 0, 1, 0))

        Using a different order for the edges of the graph::

            sage: fl = G.flow_polytope(edges=G.edges(key=lambda x: x[0]-x[1])); fl
            A 1-dimensional polyhedron in QQ^4 defined as the convex hull
            of 2 vertices
            sage: fl.vertices()
            (A vertex at (0, 1, 1, 0), A vertex at (1, 0, 0, 1))

        A tournament on 4 vertices::

            sage: H = digraphs.TransitiveTournament(4)
            sage: fl = H.flow_polytope(); fl
            A 3-dimensional polyhedron in QQ^6 defined as the convex hull
            of 4 vertices
            sage: fl.vertices()
            (A vertex at (0, 0, 1, 0, 0, 0),
             A vertex at (0, 1, 0, 0, 0, 1),
             A vertex at (1, 0, 0, 0, 1, 0),
             A vertex at (1, 0, 0, 1, 0, 1))

        Restricting to a subset of the edges::

            sage: fl = H.flow_polytope(edges=[(0, 1, None), (1, 2, None),
            ....:                             (2, 3, None), (0, 3, None)])
            sage: fl
            A 1-dimensional polyhedron in QQ^4 defined as the convex hull
            of 2 vertices
            sage: fl.vertices()
            (A vertex at (0, 0, 0, 1), A vertex at (1, 1, 1, 0))

        Using a different choice of sources and sinks::

            sage: fl = H.flow_polytope(ends=([1], [3])); fl
            A 1-dimensional polyhedron in QQ^6 defined as the convex hull
            of 2 vertices
            sage: fl.vertices()
            (A vertex at (0, 0, 0, 1, 0, 1), A vertex at (0, 0, 0, 0, 1, 0))
            sage: fl = H.flow_polytope(ends=([0, 1], [3])); fl
            The empty polyhedron in QQ^6
            sage: fl = H.flow_polytope(ends=([3], [0])); fl
            The empty polyhedron in QQ^6
            sage: fl = H.flow_polytope(ends=([0, 1], [2, 3])); fl
            A 3-dimensional polyhedron in QQ^6 defined as the convex hull
            of 5 vertices
            sage: fl.vertices()
            (A vertex at (0, 0, 1, 1, 0, 0),
             A vertex at (0, 1, 0, 0, 1, 0),
             A vertex at (1, 0, 0, 2, 0, 1),
             A vertex at (1, 0, 0, 1, 1, 0),
             A vertex at (0, 1, 0, 1, 0, 1))
            sage: fl = H.flow_polytope(edges=[(0, 1, None), (1, 2, None),
            ....:                             (2, 3, None), (0, 2, None),
            ....:                             (1, 3, None)],
            ....:                      ends=([0, 1], [2, 3])); fl
            A 2-dimensional polyhedron in QQ^5 defined as the convex hull
            of 4 vertices
            sage: fl.vertices()
            (A vertex at (0, 0, 0, 1, 1),
             A vertex at (1, 2, 1, 0, 0),
             A vertex at (1, 1, 0, 0, 1),
             A vertex at (0, 1, 1, 1, 0))

        A digraph with one source and two sinks::

            sage: Y = DiGraph({1: [2], 2: [3, 4]})
            sage: Y.flow_polytope()
            The empty polyhedron in QQ^3

        A digraph with one vertex and no edge::

            sage: Z = DiGraph({1: []})
            sage: Z.flow_polytope()
            A 0-dimensional polyhedron in QQ^0 defined as the convex hull
            of 1 vertex

        REFERENCES:

        .. [PitSta] Jim Pitman, Richard Stanley, "A polytope related to
           empirical distributions, plane trees, parking functions, and
           the associahedron", :arxiv:`math/9908029`
        """
        from sage.geometry.polyhedron.constructor import Polyhedron
        if edges is None:
            edges = self.edges()
        ineqs = [[0] + [Integer(j == u) for j in edges]
                 for u in edges]

        eqs = []
        for u in self:
            ins = self.incoming_edges(u)
            outs = self.outgoing_edges(u)
            eq = [Integer(j in ins) - Integer(j in outs) for j in edges]

            const = 0
            if ends is None:
                if not ins:  # sources (indegree 0)
                    const += 1
                if not outs:  # sinks (outdegree 0)
                    const -= 1
            else:
                if u in ends[0]:  # chosen sources
                    const += 1
                if u in ends[1]:  # chosen sinks
                    const -= 1

            eq = [const] + eq
            eqs.append(eq)

        return Polyhedron(ieqs=ineqs, eqns=eqs)

import types

import sage.graphs.comparability
DiGraph.is_transitive = types.MethodType(sage.graphs.comparability.is_transitive, None, DiGraph)

from sage.graphs.base.static_sparse_graph import tarjan_strongly_connected_components
DiGraph.strongly_connected_components = types.MethodType(tarjan_strongly_connected_components, None, DiGraph)<|MERGE_RESOLUTION|>--- conflicted
+++ resolved
@@ -681,38 +681,6 @@
             self.allow_multiple_edges(True if multiedges else False,check=False)
             from graph_input import from_dig6
             from_dig6(self, data)
-<<<<<<< HEAD
-
-        elif format == 'adjacency_matrix':
-            assert is_Matrix(data)
-            # note: the adjacency matrix might be weighted and hence not
-            # necessarily consists of integers
-            if not weighted and data.base_ring() != ZZ:
-                try:
-                    data = data.change_ring(ZZ)
-                except TypeError:
-                    if weighted is False:
-                        raise ValueError("Non-weighted graph's"+
-                        " adjacency matrix must have only nonnegative"+
-                        " integer entries")
-                    weighted = True
-
-            if data.is_sparse():
-                entries = set(data[i,j] for i,j in data.nonzero_positions())
-            else:
-                entries = set(data.list())
-
-            if not weighted and any(e < 0 for e in entries):
-                if weighted is False:
-                    raise ValueError("Non-weighted digraph's"+
-                    " adjacency matrix must have only nonnegative"+
-                    " integer entries")
-                weighted = True
-                if multiedges is None: multiedges = False
-            if weighted is None:
-                weighted = False
-=======
->>>>>>> ced36581
 
         elif format == 'adjacency_matrix':
             from graph_input import from_adjacency_matrix
