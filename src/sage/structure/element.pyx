r"""
Elements

AUTHORS:

- David Harvey (2006-10-16): changed CommutativeAlgebraElement to
  derive from CommutativeRingElement instead of AlgebraElement

- David Harvey (2006-10-29): implementation and documentation of new
  arithmetic architecture

- William Stein (2006-11): arithmetic architecture -- pushing it
  through to completion.

- Gonzalo Tornaria (2007-06): recursive base extend for coercion --
  lots of tests

- Robert Bradshaw (2007-2010): arithmetic operators and coercion

- Maarten Derickx (2010-07): added architecture for is_square and sqrt

The Abstract Element Class Hierarchy
------------------------------------

This is the abstract class hierarchy, i.e., these are all
abstract base classes.

::

    SageObject
        Element
            ModuleElement
                RingElement
                    CommutativeRingElement
                        IntegralDomainElement
                            DedekindDomainElement
                                PrincipalIdealDomainElement
                                    EuclideanDomainElement
                        FieldElement
                            FiniteFieldElement
                        CommutativeAlgebraElement
                    AlgebraElement   (note -- can't derive from module, since no multiple inheritance)
                        CommutativeAlgebra ??? (should be removed from element.pxd)
                        Matrix
                    InfinityElement
                        PlusInfinityElement
                        MinusInfinityElement
                AdditiveGroupElement
                Vector

            MonoidElement
                MultiplicativeGroupElement
        ElementWithCachedMethod


How to Define a New Element Class
---------------------------------

Elements typically define a method ``_new_c``, e.g.,

::

    cdef _new_c(self, defining data):
        cdef FreeModuleElement_generic_dense x
        x = PY_NEW(FreeModuleElement_generic_dense)
        x._parent = self._parent
        x._entries = v

that creates a new sibling very quickly from defining data
with assumed properties.

Sage has a special system in place for handling arithmetic operations
for all Element subclasses. There are various rules that must be
followed by both arithmetic implementers and callers.

A quick summary for the impatient:

- To implement addition for any Element class, override ``def _add_()``.
- If you want to add ``x`` and ``y``, whose parents you know are IDENTICAL,
  you may call ``_add_(x, y)``. This will be the fastest way to guarantee
  that the correct implementation gets called. Of course you can still
  always use ``x + y``.

Now in more detail. The aims of this system are to provide (1) an efficient
calling protocol from both Python and Cython, (2) uniform coercion semantics
across Sage, (3) ease of use, (4) readability of code.

We will take addition of RingElements as an example; all other
operators and classes are similar. There are three relevant functions,
with subtly differing names (``add`` vs.  ``iadd``, single vs. double
underscores), one of which has both a Python and a Cython version
(note the ``def`` vs. ``cpdef``).

- **def RingElement.__add__**

  This function is called by Python or Cython when the binary "+" operator
  is encountered. It **assumes** that at least one of its arguments is a
  RingElement; only a really twisted programmer would violate this
  condition. It has a fast pathway to deal with the most common case
  where the arguments have the same parent. Otherwise, it uses the coercion
  module to work out how to make them have the same parent. After any
  necessary coercions have been performed, it calls ``_add_`` to dispatch to
  the correct underlying addition implementation.

  Note that although this function is declared as ``def``, it doesn't have the
  usual overheads associated with Python functions (either for the caller or
  for ``__add__`` itself). This is because Python has optimised calling
  protocols for such special functions.

-  **cpdef RingElement._add_** vs. **def RingElement._add_**

   This is the function you should override to implement addition in a
   subclass of ``RingElement``.

<<<<<<< HEAD
   .. warning::

      In a *Cython* class, this has to be overridden as a ``cpdef``;
      otherwise, it won't get called. It is especially important to keep
      this in mind whenever you move a class down from Python to Cython.

      In *Python*, this has to be overridden as a ``def``.
=======
   The two arguments to this function are guaranteed to have the
   SAME PARENT. Its return value MUST have the SAME PARENT as its
   arguments.

   If you want to add two objects from python, and you know that their
   parents are the same object, you are encouraged to call this function
   directly, instead of using "x + y".

   The default implementation of this function is to call _add_,
   so if no-one has defined a python implementation, the correct Pyrex
   implementation will get called.

-  **cpdef RingElement._add_**
>>>>>>> a70d6821

   The two arguments to this function are guaranteed to have the **same
   parent**. Its return value **must** have the **same parent** as its
   arguments.

   If you want to add two objects from Python, and you know that their
   parents are the same object, you are encouraged to call this function
   directly, instead of using ``x + y``.

For speed, there are also *inplace* versions of the arithmetic commands.
**Do not** call them directly, they may mutate the object and will be called
when and only when it has been determined that the old object will no longer
be accessible from the calling function after this operation.

-  **def RingElement._iadd_**

   This is the function you should override to implement inplace
   addition in a Python subclass of RingElement.

   The two arguments to this function are guaranteed to have the **same
   parent**. Its return value **must** have the **same parent** as its
   arguments.

   The default implementation of this function is to call ``_add_``,
   so if no one has defined a Python implementation, the correct Cython
   implementation will get called.
"""


cdef extern from *:
    ctypedef struct RefPyObject "PyObject":
        int ob_refcnt




##################################################################
# Generic element, so all this functionality must be defined
# by any element.  Derived class must call __init__
##################################################################

include "sage/ext/cdefs.pxi"
include "sage/ext/stdsage.pxi"
include "sage/ext/python.pxi"

import operator, types
import sys
import traceback

import sage.misc.sageinspect as sageinspect

cdef MethodType
from types import MethodType

from sage.categories.category   import Category
from sage.structure.parent      cimport Parent
from sage.structure.misc        import is_extension_type, getattr_from_other_class
from sage.misc.lazy_format      import LazyFormat

# Create a dummy attribute error, using some kind of lazy error message,
# so that neither the error itself not the message need to be created
# repeatedly, which would cost time.

from sage.structure.misc cimport AttributeErrorMessage
cdef AttributeErrorMessage dummy_error_message = AttributeErrorMessage(None, '')
dummy_attribute_error = AttributeError(dummy_error_message)

# This classes uses element.pxd.  To add data members, you
# must change that file.

def make_element(_class, _dict, parent):
    """
    This function is only here to support old pickles.

    Pickling functionality is moved to Element.{__getstate__,__setstate__}
    functions.
    """
    from sage.misc.pickle_old import make_element_old
    return make_element_old(_class, _dict, parent)

def py_scalar_to_element(py):
    from sage.rings.integer_ring import ZZ
    from sage.rings.real_double import RDF
    from sage.rings.complex_double import CDF
    if PyInt_Check(py) or PyLong_Check(py):
        return ZZ(py)
    elif PyFloat_Check(py):
        return RDF(py)
    elif PyComplex_Check(py):
        return CDF(py)
    else:
        raise TypeError("Not a scalar")

def is_Element(x):
    """
    Return ``True`` if x is of type Element.

    EXAMPLES::

        sage: from sage.structure.element import is_Element
        sage: is_Element(2/3)
        True
        sage: is_Element(QQ^3)
        False
    """
    return IS_INSTANCE(x, Element)

cdef class Element(sage_object.SageObject):
    """
    Generic element of a structure. All other types of elements
    (RingElement, ModuleElement, etc) derive from this type.

    Subtypes must either call ``__init__()`` to set ``_parent``, or may
    set ``_parent`` themselves if that would be more efficient.
    """

    def __init__(self, parent):
        r"""
        INPUT:

        - ``parent`` - a SageObject
        """
        #if parent is None:
        #    raise RuntimeError, "bug -- can't set parent to None"
        self._parent = parent

    def _set_parent(self, parent):
        r"""
        INPUT:

        - ``parent`` - a SageObject
        """
        self._parent = parent

    cdef _set_parent_c(self, Parent parent):
        self._parent = parent

    def _make_new_with_parent_c(self, Parent parent):
        self._parent = parent
        return self


    def __getattr__(self, str name):
        """
        Lookup a method or attribute from the category abstract classes.

        Let ``P`` be a parent in a category ``C``. Usually the methods
        of ``C.element_class`` are made directly available to elements
        of ``P`` via standard class inheritance. This is not the case
        any more if the elements of ``P`` are instances of an
        extension type. See :class:`Category`. for details.

        The purpose of this method is to emulate this inheritance: for
        ``e`` and element of ``P``, if an attribute or method
        ``e.foo`` is not found in the super classes of ``e``, it's
        looked up manually in ``C.element_class`` and bound to ``e``.

        .. NOTES::

            - Attributes beginning with two underscores but not ending
              with an unnderscore are considered private and are thus
              exempted from the lookup in ``cat.element_class``.

            - The attribute or method is actually looked up in
              ``P._abstract_element_class``. In most cases this is
              just an alias for ``C.element_class``, but some parents,
              notably homsets, customizes this to let elements also
              inherit from other abstract classes. See
              :meth:`Parent._abstract_element_class` and
              :meth:`Homset._abstract_element_class` for details.

            - This mechanism may also enter into action when the
              category of `P` is refined on the fly, leaving
              previously constructed elements in an outdated element
              class.

              See :class:`~sage.rings.polynomial.polynomial_quotient_ring.PolynomialQuotientRing_generic`
              for an example.

        EXAMPLES:

        We test that ``1`` (an instance of the extension type
        ``Integer``) inherits the methods from the categories of
        ``ZZ``, that is from ``CommutativeRings().element_class``::

            sage: 1.is_idempotent(), 2.is_idempotent()
            (True, False)

        This method is actually provided by the ``Magmas()`` super
        category of ``CommutativeRings()``::

            sage: 1.is_idempotent
            <bound method JoinCategory.element_class.is_idempotent of 1>
            sage: 1.is_idempotent.__module__
            'sage.categories.magmas'

        TESTS::

            sage: 1.blah_blah
            Traceback (most recent call last):
            ...
            AttributeError: 'sage.rings.integer.Integer' object has no attribute 'blah_blah'
            sage: Semigroups().example().an_element().is_idempotent
            <bound method LeftZeroSemigroup_with_category.element_class.is_idempotent of 42>
            sage: Semigroups().example().an_element().blah_blah
            Traceback (most recent call last):
            ...
            AttributeError: 'LeftZeroSemigroup_with_category.element_class' object has no attribute 'blah_blah'

        We test that "private" attributes are not requested from the element class
        of the category (:trac:`10467`)::

            sage: C = EuclideanDomains()
            sage: P.<x> = QQ[]
            sage: C.element_class.__foo = 'bar'
            sage: x.parent() in C
            True
            sage: x.__foo
            Traceback (most recent call last):
            ...
            AttributeError: 'sage.rings.polynomial.polynomial_rational_flint.Polynomial_rational_flint' object has no attribute '__foo'
        """
        if (name.startswith('__') and not name.endswith('_')):
            dummy_error_message.cls = type(self)
            dummy_error_message.name = name
            raise dummy_attribute_error
        cdef Parent P = self._parent or self.parent()
        if P is None or P._category is None:
            dummy_error_message.cls = type(self)
            dummy_error_message.name = name
            raise dummy_attribute_error
        return getattr_from_other_class(self, P._abstract_element_class, name)

    def __dir__(self):
        """
        Let cat be the category of the parent of ``self``. This method
        emulates ``self`` being an instance of both ``Element`` and
        ``cat.element_class``, in that order, for attribute directory.

        EXAMPLES::

            sage: dir(1/2)
            ['N', ..., 'is_idempotent', 'is_integer', 'is_integral', ...]

        Caveat: dir on Integer's and some other extension types seem to ignore __dir__::

            sage: 1.__dir__()
            ['N', ..., 'is_idempotent', 'is_integer', 'is_integral', ...]
            sage: dir(1)         # todo: not implemented
            ['N', ..., 'is_idempotent', 'is_integer', 'is_integral', ...]
        """
        from sage.structure.parent import dir_with_other_class
        return dir_with_other_class(self, self.parent().category().element_class)

    def _repr_(self):
        return "Generic element of a structure"

    def __getstate__(self):
        """
        Return a tuple describing the state of your object.

        This should return all information that will be required to unpickle
        the object. The functionality for unpickling is implemented in
        __setstate__().

        TESTS::

            sage: R.<x,y> = QQ[]
            sage: i = ideal(x^2 - y^2 + 1)
            sage: i.__getstate__()
            (Monoid of ideals of Multivariate Polynomial Ring in x, y over Rational Field,
             {'_Ideal_generic__gens': (x^2 - y^2 + 1,),
              '_Ideal_generic__ring': Multivariate Polynomial Ring in x, y over Rational Field,
              '_gb_by_ordering': {}})
        """
        return (self._parent, self.__dict__)

    def __setstate__(self, state):
        """
        Initializes the state of the object from data saved in a pickle.

        During unpickling __init__ methods of classes are not called, the saved
        data is passed to the class via this function instead.

        TESTS::

            sage: R.<x,y> = QQ[]
            sage: i = ideal(x); i
            Ideal (x) of Multivariate Polynomial Ring in x, y over Rational Field
            sage: S.<x,y,z> = ZZ[]
            sage: i.__setstate__((R,{'_Ideal_generic__ring':S,'_Ideal_generic__gens': (S(x^2 - y^2 + 1),)}))
            sage: i
            Ideal (x^2 - y^2 + 1) of Multivariate Polynomial Ring in x, y, z over Integer Ring
        """
        self._set_parent(state[0])
        self.__dict__ = state[1]

    def __copy__(self):
        """
        Return a copy of ``self``.

        OUTPUT:

          - a new object which is a copy of ``self``.

        This implementation ensures that ``self.__dict__`` is properly copied
        when it exists (typically for instances of classes deriving from
        :class:`Element`).

        TESTS::

            sage: from sage.structure.element import Element
            sage: el = Element(parent = ZZ)
            sage: el1 = copy(el)
            sage: el1 is el
            False

            sage: class Demo(Element): pass
            sage: el = Demo(parent = ZZ)
            sage: el.x = [1,2,3]
            sage: el1 = copy(el)
            sage: el1 is el
            False
            sage: el1.__dict__ is el.__dict__
            False
        """
        cls = self.__class__
        cdef Element res = cls.__new__(cls)
        res._parent = self._parent
        try:
            D = self.__dict__
        except AttributeError:
            return res
        for k,v in D.iteritems():
            try:
                setattr(res, k, v)
            except AttributeError:
                pass
        return res

    def __hash__(self):
        return hash(str(self))

    def _im_gens_(self, codomain, im_gens):
        """
        Return the image of ``self`` in codomain under the map that sends
        the images of the generators of the parent of ``self`` to the
        tuple of elements of im_gens.
        """
        raise NotImplementedError

    cdef base_extend_c(self, Parent R):
        if HAS_DICTIONARY(self):
            return self.base_extend(R)
        else:
            return self.base_extend_c_impl(R)

    cdef base_extend_c_impl(self, Parent R):
        cdef Parent V
        V = self._parent.base_extend(R)
        return (<Parent>V)._coerce_c(self)

    def base_extend(self, R):
        return self.base_extend_c_impl(R)

    def base_ring(self):
        """
        Return the base ring of this element's parent (if that makes sense).

        TESTS::

            sage: QQ.base_ring()
            Rational Field
            sage: identity_matrix(3).base_ring()
            Integer Ring
        """
        return self._parent.base_ring()

    def category(self):
        from sage.categories.all import Elements
        return Elements(self._parent)


    def _test_category(self, **options):
        """
        Run generic tests on the method :meth:`.category`.

        See also: :class:`TestSuite`.

        EXAMPLES::

            sage: 3._test_category()

        Let us now write a broken :meth:`.category` method::

            sage: from sage.categories.examples.sets_cat import PrimeNumbers
            sage: class CCls(PrimeNumbers):
            ....:     def an_element(self):
            ....:         return 18
            sage: CC = CCls()
            sage: CC._test_an_element()
            Traceback (most recent call last):
            ...
            AssertionError: self.an_element() is not in self
        """
        from sage.categories.objects    import Objects
        tester = self._tester(**options)
        sage_object.SageObject._test_category(self, tester = tester)
        category = self.category()
        # Tests that self inherits methods from the categories
        if not is_extension_type(self.__class__):
            # For usual Python classes, that should be done with
            # standard inheritance
            tester.assert_(isinstance(self, self.parent().category().element_class))
        else:
            # For extension types we just check that inheritance
            # occurs on a dummy attribute of Sets().ElementMethods
            tester.assert_(hasattr(self, "_dummy_attribute"))

    def _test_eq(self, **options):
        """
        Test that ``self`` is equal to ``self`` and different to ``None``.

        See also: :class:`TestSuite`.

        TESTS::

            sage: from sage.structure.element import Element
            sage: O = Element(Parent())
            sage: O._test_eq()

        Let us now write a broken class method::

            sage: class CCls(Element):
            ....:     def __eq__(self, other):
            ....:         return True
            sage: CCls(Parent())._test_eq()
            Traceback (most recent call last):
            ...
            AssertionError: broken equality: Generic element of a structure == None

        Let us now break inequality::

            sage: class CCls(Element):
            ....:     def __ne__(self, other):
            ....:         return True
            sage: CCls(Parent())._test_eq()
            Traceback (most recent call last):
            ...
            AssertionError: broken non-equality: Generic element of a structure != itself
        """
        tester = self._tester(**options)
        # We don't use assertEqual / assertNonEqual in order to be
        # 100% sure we indeed call the operators == and !=, whatever
        # the version of Python is (see #11236)
        tester.assertTrue(self == self,
                   LazyFormat("broken equality: %s == itself is False")%self)
        tester.assertFalse(self == None,
                   LazyFormat("broken equality: %s == None")%self)
        tester.assertFalse(self != self,
                           LazyFormat("broken non-equality: %s != itself")%self)
        tester.assertTrue(self != None,
                          LazyFormat("broken non-equality: %s is not != None")%self)

    def parent(self, x=None):
        """
        Return the parent of this element; or, if the optional argument x is
        supplied, the result of coercing x into the parent of this element.
        """
        if x is None:
            return self._parent
        else:
            return self._parent(x)


    def subs(self, in_dict=None, **kwds):
        """
        Substitutes given generators with given values while not touching
        other generators. This is a generic wrapper around ``__call__``.
        The syntax is meant to be compatible with the corresponding method
        for symbolic expressions.

        INPUT:

        - ``in_dict`` - (optional) dictionary of inputs

        - ``**kwds`` - named parameters

        OUTPUT:

        - new object if substitution is possible, otherwise self.

        EXAMPLES::

            sage: x, y = PolynomialRing(ZZ,2,'xy').gens()
            sage: f = x^2 + y + x^2*y^2 + 5
            sage: f((5,y))
            25*y^2 + y + 30
            sage: f.subs({x:5})
            25*y^2 + y + 30
            sage: f.subs(x=5)
            25*y^2 + y + 30
            sage: (1/f).subs(x=5)
            1/(25*y^2 + y + 30)
            sage: Integer(5).subs(x=4)
            5
        """
        if not hasattr(self,'__call__'):
            return self
        parent=self._parent
        # We should better not test for ParentWIthGens,
        # as this is essentially deprecated.
        #from sage.structure.parent_gens import is_ParentWithGens
        #if not is_ParentWithGens(parent):
        #    return self
        # Better: Duck typing!
        try:
            ngens = parent.ngens()
        except (AttributeError, NotImplementedError, TypeError):
            return self
        variables=[]
        # use "gen" instead of "gens" as a ParentWithGens is not
        # required to have the latter
        for i in xrange(0,ngens):
            gen=parent.gen(i)
            if str(gen) in kwds:
                variables.append(kwds[str(gen)])
            elif in_dict and gen in in_dict:
                variables.append(in_dict[gen])
            else:
                variables.append(gen)
        return self(*variables)

    def numerical_approx(self, prec=None, digits=None, algorithm=None):
        """
        Return a numerical approximation of x with at least prec bits of
        precision.

        EXAMPLES::

            sage: (2/3).n()
            0.666666666666667
            sage: pi.n(digits=10)  # indirect doctest
            3.141592654
            sage: pi.n(prec=20)   # indirect doctest
            3.1416

        TESTS:

        Check that :trac:`14778` is fixed::

            sage: (0).n(algorithm='foo')
            0.000000000000000
        """
        from sage.misc.functional import numerical_approx
        return numerical_approx(self, prec=prec, digits=digits,
                                algorithm=algorithm)
    n = numerical_approx 
    N = n 

    def _mpmath_(self, prec=53, rounding=None):
        """
        Evaluates numerically and returns an mpmath number.
        Used as fallback for conversion by mpmath.mpmathify().

        .. NOTE::

            Currently, the rounding mode is ignored.

        EXAMPLES::

            sage: from sage.libs.mpmath.all import mp, mpmathify
            sage: mp.dps = 30
            sage: 25._mpmath_(53)
            mpf('25.0')
            sage: mpmathify(3+4*I)
            mpc(real='3.0', imag='4.0')
            sage: mpmathify(1+pi)
            mpf('4.14159265358979323846264338327933')
            sage: (1+pi)._mpmath_(10)
            mpf('4.140625')
            sage: (1+pi)._mpmath_(mp.prec)
            mpf('4.14159265358979323846264338327933')
        """
        return self.n(prec)._mpmath_(prec=prec)

    def substitute(self,in_dict=None,**kwds):
        """
        This is an alias for self.subs().

        INPUT:

        - ``in_dict`` - (optional) dictionary of inputs

        - ``**kwds``  - named parameters

        OUTPUT:

        - new object if substitution is possible, otherwise self.

        EXAMPLES::

            sage: x, y = PolynomialRing(ZZ,2,'xy').gens()
            sage: f = x^2 + y + x^2*y^2 + 5
            sage: f((5,y))
            25*y^2 + y + 30
            sage: f.substitute({x:5})
            25*y^2 + y + 30
            sage: f.substitute(x=5)
            25*y^2 + y + 30
            sage: (1/f).substitute(x=5)
            1/(25*y^2 + y + 30)
            sage: Integer(5).substitute(x=4)
            5
         """
        return self.subs(in_dict,**kwds)

    cpdef _act_on_(self, x, bint self_on_left):
        """
        Use this method to implement ``self`` acting on x. 

        Return None or raise a CoercionException if no
        such action is defined here.
        """
        return None

    cpdef _acted_upon_(self, x, bint self_on_left):
        """
        Use this method to implement ``self`` acted on by x.

        Return None or raise a CoercionException if no
        such action is defined here.
        """
        return None


    def __xor__(self, right):
        raise RuntimeError("Use ** for exponentiation, not '^', which means xor\n"+\
              "in Python, and has the wrong precedence.")

    def __pos__(self):
        return self

    def _coeff_repr(self, no_space=True):
        if self._is_atomic():
            s = repr(self)
        else:
            s = "(%s)"%repr(self)
        if no_space:
            return s.replace(' ','')
        return s

    def _latex_coeff_repr(self):
        try:
            s = self._latex_()
        except AttributeError:
            s = str(self)
        if self._is_atomic():
            return s
        else:
            return "\\left(%s\\right)"%s

    def _is_atomic(self):
        """
        Return ``True`` if and only if parenthesis are not required when
        *printing* out any of `x - s`, `x + s`, `x^s` and `x/s`.

        EXAMPLES::

            sage: n = 5; n._is_atomic()
            True
            sage: n = x+1; n._is_atomic()
            False
        """
        if self._parent._repr_option('element_is_atomic'):
            return True
        s = str(self)
        return s.find("+") == -1 and s.find("-") == -1 and s.find(" ") == -1

    def __nonzero__(self):
        r"""
        Return ``True`` if ``self`` does not equal self.parent()(0).

        Note that this is automatically called when converting to
        boolean, as in the conditional of an if or while statement.

        TESTS:
        Verify that :trac:`5185` is fixed.

        ::

            sage: v = vector({1: 1, 3: -1})
            sage: w = vector({1: -1, 3: 1})
            sage: v + w
            (0, 0, 0, 0)
            sage: (v+w).is_zero()
            True
            sage: bool(v+w)
            False
            sage: (v+w).__nonzero__()
            False
        """
        return self != self._parent.zero_element()

    def is_zero(self):
        """
<<<<<<< HEAD
        Return True if self equals ``self.parent()(0)``. The default
        implementation is to fall back to ``not self.__nonzero__``.
=======
        Return ``True`` if ``self`` equals self.parent()(0).

        The default implementation is to fall back to 'not
        self.__nonzero__'.
>>>>>>> a70d6821

        .. WARNING::

<<<<<<< HEAD
           Do not re-implement this method in your subclass but
           implement ``__nonzero__`` instead.
=======
            Do not re-implement this method in your subclass but
            implement __nonzero__ instead.
>>>>>>> a70d6821
        """
        return not self

    def _cmp_(left, right):
        return left._cmp_c_impl(right)

    cdef _cmp(left, right):
        """
        Compare left and right.
        """
        global coercion_model
        cdef int r
        if not have_same_parent(left, right):
            if left is None or left is Ellipsis:
                return -1
            elif right is None or right is Ellipsis:
                return 1
            try:
                _left, _right = coercion_model.canonical_coercion(left, right)
                if PY_IS_NUMERIC(_left):
                    return cmp(_left, _right)
                else:
                    return _left._cmp_(_right)
            except TypeError:
                r = cmp(type(left), type(right))
                if r == 0:
                    r = -1
                return r
        else:
            if HAS_DICTIONARY(left):
                left_cmp = left._cmp_
                if PY_TYPE_CHECK(left_cmp, MethodType):
                    # it must have been overridden
                    return left_cmp(right)

            return left._cmp_c_impl(right)

    def _richcmp_(left, right, op):
        return left._richcmp(right, op)

    cdef _richcmp(left, right, int op):
        """
        Compare left and right, according to the comparison operator op.
        """
        global coercion_model
        cdef int r
        if not have_same_parent(left, right):
            if left is None or left is Ellipsis:
                return _rich_to_bool(op, -1)
            elif right is None or right is Ellipsis:
                return _rich_to_bool(op, 1)
            try:
                _left, _right = coercion_model.canonical_coercion(left, right)
                if PY_IS_NUMERIC(_left):
                    return _rich_to_bool(op, cmp(_left, _right))
                else:
                    return _left._richcmp_(_right, op)
            except (TypeError, NotImplementedError):
                r = cmp(type(left), type(right))
                if r == 0:
                    r = -1
                # Often things are compared against 0 (or 1), even when there
                # is not a canonical coercion ZZ -> other
                # Things should implement and/or use __nonzero__ and is_one()
                # but we can't do that here as that calls this.
                # The old coercion model would declare a coercion if 0 went in.
                # (Though would fail with a TypeError for other values, thus
                # contaminating the _has_coerce_map_from cache.)
                from sage.rings.integer import Integer
                try:
                    if PY_TYPE_CHECK(left, Element) and isinstance(right, (int, float, Integer)) and not right:
                        right = (<Element>left)._parent(right)
                    elif PY_TYPE_CHECK(right, Element) and isinstance(left, (int, float, Integer)) and not left:
                        left = (<Element>right)._parent(left)
                    else:
                        return _rich_to_bool(op, r)
                except TypeError:
                    return _rich_to_bool(op, r)

        if HAS_DICTIONARY(left):   # fast check
            left_cmp = left.__cmp__
            if PY_TYPE_CHECK(left_cmp, MethodType):
                # it must have been overridden
                return _rich_to_bool(op, left_cmp(right))

        return left._richcmp_c_impl(right, op)

    cdef _rich_to_bool(self, int op, int r):
        return _rich_to_bool(op, r)

    ####################################################################
    # For a derived Cython class, you **must** put the following in
    # your subclasses, in order for it to take advantage of the
    # above generic comparison code.  You must also define
    # either _cmp_c_impl (if your subclass is totally ordered),
    # _richcmp_c_impl (if your subclass is partially ordered), or both
    # (if your class has both a total order and a partial order;
    # then the total order will be available with cmp(), and the partial
    # order will be available with the relation operators; in this case
    # you must also define __cmp__ in your subclass).
    # This is simply how Python works.
    #
    # For a *Python* class just define __cmp__ as always.
    # But note that when this gets called you can assume that
    # both inputs have identical parents.
    #
    # If your __cmp__ methods are not getting called, verify that the
    # canonical_coercion(x,y) is not throwing errors.
    #
    ####################################################################
    def __richcmp__(left, right, int op):
        return (<Element>left)._richcmp(right, op)

    ####################################################################
    # If your subclass has both a partial order (available with the
    # relation operators) and a total order (available with cmp()),
    # you **must** put the following in your subclass.
    #
    # Note that in this case the total order defined by cmp() will
    # not properly respect coercions.
    ####################################################################
    def __cmp__(left, right):
        return (<Element>left)._cmp(right)

    cdef _richcmp_c_impl(left, Element right, int op):
        if (<Element>left)._richcmp_c_impl == Element._richcmp_c_impl and \
               (<Element>left)._cmp_c_impl == Element._cmp_c_impl:
            # Not implemented, try some basic defaults
            if op == Py_EQ:
                 return left is right
            elif op == Py_NE:
                return left is not right
        return left._rich_to_bool(op, left._cmp_c_impl(right))

    cdef int _cmp_c_impl(left, Element right) except -2:
        ### For derived Cython code, you *MUST* ALSO COPY the __richcmp__ above
        ### into your class!!!  For Python code just use __cmp__.
        raise NotImplementedError("BUG: sort algorithm for elements of '%s' not implemented"%right.parent())

cdef inline bint _rich_to_bool(int op, int r):
    if op == Py_LT:  #<
        return (r  < 0)
    elif op == Py_EQ: #==
        return (r == 0)
    elif op == Py_GT: #>
        return (r  > 0)
    elif op == Py_LE: #<=
        return (r <= 0)
    elif op == Py_NE: #!=
        return (r != 0)
    elif op == Py_GE: #>=
        return (r >= 0)


def is_ModuleElement(x):
    """
    Return ``True`` if x is of type ModuleElement.

    This is even faster than using isinstance inline.

    EXAMPLES::

        sage: from sage.structure.element import is_ModuleElement
        sage: is_ModuleElement(2/3)
        True
        sage: is_ModuleElement((QQ^3).0)
        True
        sage: is_ModuleElement('a')
        False
    """
    return IS_INSTANCE(x, ModuleElement)

cdef class ElementWithCachedMethod(Element):
    r"""
    An element class that fully supports cached methods.

    NOTE:

    The :class:`~sage.misc.cachefunc.cached_method` decorator provides
    a convenient way to automatically cache the result of a computation.
    Since :trac:`11115`, the cached method decorator applied to a
    method without optional arguments is faster than a hand-written cache
    in Python, and a cached method without any arguments (except ``self``)
    is actually faster than a Python method that does nothing more but
    to return ``1``. A cached method can also be inherited from the parent
    or element class of a category.

    However, this holds true only if attribute assignment is supported.
    If you write an extension class in Cython that does not accept attribute
    assignment then a cached method inherited from the category will be
    slower (for :class:`~sage.structure.parent.Parent`) or the cache would
    even break (for :class:`Element`).

    This class should be used if you write an element class, can not provide
    it with attribute assignment, but want that it inherits a cached method
    from the category. Under these conditions, your class should inherit
    from this class rather than :class:`Element`. Then, the cache will work,
    but certainly slower than with attribute assignment. Lazy attributes
    work as well.

    EXAMPLE:

    We define three element extension classes. The first inherits from
    :class:`Element`, the second from this class, and the third simply
    is a Python class. We also define a parent class and, in Python, a
    category whose element and parent classes define cached methods.
    ::

        sage: cython_code = ["from sage.structure.element cimport Element, ElementWithCachedMethod",
        ... "cdef class MyBrokenElement(Element):",
        ... "    cdef public object x",
        ... "    def __init__(self,P,x):",
        ... "        self.x=x",
        ... "        Element.__init__(self,P)",
        ... "    def __neg__(self):",
        ... "        return MyBrokenElement(self.parent(),-self.x)",
        ... "    def _repr_(self):",
        ... "        return '<%s>'%self.x",
        ... "    def __hash__(self):",
        ... "        return hash(self.x)",
        ... "    def __cmp__(left, right):",
        ... "        return (<Element>left)._cmp(right)",
        ... "    def __richcmp__(left, right, op):",
        ... "        return (<Element>left)._richcmp(right,op)",
        ... "    cdef int _cmp_c_impl(left, Element right) except -2:",
        ... "        return cmp(left.x,right.x)",
        ... "    def raw_test(self):",
        ... "        return -self",
        ... "cdef class MyElement(ElementWithCachedMethod):",
        ... "    cdef public object x",
        ... "    def __init__(self,P,x):",
        ... "        self.x=x",
        ... "        Element.__init__(self,P)",
        ... "    def __neg__(self):",
        ... "        return MyElement(self.parent(),-self.x)",
        ... "    def _repr_(self):",
        ... "        return '<%s>'%self.x",
        ... "    def __hash__(self):",
        ... "        return hash(self.x)",
        ... "    def __cmp__(left, right):",
        ... "        return (<Element>left)._cmp(right)",
        ... "    def __richcmp__(left, right, op):",
        ... "        return (<Element>left)._richcmp(right,op)",
        ... "    cdef int _cmp_c_impl(left, Element right) except -2:",
        ... "        return cmp(left.x,right.x)",
        ... "    def raw_test(self):",
        ... "        return -self",
        ... "class MyPythonElement(MyBrokenElement): pass",
        ... "from sage.structure.parent cimport Parent",
        ... "cdef class MyParent(Parent):",
        ... "    Element = MyElement"]
        sage: cython('\n'.join(cython_code))
        sage: cython_code = ["from sage.all import cached_method, cached_in_parent_method, Category, Objects",
        ... "class MyCategory(Category):",
        ... "    @cached_method",
        ... "    def super_categories(self):",
        ... "        return [Objects()]",
        ... "    class ElementMethods:",
        ... "        @cached_method",
        ... "        def element_cache_test(self):",
        ... "            return -self",
        ... "        @cached_in_parent_method",
        ... "        def element_via_parent_test(self):",
        ... "            return -self",
        ... "    class ParentMethods:",
        ... "        @cached_method",
        ... "        def one(self):",
        ... "            return self.element_class(self,1)",
        ... "        @cached_method",
        ... "        def invert(self, x):",
        ... "            return -x"]
        sage: cython('\n'.join(cython_code))
        sage: C = MyCategory()
        sage: P = MyParent(category=C)
        sage: ebroken = MyBrokenElement(P,5)
        sage: e = MyElement(P,5)

    The cached methods inherited by ``MyElement`` works::

        sage: e.element_cache_test()
        <-5>
        sage: e.element_cache_test() is e.element_cache_test()
        True
        sage: e.element_via_parent_test()
        <-5>
        sage: e.element_via_parent_test() is e.element_via_parent_test()
        True

    The other element class can only inherit a
    ``cached_in_parent_method``, since the cache is stored in the
    parent. In fact, equal elements share the cache, even if they are
    of different types::

        sage: e == ebroken
        True
        sage: type(e) == type(ebroken)
        False
        sage: ebroken.element_via_parent_test() is e.element_via_parent_test()
        True

    However, the cache of the other inherited method breaks, although the method
    as such works::

        sage: ebroken.element_cache_test()
        <-5>
        sage: ebroken.element_cache_test() is ebroken.element_cache_test()
        False

    Since ``e`` and ``ebroken`` share the cache, when we empty it for one element
    it is empty for the other as well::

        sage: b = ebroken.element_via_parent_test()
        sage: e.element_via_parent_test.clear_cache()
        sage: b is ebroken.element_via_parent_test()
        False

    Note that the cache only breaks for elements that do no allow attribute assignment.
    A Python version of ``MyBrokenElement`` therefore allows for cached methods::

        sage: epython = MyPythonElement(P,5)
        sage: epython.element_cache_test()
        <-5>
        sage: epython.element_cache_test() is epython.element_cache_test()
        True

    """
    def __getattr__(self, name):
        """
        This getattr method ensures that cached methods and lazy attributes
        can be inherited from the element class of a category.

        .. NOTE::

            The use of cached methods is demonstrated in the main doc
            string of this class. Here, we demonstrate lazy
            attributes.

        EXAMPLE::

            sage: cython_code = ["from sage.structure.element cimport ElementWithCachedMethod",
            ... "cdef class MyElement(ElementWithCachedMethod):",
            ... "    cdef public object x",
            ... "    def __init__(self,P,x):",
            ... "        self.x=x",
            ... "        ElementWithCachedMethod.__init__(self,P)",
            ... "    def _repr_(self):",
            ... "        return '<%s>'%self.x",
            ... "from sage.structure.parent cimport Parent",
            ... "cdef class MyParent(Parent):",
            ... "    Element = MyElement",
            ... "from sage.all import cached_method, lazy_attribute, Category, Objects",
            ... "class MyCategory(Category):",
            ... "    @cached_method",
            ... "    def super_categories(self):",
            ... "        return [Objects()]",
            ... "    class ElementMethods:",
            ... "        @lazy_attribute",
            ... "        def my_lazy_attr(self):",
            ... "            return 'lazy attribute of <%d>'%self.x"]
            sage: cython('\n'.join(cython_code))
            sage: C = MyCategory()
            sage: P = MyParent(category=C)
            sage: e = MyElement(P,5)
            sage: e.my_lazy_attr
            'lazy attribute of <5>'
            sage: e.my_lazy_attr is e.my_lazy_attr
            True

        """
        if name.startswith('__') and not name.endswith('_'):
            dummy_error_message.cls = type(self)
            dummy_error_message.name = name
            raise dummy_attribute_error
        try:
            return self.__cached_methods[name]
        except KeyError:
            attr = getattr_from_other_class(self,
                                        self._parent.category().element_class,
                                        name)
            self.__cached_methods[name] = attr
            return attr
        except TypeError:
            attr = getattr_from_other_class(self,
                                        self._parent.category().element_class,
                                        name)
            self.__cached_methods = {name : attr}
            return attr

cdef class ModuleElement(Element):
    """
    Generic element of a module.
    """

    ##################################################
    # Addition
    ##################################################
    def __add__(left, right):
        """
        Top-level addition operator for ModuleElements.

        See extensive documentation at the top of element.pyx.
        """
        # Try fast pathway if they are both ModuleElements and the parents
        # match.

        # (We know at least one of the arguments is a ModuleElement. So if
        # their types are *equal* (fast to check) then they are both
        # ModuleElements. Otherwise use the slower test via PY_TYPE_CHECK.)
        if have_same_parent(left, right):
            # If we hold the only references to this object, we can
            # safely mutate it. NOTE the threshold is different by one
            # for __add__ and __iadd__.
            if  (<RefPyObject *>left).ob_refcnt < inplace_threshold:
                return (<ModuleElement>left)._iadd_(<ModuleElement>right)
            else:
                return (<ModuleElement>left)._add_(<ModuleElement>right)

        global coercion_model
        return coercion_model.bin_op(left, right, add)

    cpdef ModuleElement _add_(left, ModuleElement right):
        raise TypeError(arith_error_message(left, right, add))

    def __iadd__(ModuleElement self, right):
        if have_same_parent(self, right):
            if  (<RefPyObject *>self).ob_refcnt <= inplace_threshold:
                return self._iadd_(<ModuleElement>right)
            else:
                return self._add_(<ModuleElement>right)
        else:
            global coercion_model
            return coercion_model.bin_op(self, right, iadd)

    cpdef ModuleElement _iadd_(self, ModuleElement right):
        return self._add_(right)

    ##################################################
    # Subtraction
    ##################################################

    def __sub__(left, right):
        """
        Top-level subtraction operator for ModuleElements.
        See extensive documentation at the top of element.pyx.
        """
        if have_same_parent(left, right):
            if  (<RefPyObject *>left).ob_refcnt < inplace_threshold:
                return (<ModuleElement>left)._isub_(<ModuleElement>right)
            else:
                return (<ModuleElement>left)._sub_(<ModuleElement>right)
        global coercion_model
        return coercion_model.bin_op(left, right, sub)

    cpdef ModuleElement _sub_(left, ModuleElement right):
        # default implementation is to use the negation and addition
        # dispatchers:
        return left._add_(-right)

    def __isub__(ModuleElement self, right):
        if have_same_parent(self, right):
            if  (<RefPyObject *>self).ob_refcnt <= inplace_threshold:
                return self._isub_(<ModuleElement>right)
            else:
                return self._sub_(<ModuleElement>right)
        else:
            global coercion_model
            return coercion_model.bin_op(self, right, isub)

    cpdef ModuleElement _isub_(self, ModuleElement right):
        return self._sub_(right)

    ##################################################
    # Negation
    ##################################################

    def __neg__(self):
        """
        Top-level negation operator for ModuleElements, which
        may choose to implement _neg_ rather than __neg__ for
        consistency.
        """
        return self._neg_()

    cpdef ModuleElement _neg_(self):
        # default implementation is to try multiplying by -1.
        global coercion_model
        if self._parent._base is None:
            return coercion_model.bin_op(-1, self, mul)
        else:
            return coercion_model.bin_op(self._parent._base(-1), self, mul)

    ##################################################
    # Module element multiplication (scalars, etc.)
    ##################################################
    def __mul__(left, right):
        if PyInt_CheckExact(right):
            return (<ModuleElement>left)._mul_long(PyInt_AS_LONG(right))
        if PyInt_CheckExact(left):
            return (<ModuleElement>right)._mul_long(PyInt_AS_LONG(left))
        if have_same_parent(left, right):
            raise TypeError(arith_error_message(left, right, mul))
        # Always do this
        global coercion_model
        return coercion_model.bin_op(left, right, mul)

    def __imul__(left, right):
        if have_same_parent(left, right):
             raise TypeError
        # Always do this
        global coercion_model
        return coercion_model.bin_op(left, right, imul)

    # rmul -- left * self
    cpdef ModuleElement _rmul_(self, RingElement left):
        """
        Default module left scalar multiplication, which is to try to
        canonically coerce the scalar to the integers and do that
        multiplication, which is always defined.

        Returning None indicates that this action is not implemented here.
        """
        return None

    # lmul -- self * right

    cpdef ModuleElement _lmul_(self, RingElement right):
        """
        Default module left scalar multiplication, which is to try to
        canonically coerce the scalar to the integers and do that
        multiplication, which is always defined.

        Returning None indicates that this action is not implemented here.
        """
        return None

    cdef ModuleElement _mul_long(self, long n):
        """
        Generic path for multiplying by a C long, assumed to commute.
        """
        return coercion_model.bin_op(self, n, mul)

    cpdef ModuleElement _ilmul_(self, RingElement right):
        return self._lmul_(right)

    cdef RingElement coerce_to_base_ring(self, x):
        if PY_TYPE_CHECK(x, Element) and (<Element>x)._parent is self._parent._base:
            return x
        try:
            return self._parent._base._coerce_c(x)
        except AttributeError:
            return self._parent._base(x)

    ##################################################
    # Other properties
    ##################################################
    def order(self):              ### DO NOT OVERRIDE THIS!!! Instead, override additive_order.
        """
        Return the additive order of self.
        """
        return self.additive_order()

    def additive_order(self):
        """
        Return the additive order of self.
        """
        raise NotImplementedError

########################################################################
# Monoid
########################################################################

def is_MonoidElement(x):
    """
    Return ``True`` if x is of type MonoidElement.
    """
    return IS_INSTANCE(x, MonoidElement)

cdef class MonoidElement(Element):
    """
    Generic element of a monoid.
    """

    #############################################################
    # Multiplication
    #############################################################
    def __mul__(left, right):
        """
        Top-level multiplication operator for monoid elements.
        See extensive documentation at the top of element.pyx.
        """
        global coercion_model
        if have_same_parent(left, right):
            return (<MonoidElement>left)._mul_(<MonoidElement>right)
        try:
            return coercion_model.bin_op(left, right, mul)
        except TypeError as msg:
            if isinstance(left, (int, long)) and left==1:
                return right
            elif isinstance(right, (int, long)) and right==1:
                return left
            raise


    cpdef MonoidElement _mul_(left, MonoidElement right):
        """
        Cython classes should override this function to implement multiplication.
        See extensive documentation at the top of element.pyx.
        """
        raise TypeError

    #############################################################
    # Other generic functions that should be available to
    # any monoid element.
    #############################################################
    def order(self):
        """
        Return the multiplicative order of self.
        """
        return self.multiplicative_order()

    def multiplicative_order(self):
        """
        Return the multiplicative order of self.
        """
        raise NotImplementedError

    def __pow__(self, n, dummy):
        """
        Return the (integral) power of self.
        """
        if dummy is not None:
            raise RuntimeError("__pow__ dummy argument not used")
        return generic_power_c(self,n,None)

    def powers(self, n):
        r"""
        Return the list `[x^0, x^1, \ldots, x^{n-1}]`.

        EXAMPLES::

            sage: G = SymmetricGroup(4)
            sage: g = G([2, 3, 4, 1])
            sage: g.powers(4)
            [(), (1,2,3,4), (1,3)(2,4), (1,4,3,2)]
        """
        if n < 0:
            raise ValueError("negative number of powers requested")
        elif n == 0:
            return []
        x = self._parent.one_element()
        l = [x]
        for i in xrange(n - 1):
            x = x * self
            l.append(x)
        return l

    def __nonzero__(self):
        return True

def is_AdditiveGroupElement(x):
    """
    Return ``True`` if x is of type AdditiveGroupElement.
    """
    return IS_INSTANCE(x, AdditiveGroupElement)

cdef class AdditiveGroupElement(ModuleElement):
    """
    Generic element of an additive group.
    """
    def order(self):
        """
        Return additive order of element
        """
        return self.additive_order()

    def __invert__(self):
        raise NotImplementedError("multiplicative inverse not defined for additive group elements")

    cpdef ModuleElement _rmul_(self, RingElement left):
        return self._lmul_(left)

    cpdef ModuleElement _lmul_(self, RingElement right):
        """
        Default module left scalar multiplication, which is to try to
        canonically coerce the scalar to the integers and do that
        multiplication, which is always defined.

        Returning None indicates this action is not implemented.
        """
        return None

def is_MultiplicativeGroupElement(x):
    """
    Return ``True`` if x is of type MultiplicativeGroupElement.
    """
    return IS_INSTANCE(x, MultiplicativeGroupElement)

cdef class MultiplicativeGroupElement(MonoidElement):
    """
    Generic element of a multiplicative group.
    """
    def order(self):
        """
        Return the multiplicative order of self.
        """
        return self.multiplicative_order()

    def _add_(self, x):
        raise ArithmeticError("addition not defined in a multiplicative group")

    def __div__(left, right):
        if have_same_parent(left, right):
            return left._div_(right)
        global coercion_model
        return coercion_model.bin_op(left, right, div)

    cpdef MultiplicativeGroupElement _div_(self, MultiplicativeGroupElement right):
        """
        Cython classes should override this function to implement division.
        See extensive documentation at the top of element.pyx.
        """
        return self * ~right

    def __invert__(self):
        if self.is_one():
            return self
        return 1/self


def is_RingElement(x):
    """
    Return ``True`` if x is of type RingElement.
    """
    return IS_INSTANCE(x, RingElement)

cdef class RingElement(ModuleElement):
    ##################################################
    def is_one(self):
        return self == self._parent.one_element()

    ##################################
    # Fast long add/sub path.
    ##################################

    def __add__(left, right):
        """
        Top-level addition operator for RingElements.

        See extensive documentation at the top of element.pyx.
        """
        if have_same_parent(left, right):
            if  (<RefPyObject *>left).ob_refcnt < inplace_threshold:
                return (<ModuleElement>left)._iadd_(<ModuleElement>right)
            else:
                return (<ModuleElement>left)._add_(<ModuleElement>right)
        if PyInt_CheckExact(right):
            return (<RingElement>left)._add_long(PyInt_AS_LONG(right))
        elif PyInt_CheckExact(left):
            return (<RingElement>right)._add_long(PyInt_AS_LONG(left))
        return coercion_model.bin_op(left, right, add)

    cdef RingElement _add_long(self, long n):
        """
        Generic path for adding a C long, assumed to commute.
        """
        return coercion_model.bin_op(self, n, add)

    def __sub__(left, right):
        """
        Top-level subtraction operator for RingElements.

        See extensive documentation at the top of element.pyx.
        """
        cdef long n
        if have_same_parent(left, right):
            if  (<RefPyObject *>left).ob_refcnt < inplace_threshold:
                return (<ModuleElement>left)._isub_(<ModuleElement>right)
            else:
                return (<ModuleElement>left)._sub_(<ModuleElement>right)
        if PyInt_CheckExact(right):
            n = PyInt_AS_LONG(right)
            # See UNARY_NEG_WOULD_OVERFLOW in Python's intobject.c
            if (n == 0) | (<unsigned long>n != 0 - <unsigned long>n):
                return (<RingElement>left)._add_long(-n)
        return coercion_model.bin_op(left, right, sub)

    ##################################
    # Multiplication
    ##################################

    cpdef ModuleElement _lmul_(self, RingElement right):
        # We return None to invoke the default action of coercing into self
        return None

    cpdef ModuleElement _rmul_(self, RingElement left):
        # We return None to invoke the default action of coercing into self
        return None

    def __mul__(left, right):
        """
        Top-level multiplication operator for ring elements.
        See extensive documentation at the top of element.pyx.

        AUTHOR:

        - Gonzalo Tornaria (2007-06-25) - write base-extending test cases and fix them

        TESTS:

        Here we test (scalar * vector) multiplication::

            sage: parent(ZZ(1)*vector(ZZ,[1,2]))
            Ambient free module of rank 2 over the principal ideal domain Integer Ring
            sage: parent(QQ(1)*vector(ZZ,[1,2]))
            Vector space of dimension 2 over Rational Field
            sage: parent(ZZ(1)*vector(QQ,[1,2]))
            Vector space of dimension 2 over Rational Field
            sage: parent(QQ(1)*vector(QQ,[1,2]))
            Vector space of dimension 2 over Rational Field

            sage: parent(QQ(1)*vector(ZZ['x'],[1,2]))
            Ambient free module of rank 2 over the principal ideal domain Univariate Polynomial Ring in x over Rational Field
            sage: parent(ZZ['x'](1)*vector(QQ,[1,2]))
            Ambient free module of rank 2 over the principal ideal domain Univariate Polynomial Ring in x over Rational Field

            sage: parent(QQ(1)*vector(ZZ['x']['y'],[1,2]))
            Ambient free module of rank 2 over the integral domain Univariate Polynomial Ring in y over Univariate Polynomial Ring in x over Rational Field
            sage: parent(ZZ['x']['y'](1)*vector(QQ,[1,2]))
            Ambient free module of rank 2 over the integral domain Univariate Polynomial Ring in y over Univariate Polynomial Ring in x over Rational Field

            sage: parent(QQ['x'](1)*vector(ZZ['x']['y'],[1,2]))
            Ambient free module of rank 2 over the integral domain Univariate Polynomial Ring in y over Univariate Polynomial Ring in x over Rational Field
            sage: parent(ZZ['x']['y'](1)*vector(QQ['x'],[1,2]))
            Ambient free module of rank 2 over the integral domain Univariate Polynomial Ring in y over Univariate Polynomial Ring in x over Rational Field

            sage: parent(QQ['y'](1)*vector(ZZ['x']['y'],[1,2]))
            Ambient free module of rank 2 over the integral domain Univariate Polynomial Ring in y over Univariate Polynomial Ring in x over Rational Field
            sage: parent(ZZ['x']['y'](1)*vector(QQ['y'],[1,2]))
            Ambient free module of rank 2 over the integral domain Univariate Polynomial Ring in y over Univariate Polynomial Ring in x over Rational Field

            sage: parent(ZZ['x'](1)*vector(ZZ['y'],[1,2]))
            Traceback (most recent call last):
            ...
            TypeError: unsupported operand parent(s) for '*': 'Univariate Polynomial Ring in x over Integer Ring' and 'Ambient free module of rank 2 over the integral domain Univariate Polynomial Ring in y over Integer Ring'
            sage: parent(ZZ['x'](1)*vector(QQ['y'],[1,2]))
            Traceback (most recent call last):
            ...
            TypeError: unsupported operand parent(s) for '*': 'Univariate Polynomial Ring in x over Integer Ring' and 'Ambient free module of rank 2 over the principal ideal domain Univariate Polynomial Ring in y over Rational Field'
            sage: parent(QQ['x'](1)*vector(ZZ['y'],[1,2]))
            Traceback (most recent call last):
            ...
            TypeError: unsupported operand parent(s) for '*': 'Univariate Polynomial Ring in x over Rational Field' and 'Ambient free module of rank 2 over the integral domain Univariate Polynomial Ring in y over Integer Ring'
            sage: parent(QQ['x'](1)*vector(QQ['y'],[1,2]))
            Traceback (most recent call last):
            ...
            TypeError: unsupported operand parent(s) for '*': 'Univariate Polynomial Ring in x over Rational Field' and 'Ambient free module of rank 2 over the principal ideal domain Univariate Polynomial Ring in y over Rational Field'

        Here we test (scalar * matrix) multiplication::

            sage: parent(ZZ(1)*matrix(ZZ,2,2,[1,2,3,4]))
            Full MatrixSpace of 2 by 2 dense matrices over Integer Ring
            sage: parent(QQ(1)*matrix(ZZ,2,2,[1,2,3,4]))
            Full MatrixSpace of 2 by 2 dense matrices over Rational Field
            sage: parent(ZZ(1)*matrix(QQ,2,2,[1,2,3,4]))
            Full MatrixSpace of 2 by 2 dense matrices over Rational Field
            sage: parent(QQ(1)*matrix(QQ,2,2,[1,2,3,4]))
            Full MatrixSpace of 2 by 2 dense matrices over Rational Field

            sage: parent(QQ(1)*matrix(ZZ['x'],2,2,[1,2,3,4]))
            Full MatrixSpace of 2 by 2 dense matrices over Univariate Polynomial Ring in x over Rational Field
            sage: parent(ZZ['x'](1)*matrix(QQ,2,2,[1,2,3,4]))
            Full MatrixSpace of 2 by 2 dense matrices over Univariate Polynomial Ring in x over Rational Field

            sage: parent(QQ(1)*matrix(ZZ['x']['y'],2,2,[1,2,3,4]))
            Full MatrixSpace of 2 by 2 dense matrices over Univariate Polynomial Ring in y over Univariate Polynomial Ring in x over Rational Field
            sage: parent(ZZ['x']['y'](1)*matrix(QQ,2,2,[1,2,3,4]))
            Full MatrixSpace of 2 by 2 dense matrices over Univariate Polynomial Ring in y over Univariate Polynomial Ring in x over Rational Field

            sage: parent(QQ['x'](1)*matrix(ZZ['x']['y'],2,2,[1,2,3,4]))
            Full MatrixSpace of 2 by 2 dense matrices over Univariate Polynomial Ring in y over Univariate Polynomial Ring in x over Rational Field
            sage: parent(ZZ['x']['y'](1)*matrix(QQ['x'],2,2,[1,2,3,4]))
            Full MatrixSpace of 2 by 2 dense matrices over Univariate Polynomial Ring in y over Univariate Polynomial Ring in x over Rational Field

            sage: parent(QQ['y'](1)*matrix(ZZ['x']['y'],2,2,[1,2,3,4]))
            Full MatrixSpace of 2 by 2 dense matrices over Univariate Polynomial Ring in y over Univariate Polynomial Ring in x over Rational Field
            sage: parent(ZZ['x']['y'](1)*matrix(QQ['y'],2,2,[1,2,3,4]))
            Full MatrixSpace of 2 by 2 dense matrices over Univariate Polynomial Ring in y over Univariate Polynomial Ring in x over Rational Field

            sage: parent(ZZ['x'](1)*matrix(ZZ['y'],2,2,[1,2,3,4]))
            Traceback (most recent call last):
            ...
            TypeError: unsupported operand parent(s) for '*': 'Univariate Polynomial Ring in x over Integer Ring' and 'Full MatrixSpace of 2 by 2 dense matrices over Univariate Polynomial Ring in y over Integer Ring'
            sage: parent(ZZ['x'](1)*matrix(QQ['y'],2,2,[1,2,3,4]))
            Traceback (most recent call last):
            ...
            TypeError: unsupported operand parent(s) for '*': 'Univariate Polynomial Ring in x over Integer Ring' and 'Full MatrixSpace of 2 by 2 dense matrices over Univariate Polynomial Ring in y over Rational Field'
            sage: parent(QQ['x'](1)*matrix(ZZ['y'],2,2,[1,2,3,4]))
            Traceback (most recent call last):
            ...
            TypeError: unsupported operand parent(s) for '*': 'Univariate Polynomial Ring in x over Rational Field' and 'Full MatrixSpace of 2 by 2 dense matrices over Univariate Polynomial Ring in y over Integer Ring'
            sage: parent(QQ['x'](1)*matrix(QQ['y'],2,2,[1,2,3,4]))
            Traceback (most recent call last):
            ...
            TypeError: unsupported operand parent(s) for '*': 'Univariate Polynomial Ring in x over Rational Field' and 'Full MatrixSpace of 2 by 2 dense matrices over Univariate Polynomial Ring in y over Rational Field'

        """
        # Try fast pathway if they are both RingElements and the parents match.
        # (We know at least one of the arguments is a RingElement. So if their
        # types are *equal* (fast to check) then they are both RingElements.
        # Otherwise use the slower test via PY_TYPE_CHECK.)
        if have_same_parent(left, right):
            if  (<RefPyObject *>left).ob_refcnt < inplace_threshold:
                return (<RingElement>left)._imul_(<RingElement>right)
            else:
                return (<RingElement>left)._mul_(<RingElement>right)
        if PyInt_CheckExact(right):
            return (<ModuleElement>left)._mul_long(PyInt_AS_LONG(right))
        elif PyInt_CheckExact(left):
            return (<ModuleElement>right)._mul_long(PyInt_AS_LONG(left))
        return coercion_model.bin_op(left, right, mul)

    cpdef RingElement _mul_(self, RingElement right):
        """
        Cython classes should override this function to implement multiplication.
        See extensive documentation at the top of element.pyx.
        """
        raise TypeError(arith_error_message(self, right, mul))

    def __imul__(left, right):
        if have_same_parent(left, right):
            if  (<RefPyObject *>left).ob_refcnt <= inplace_threshold:
                return (<RingElement>left)._imul_(<RingElement>right)
            else:
                return (<RingElement>left)._mul_(<RingElement>right)

        global coercion_model
        return coercion_model.bin_op(left, right, imul)

    cpdef RingElement _imul_(RingElement self, RingElement right):
        return self._mul_(right)

    def __pow__(self, n, dummy):
        """
        Return the (integral) power of self.

        EXAMPLE::

            sage: a = Integers(389)['x']['y'](37)
            sage: p = sage.structure.element.RingElement.__pow__
            sage: p(a,2)
            202
            sage: p(a,2,1)
            Traceback (most recent call last):
            ...
            RuntimeError: __pow__ dummy argument not used
            sage: p(a,388)
            1
            sage: p(a,2^120)
            81
            sage: p(a,0)
            1
            sage: p(a,1) == a
            True
            sage: p(a,2) * p(a,3) == p(a,5)
            True
            sage: p(a,3)^2 == p(a,6)
            True
            sage: p(a,57) * p(a,43) == p(a,100)
            True
            sage: p(a,-1) == 1/a
            True
            sage: p(a,200) * p(a,-64) == p(a,136)
            True
            sage: p(2, 1/2)
            Traceback (most recent call last):
            ...
            NotImplementedError: non-integral exponents not supported

        TESTS::

        These aren't testing this code, but they are probably good to have around.

            sage: 2r**(SR(2)-1-1r)
            1
            sage: 2r^(1/2)
            sqrt(2)

        Exponent overflow should throw an OverflowError (:trac:`2956`)::

            sage: K.<x,y> = AA[]
            sage: x^(2^64 + 12345)
            Traceback (most recent call last):
            ...
            OverflowError: Exponent overflow (2147483648).

        Another example from :trac:`2956`; this should overflow on x32
        and succeed on x64::

            sage: K.<x,y> = ZZ[]
            sage: (x^12345)^54321
            x^670592745                                   # 64-bit
            Traceback (most recent call last):            # 32-bit
            ...                                           # 32-bit
            OverflowError: Exponent overflow (670592745). # 32-bit

        """
        if dummy is not None:
            raise RuntimeError("__pow__ dummy argument not used")
        return generic_power_c(self,n,None)

    def powers(self, n):
        r"""
        Return the list `[x^0, x^1, \ldots, x^{n-1}]`.

        EXAMPLES::

            sage: 5.powers(3)
            [1, 5, 25]
        """
        if n < 0:
            raise ValueError("negative number of powers requested")
        elif n == 0:
            return []
        x = self._parent.one_element()
        l = [x]
        for i in xrange(n - 1):
            x = x * self
            l.append(x)
        return l

    ##################################
    # Division
    ##################################

    def __truediv__(self, right):
        # in sage all divs are true
        if not PY_TYPE_CHECK(self, Element):
            return coercion_model.bin_op(self, right, div)
        return self.__div__(right)

    def __div__(self, right):
        """
        Top-level multiplication operator for ring elements.
        See extensive documentation at the top of element.pyx.
        """
        if have_same_parent(self, right):
            if  (<RefPyObject *>self).ob_refcnt < inplace_threshold:
                return (<RingElement>self)._idiv_(<RingElement>right)
            else:
                return (<RingElement>self)._div_(<RingElement>right)
        global coercion_model
        return coercion_model.bin_op(self, right, div)

    cpdef RingElement _div_(self, RingElement right):
        """
        Cython classes should override this function to implement division.
        See extensive documentation at the top of element.pyx.
        """
        try:
            return self._parent.fraction_field()(self, right)
        except AttributeError:
            if not right:
                raise ZeroDivisionError("Cannot divide by zero")
            else:
                raise TypeError(arith_error_message(self, right, div))

    def __idiv__(self, right):
        """
        Top-level division operator for ring elements.
        See extensive documentation at the top of element.pyx.
        """
        if have_same_parent(self, right):
            if  (<RefPyObject *>self).ob_refcnt <= inplace_threshold:
                return (<RingElement>self)._idiv_(<RingElement>right)
            else:
                return (<RingElement>self)._div_(<RingElement>right)
        global coercion_model
        return coercion_model.bin_op(self, right, idiv)

    cpdef RingElement _idiv_(RingElement self, RingElement right):
        return self._div_(right)

    def __invert__(self):
        if self.is_one():
            return self
        return 1/self

    def additive_order(self):
        """
        Return the additive order of ``self``.
        """
        raise NotImplementedError

    def multiplicative_order(self):
        r"""
        Return the multiplicative order of ``self``, if ``self`` is a unit,
        or raise ``ArithmeticError`` otherwise.
        """
        if not self.is_unit():
            raise ArithmeticError("self (=%s) must be a unit to have a multiplicative order.")
        raise NotImplementedError

    def is_nilpotent(self):
        """
        Return ``True`` if ``self`` is nilpotent, i.e., some power of ``self``
        is 0.

        TESTS::

            sage: a = QQ(2)
            sage: a.is_nilpotent()
            False
            sage: a = QQ(0)
            sage: a.is_nilpotent()
            True
            sage: m = matrix(QQ,3,[[3,2,3],[9,0,3],[-9,0,-3]])
            sage: m.is_nilpotent()
            Traceback (most recent call last):
            ...
            AttributeError: ... object has no attribute 'is_nilpotent'
        """
        if self.is_unit():
            return False
        if self.is_zero():
            return True
        raise NotImplementedError

    def abs(self):
        """
        Return the absolute value of ``self``.  (This just calls the ``__abs__``
        method, so it is equivalent to the ``abs()`` built-in function.)

        EXAMPLES::

            sage: RR(-1).abs()
            1.00000000000000
            sage: ZZ(-1).abs()
            1
            sage: CC(I).abs()
            1.00000000000000
            sage: Mod(-15, 37).abs()
            Traceback (most recent call last):
            ...
            ArithmeticError: absolute valued not defined on integers modulo n.
        """
        return self.__abs__()

    def is_prime(self):
        """
        Is ``self`` a prime element?

        A *prime* element is a non-zero, non-unit element `p` such that,
        whenever `p` divides `ab` for some `a` and `b`, then `p`
        divides `a` or `p` divides `b`.

        EXAMPLES:

        For polynomial rings, prime is the same as irreducible::

            sage: R.<x,y> = QQ[]
            sage: x.is_prime()
            True
            sage: (x^2 + y^3).is_prime()
            True
            sage: (x^2 - y^2).is_prime()
            False
            sage: R(0).is_prime()
            False
            sage: R(2).is_prime()
            False

        For the Gaussian integers::

            sage: K.<i> = QuadraticField(-1)
            sage: ZI = K.ring_of_integers()
            sage: ZI(3).is_prime()
            True
            sage: ZI(5).is_prime()
            False
            sage: ZI(2+i).is_prime()
            True
            sage: ZI(0).is_prime()
            False
            sage: ZI(1).is_prime()
            False

        In fields, an element is never prime::

            sage: RR(0).is_prime()
            False
            sage: RR(2).is_prime()
            False

        For integers, prime numbers are redefined to be positive::

            sage: RingElement.is_prime(-2)
            True
            sage: Integer.is_prime(-2)
            False
        """
        if not self:  # We exclude the 0 element
            return False
        return self._parent.ideal(self).is_prime()


def is_CommutativeRingElement(x):
    """
    Return ``True`` if x is of type CommutativeRingElement.

    TESTS::

        sage: from sage.rings.commutative_ring_element import is_CommutativeRingElement
        sage: is_CommutativeRingElement(oo)
        False

        sage: is_CommutativeRingElement(1)
        True
    """
    return IS_INSTANCE(x, CommutativeRingElement)

cdef class CommutativeRingElement(RingElement):
    """
    Base class for elements of commutative rings.
    """
    def inverse_mod(self, I):
        r"""
        Return an inverse of ``self`` modulo the ideal `I`, if defined,
        i.e., if `I` and ``self`` together generate the unit ideal.
        """
        raise NotImplementedError

    def divides(self, x):
        """
        Return ``True`` if ``self`` divides x.

        EXAMPLES::

            sage: P.<x> = PolynomialRing(QQ)
            sage: x.divides(x^2)
            True
            sage: x.divides(x^2+2)
            False
            sage: (x^2+2).divides(x)
            False
            sage: P.<x> = PolynomialRing(ZZ)
            sage: x.divides(x^2)
            True
            sage: x.divides(x^2+2)
            False
            sage: (x^2+2).divides(x)
            False

        :trac:`5347` has been fixed::

            sage: K = GF(7)
            sage: K(3).divides(1)
            True
            sage: K(3).divides(K(1))
            True

        ::

            sage: R = Integers(128)
            sage: R(0).divides(1)
            False
            sage: R(0).divides(0)
            True
            sage: R(0).divides(R(0))
            True
            sage: R(1).divides(0)
            True
            sage: R(121).divides(R(120))
            True
            sage: R(120).divides(R(121))
            Traceback (most recent call last):
            ...
            ZeroDivisionError: reduction modulo right not defined.

        If ``x`` has different parent than ``self``, they are first coerced to a
        common parent if possible. If this coercion fails, it returns a
<<<<<<< HEAD
        TypeError. This fixes :trac:`5759`. ::
=======
        TypeError. This fixes :trac:`5759`
>>>>>>> a70d6821

            sage: Zmod(2)(0).divides(Zmod(2)(0))
            True
            sage: Zmod(2)(0).divides(Zmod(2)(1))
            False
            sage: Zmod(5)(1).divides(Zmod(2)(1))
            Traceback (most recent call last):
            ...
            TypeError: no common canonical parent for objects with parents: 'Ring of integers modulo 5' and 'Ring of integers modulo 2'
            sage: Zmod(35)(4).divides(Zmod(7)(1))
            True
            sage: Zmod(35)(7).divides(Zmod(7)(1))
            False
        """
        #Check if the parents are the same:

        if have_same_parent(self, x):
            # First we test some generic conditions:
            try:
                if x.is_zero():
                    return True # everything divides 0
            except (AttributeError, NotImplementedError):
                pass

            try:
                if self.is_zero():
                    return False # 0 divides nothing else
            except (AttributeError, NotImplementedError):
                pass

            try:
                if self.is_unit():
                    return True # units divide everything
            except (AttributeError, NotImplementedError):
                pass

            try:
                if self.is_one():
                    return True # 1 divides everything
                                # (is_unit() may not be implemented)
            except (AttributeError, NotImplementedError):
                pass

            return (x % self) == 0

        else:
            #Different parents, use coercion
            global coercion_model
            a, b = coercion_model.canonical_coercion(self, x)
            return a.divides(b)

    def mod(self, I):
        r"""
        Return a representative for ``self`` modulo the ideal I (or the ideal
        generated by the elements of I if I is not an ideal.)

        EXAMPLE:  Integers
        Reduction of 5 modulo an ideal::

            sage: n = 5
            sage: n.mod(3*ZZ)
            2

        Reduction of 5 modulo the ideal generated by 3::

            sage: n.mod(3)
            2

        Reduction of 5 modulo the ideal generated by 15 and 6, which is `(3)`.

        ::

            sage: n.mod([15,6])
            2


        EXAMPLE: Univariate polynomials

        ::

            sage: R.<x> = PolynomialRing(QQ)
            sage: f = x^3 + x + 1
            sage: f.mod(x + 1)
            -1

<<<<<<< HEAD
        When little is implemented about a given ring, then mod may
        return simply return `f`.  For example, reduction is not
        implemented for `\ZZ[x]` yet. (TODO!)::
=======
        Reduction for `\ZZ[x]`::
>>>>>>> a70d6821

            sage: R.<x> = PolynomialRing(ZZ)
            sage: f = x^3 + x + 1
            sage: f.mod(x + 1)
            -1

        When little is implemented about a given ring, then mod may
        return simply return `f`.

        EXAMPLE: Multivariate polynomials
        We reduce a polynomial in two variables modulo a polynomial
        and an ideal::

            sage: R.<x,y,z> = PolynomialRing(QQ, 3)
            sage: (x^2 + y^2 + z^2).mod(x+y+z)
            2*y^2 + 2*y*z + 2*z^2

        Notice above that `x` is eliminated.  In the next example,
        both `y` and `z` are eliminated::

            sage: (x^2 + y^2 + z^2).mod( (x - y, y - z) )
            3*z^2
            sage: f = (x^2 + y^2 + z^2)^2; f
            x^4 + 2*x^2*y^2 + y^4 + 2*x^2*z^2 + 2*y^2*z^2 + z^4
            sage: f.mod( (x - y, y - z) )
            9*z^4

        In this example `y` is eliminated::

            sage: (x^2 + y^2 + z^2).mod( (x^3, y - z) )
            x^2 + 2*z^2
        """
        from sage.rings.ideal import is_Ideal
        if not is_Ideal(I) or not I.ring() is self._parent:
            I = self._parent.ideal(I)
            #raise TypeError, "I = %s must be an ideal in %s"%(I, self.parent())
        return I.reduce(self)

    ##################################################
    # square roots
    ##################################################

    def is_square(self, root=False):
        """
        Return whether or not the ring element ``self`` is a square.

        If the optional argument root is ``True``, then also return
        the square root (or ``None``, if it is not a square).

        INPUT:

        - ``root`` - whether or not to also return a square
          root (default: ``False``)

        OUTPUT:

        - ``bool`` -- whether or not a square

        - ``object`` -- (optional) an actual square root if
          found, and ``None`` otherwise.

        EXAMPLES::

            sage: R.<x> = PolynomialRing(QQ)
            sage: f = 12*(x+1)^2 * (x+3)^2
            sage: f.is_square()
            False
            sage: f.is_square(root=True)
            (False, None)
            sage: h = f/3
            sage: h.is_square()
            True
            sage: h.is_square(root=True)
            (True, 2*x^2 + 8*x + 6)

        .. NOTE::

            This is the is_square implementation for general
            commutative ring elements. It's implementation is to raise
            a NotImplementedError. The function definition is here to
            show what functionality is expected and provide a general
            framework.
        """
        raise NotImplementedError("is_square() not implemented for elements of %s" % self.parent())

    def sqrt(self, extend=True, all=False, name=None):
        """
        It computes the square root.

        INPUT:

        -  ``extend`` - Whether to make a ring extension containing a square root if ``self`` is not a square (default: ``True``)

        -  ``all`` - Whether to return a list of all square roots or just a square root (default: False)

        -  ``name`` - Required when extend=``True`` and ``self`` is not a square. This will be the name of the generator extension.

        OUTPUT:

<<<<<<< HEAD
        - if ``all=False`` it returns a square root. (throws an error if ``extend=False`` and ``self`` is not a square)

        - if ``all=True`` it returns a list of all the square roots (could be empty if ``extend=False`` and ``self`` is not a square)
=======
        - if all=False it returns a square root. (throws an error if extend=False and ``self`` is not a square)

        - if all=``True`` it returns a list of all the square roots (could be empty if extend=False and ``self`` is not a square)
>>>>>>> a70d6821

        ALGORITHM:

        It uses ``is_square(root=true)`` for the hard part of the work, the rest is just wrapper code.

        EXAMPLES::

                sage: R.<x> = ZZ[]
                sage: (x^2).sqrt()
                x
                sage: f=x^2-4*x+4; f.sqrt(all=True)
                [x - 2, -x + 2]
                sage: sqrtx=x.sqrt(name="y"); sqrtx
                y
                sage: sqrtx^2
                x
                sage: x.sqrt(all=true,name="y")
                [y, -y]
                sage: x.sqrt(extend=False,all=True)
                []
                sage: x.sqrt()
                Traceback (most recent call last):
                ...
                TypeError: Polynomial is not a square. You must specify the name of the square root when using the default extend = True
                sage: x.sqrt(extend=False)
                Traceback (most recent call last):
                ...
                ValueError: trying to take square root of non-square x with extend = False

        TESTS::

                sage: f = (x+3)^2; f.sqrt()
                x + 3
                sage: f = (x+3)^2; f.sqrt(all=True)
                [x + 3, -x - 3]
                sage: f = (x^2 - x + 3)^2; f.sqrt()
                x^2 - x + 3
                sage: f = (x^2 - x + 3)^6; f.sqrt()
                x^6 - 3*x^5 + 12*x^4 - 19*x^3 + 36*x^2 - 27*x + 27
                sage: g = (R.random_element(15))^2
                sage: g.sqrt()^2 == g
                True

                sage: R.<x> = GF(250037)[]
                sage: f = x^2/(x+1)^2; f.sqrt()
                x/(x + 1)
                sage: f = 9 * x^4 / (x+1)^2; f.sqrt()
                3*x^2/(x + 1)
                sage: f = 9 * x^4 / (x+1)^2; f.sqrt(all=True)
                [3*x^2/(x + 1), 250034*x^2/(x + 1)]

                sage: R.<x> = QQ[]
                sage: a = 2*(x+1)^2 / (2*(x-1)^2); a.sqrt()
                (2*x + 2)/(2*x - 2)
                sage: sqrtx=(1/x).sqrt(name="y"); sqrtx
                y
                sage: sqrtx^2
                1/x
                sage: (1/x).sqrt(all=true,name="y")
                [y, -y]
                sage: (1/x).sqrt(extend=False,all=True)
                []
                sage: (1/(x^2-1)).sqrt()
                Traceback (most recent call last):
                ...
                TypeError: Polynomial is not a square. You must specify the name of the square root when using the default extend = True
                sage: (1/(x^2-3)).sqrt(extend=False)
                Traceback (most recent call last):
                ...
                ValueError: trying to take square root of non-square 1/(x^2 - 3) with extend = False

        """
        #This code is very general, it works for all integral domains that have the
        #is_square(root = True) option

        from sage.rings.integral_domain import is_IntegralDomain
        P=self._parent
        is_sqr, sq_rt = self.is_square( root = True )
        if is_sqr:
            if all:
                if not is_IntegralDomain(P):
                    raise NotImplementedError('sqrt() with all=True is only implemented for integral domains, not for %s' % P)
                if P.characteristic()==2 or sq_rt==0:
                    #0 has only one square root, and in charasteristic 2 everything also has only 1 root
                    return [ sq_rt ]
                return [ sq_rt, -sq_rt ]
            return sq_rt
        #from now on we know that self is not a square
        if not is_IntegralDomain(P):
            raise NotImplementedError('sqrt() of non squares is only implemented for integral domains, not for %s' % P)
        if not extend:
            #all square roots of a non-square should be an empty list
            if all:
                return []
            raise ValueError('trying to take square root of non-square %s with extend = False' % self)

        if name == None:
            raise TypeError("Polynomial is not a square. You must specify the name of the square root when using the default extend = True")
        from sage.rings.polynomial.polynomial_ring_constructor import PolynomialRing
        PY = PolynomialRing(P,'y')
        y = PY.gen()
        sq_rt = PY.quotient(y**2-self, names = name)(y)
        if all:
            if P.characteristic() == 2:
                return [ sq_rt ]
            return [ sq_rt, -sq_rt ]
        return sq_rt

    ##############################################

cdef class Vector(ModuleElement):
    cdef bint is_sparse_c(self):
        raise NotImplementedError

    cdef bint is_dense_c(self):
        raise NotImplementedError

    def __imul__(left, right):
        if have_same_parent(left, right):
            return (<Vector>left)._dot_product_(<Vector>right)
        # Always do this
        global coercion_model
        return coercion_model.bin_op(left, right, imul)


    def __mul__(left, right):
        """
        Multiplication of vector by vector, matrix, or scalar

        AUTHOR:

        - Gonzalo Tornaria (2007-06-21) - write test cases and fix them

        .. NOTE::

            scalar * vector is implemented (and tested) in class RingElement
            matrix * vector is implemented (and tested) in class Matrix

        TESTS:

        Here we test (vector * vector) multiplication::

            sage: parent(vector(ZZ,[1,2])*vector(ZZ,[1,2]))
            Integer Ring
            sage: parent(vector(ZZ,[1,2])*vector(QQ,[1,2]))
            Rational Field
            sage: parent(vector(QQ,[1,2])*vector(ZZ,[1,2]))
            Rational Field
            sage: parent(vector(QQ,[1,2])*vector(QQ,[1,2]))
            Rational Field

            sage: parent(vector(QQ,[1,2,3,4])*vector(ZZ['x'],[1,2,3,4]))
            Univariate Polynomial Ring in x over Rational Field
            sage: parent(vector(ZZ['x'],[1,2,3,4])*vector(QQ,[1,2,3,4]))
            Univariate Polynomial Ring in x over Rational Field

            sage: parent(vector(QQ,[1,2,3,4])*vector(ZZ['x']['y'],[1,2,3,4]))
            Univariate Polynomial Ring in y over Univariate Polynomial Ring in x over Rational Field
            sage: parent(vector(ZZ['x']['y'],[1,2,3,4])*vector(QQ,[1,2,3,4]))
            Univariate Polynomial Ring in y over Univariate Polynomial Ring in x over Rational Field

            sage: parent(vector(QQ['x'],[1,2,3,4])*vector(ZZ['x']['y'],[1,2,3,4]))
            Univariate Polynomial Ring in y over Univariate Polynomial Ring in x over Rational Field
            sage: parent(vector(ZZ['x']['y'],[1,2,3,4])*vector(QQ['x'],[1,2,3,4]))
            Univariate Polynomial Ring in y over Univariate Polynomial Ring in x over Rational Field

            sage: parent(vector(QQ['y'],[1,2,3,4])*vector(ZZ['x']['y'],[1,2,3,4]))
            Univariate Polynomial Ring in y over Univariate Polynomial Ring in x over Rational Field
            sage: parent(vector(ZZ['x']['y'],[1,2,3,4])*vector(QQ['y'],[1,2,3,4]))
            Univariate Polynomial Ring in y over Univariate Polynomial Ring in x over Rational Field

            sage: parent(vector(ZZ['x'],[1,2,3,4])*vector(ZZ['y'],[1,2,3,4]))
            Traceback (most recent call last):
            ...
            TypeError: unsupported operand parent(s) for '*': 'Ambient free module of rank 4 over the integral domain Univariate Polynomial Ring in x over Integer Ring' and 'Ambient free module of rank 4 over the integral domain Univariate Polynomial Ring in y over Integer Ring'
            sage: parent(vector(ZZ['x'],[1,2,3,4])*vector(QQ['y'],[1,2,3,4]))
            Traceback (most recent call last):
            ...
            TypeError: unsupported operand parent(s) for '*': 'Ambient free module of rank 4 over the integral domain Univariate Polynomial Ring in x over Integer Ring' and 'Ambient free module of rank 4 over the principal ideal domain Univariate Polynomial Ring in y over Rational Field'
            sage: parent(vector(QQ['x'],[1,2,3,4])*vector(ZZ['y'],[1,2,3,4]))
            Traceback (most recent call last):
            ...
            TypeError: unsupported operand parent(s) for '*': 'Ambient free module of rank 4 over the principal ideal domain Univariate Polynomial Ring in x over Rational Field' and 'Ambient free module of rank 4 over the integral domain Univariate Polynomial Ring in y over Integer Ring'
            sage: parent(vector(QQ['x'],[1,2,3,4])*vector(QQ['y'],[1,2,3,4]))
            Traceback (most recent call last):
            ...
            TypeError: unsupported operand parent(s) for '*': 'Ambient free module of rank 4 over the principal ideal domain Univariate Polynomial Ring in x over Rational Field' and 'Ambient free module of rank 4 over the principal ideal domain Univariate Polynomial Ring in y over Rational Field'

        Here we test (vector * matrix) multiplication::

            sage: parent(vector(ZZ,[1,2])*matrix(ZZ,2,2,[1,2,3,4]))
            Ambient free module of rank 2 over the principal ideal domain Integer Ring
            sage: parent(vector(QQ,[1,2])*matrix(ZZ,2,2,[1,2,3,4]))
            Vector space of dimension 2 over Rational Field
            sage: parent(vector(ZZ,[1,2])*matrix(QQ,2,2,[1,2,3,4]))
            Vector space of dimension 2 over Rational Field
            sage: parent(vector(QQ,[1,2])*matrix(QQ,2,2,[1,2,3,4]))
            Vector space of dimension 2 over Rational Field

            sage: parent(vector(QQ,[1,2])*matrix(ZZ['x'],2,2,[1,2,3,4]))
            Ambient free module of rank 2 over the principal ideal domain Univariate Polynomial Ring in x over Rational Field
            sage: parent(vector(ZZ['x'],[1,2])*matrix(QQ,2,2,[1,2,3,4]))
            Ambient free module of rank 2 over the principal ideal domain Univariate Polynomial Ring in x over Rational Field

            sage: parent(vector(QQ,[1,2])*matrix(ZZ['x']['y'],2,2,[1,2,3,4]))
            Ambient free module of rank 2 over the integral domain Univariate Polynomial Ring in y over Univariate Polynomial Ring in x over Rational Field
            sage: parent(vector(ZZ['x']['y'],[1,2])*matrix(QQ,2,2,[1,2,3,4]))
            Ambient free module of rank 2 over the integral domain Univariate Polynomial Ring in y over Univariate Polynomial Ring in x over Rational Field

            sage: parent(vector(QQ['x'],[1,2])*matrix(ZZ['x']['y'],2,2,[1,2,3,4]))
            Ambient free module of rank 2 over the integral domain Univariate Polynomial Ring in y over Univariate Polynomial Ring in x over Rational Field
            sage: parent(vector(ZZ['x']['y'],[1,2])*matrix(QQ['x'],2,2,[1,2,3,4]))
            Ambient free module of rank 2 over the integral domain Univariate Polynomial Ring in y over Univariate Polynomial Ring in x over Rational Field

            sage: parent(vector(QQ['y'],[1,2])*matrix(ZZ['x']['y'],2,2,[1,2,3,4]))
            Ambient free module of rank 2 over the integral domain Univariate Polynomial Ring in y over Univariate Polynomial Ring in x over Rational Field
            sage: parent(vector(ZZ['x']['y'],[1,2])*matrix(QQ['y'],2,2,[1,2,3,4]))
            Ambient free module of rank 2 over the integral domain Univariate Polynomial Ring in y over Univariate Polynomial Ring in x over Rational Field

            sage: parent(vector(ZZ['x'],[1,2])*matrix(ZZ['y'],2,2,[1,2,3,4]))
            Traceback (most recent call last):
            ...
            TypeError: unsupported operand parent(s) for '*': 'Ambient free module of rank 2 over the integral domain Univariate Polynomial Ring in x over Integer Ring' and 'Full MatrixSpace of 2 by 2 dense matrices over Univariate Polynomial Ring in y over Integer Ring'
            sage: parent(vector(ZZ['x'],[1,2])*matrix(QQ['y'],2,2,[1,2,3,4]))
            Traceback (most recent call last):
            ...
            TypeError: unsupported operand parent(s) for '*': 'Ambient free module of rank 2 over the integral domain Univariate Polynomial Ring in x over Integer Ring' and 'Full MatrixSpace of 2 by 2 dense matrices over Univariate Polynomial Ring in y over Rational Field'
            sage: parent(vector(QQ['x'],[1,2])*matrix(ZZ['y'],2,2,[1,2,3,4]))
            Traceback (most recent call last):
            ...
            TypeError: unsupported operand parent(s) for '*': 'Ambient free module of rank 2 over the principal ideal domain Univariate Polynomial Ring in x over Rational Field' and 'Full MatrixSpace of 2 by 2 dense matrices over Univariate Polynomial Ring in y over Integer Ring'
            sage: parent(vector(QQ['x'],[1,2])*matrix(QQ['y'],2,2,[1,2,3,4]))
            Traceback (most recent call last):
            ...
            TypeError: unsupported operand parent(s) for '*': 'Ambient free module of rank 2 over the principal ideal domain Univariate Polynomial Ring in x over Rational Field' and 'Full MatrixSpace of 2 by 2 dense matrices over Univariate Polynomial Ring in y over Rational Field'

        Here we test (vector * scalar) multiplication::

            sage: parent(vector(ZZ,[1,2])*ZZ(1))
            Ambient free module of rank 2 over the principal ideal domain Integer Ring
            sage: parent(vector(QQ,[1,2])*ZZ(1))
            Vector space of dimension 2 over Rational Field
            sage: parent(vector(ZZ,[1,2])*QQ(1))
            Vector space of dimension 2 over Rational Field
            sage: parent(vector(QQ,[1,2])*QQ(1))
            Vector space of dimension 2 over Rational Field

            sage: parent(vector(QQ,[1,2])*ZZ['x'](1))
            Ambient free module of rank 2 over the principal ideal domain Univariate Polynomial Ring in x over Rational Field
            sage: parent(vector(ZZ['x'],[1,2])*QQ(1))
            Ambient free module of rank 2 over the principal ideal domain Univariate Polynomial Ring in x over Rational Field

            sage: parent(vector(QQ,[1,2])*ZZ['x']['y'](1))
            Ambient free module of rank 2 over the integral domain Univariate Polynomial Ring in y over Univariate Polynomial Ring in x over Rational Field
            sage: parent(vector(ZZ['x']['y'],[1,2])*QQ(1))
            Ambient free module of rank 2 over the integral domain Univariate Polynomial Ring in y over Univariate Polynomial Ring in x over Rational Field

            sage: parent(vector(QQ['x'],[1,2])*ZZ['x']['y'](1))
            Ambient free module of rank 2 over the integral domain Univariate Polynomial Ring in y over Univariate Polynomial Ring in x over Rational Field
            sage: parent(vector(ZZ['x']['y'],[1,2])*QQ['x'](1))
            Ambient free module of rank 2 over the integral domain Univariate Polynomial Ring in y over Univariate Polynomial Ring in x over Rational Field

            sage: parent(vector(QQ['y'],[1,2])*ZZ['x']['y'](1))
            Ambient free module of rank 2 over the integral domain Univariate Polynomial Ring in y over Univariate Polynomial Ring in x over Rational Field
            sage: parent(vector(ZZ['x']['y'],[1,2])*QQ['y'](1))
            Ambient free module of rank 2 over the integral domain Univariate Polynomial Ring in y over Univariate Polynomial Ring in x over Rational Field

            sage: parent(vector(ZZ['x'],[1,2])*ZZ['y'](1))
            Traceback (most recent call last):
            ...
            TypeError: unsupported operand parent(s) for '*': 'Ambient free module of rank 2 over the integral domain Univariate Polynomial Ring in x over Integer Ring' and 'Univariate Polynomial Ring in y over Integer Ring'
            sage: parent(vector(ZZ['x'],[1,2])*QQ['y'](1))
            Traceback (most recent call last):
            ...
            TypeError: unsupported operand parent(s) for '*': 'Ambient free module of rank 2 over the integral domain Univariate Polynomial Ring in x over Integer Ring' and 'Univariate Polynomial Ring in y over Rational Field'
            sage: parent(vector(QQ['x'],[1,2])*ZZ['y'](1))
            Traceback (most recent call last):
            ...
            TypeError: unsupported operand parent(s) for '*': 'Ambient free module of rank 2 over the principal ideal domain Univariate Polynomial Ring in x over Rational Field' and 'Univariate Polynomial Ring in y over Integer Ring'
            sage: parent(vector(QQ['x'],[1,2])*QQ['y'](1))
            Traceback (most recent call last):
            ...
            TypeError: unsupported operand parent(s) for '*': 'Ambient free module of rank 2 over the principal ideal domain Univariate Polynomial Ring in x over Rational Field' and 'Univariate Polynomial Ring in y over Rational Field'

        """
        if have_same_parent(left, right):
            return (<Vector>left)._dot_product_(<Vector>right)
        # Always do this
        global coercion_model
        return coercion_model.bin_op(left, right, mul)

    cpdef Element _dot_product_(Vector left, Vector right):
        raise TypeError(arith_error_message(left, right, mul))

    cpdef Vector _pairwise_product_(Vector left, Vector right):
        raise TypeError("unsupported operation for '%s' and '%s'"%(parent_c(left), parent_c(right)))

    def __div__(self, right):
        if PY_IS_NUMERIC(right):
            right = py_scalar_to_element(right)
        if PY_TYPE_CHECK(right, RingElement):
            # Let __mul__ do the job
            return self.__mul__(~right)
        if PY_TYPE_CHECK(right, Vector):
            try:
                W = right.parent().submodule([right])
                return W.coordinates(self)[0] / W.coordinates(right)[0]
            except ArithmeticError:
                if right.is_zero():
                    raise ZeroDivisionError("division by zero vector")
                else:
                    raise ArithmeticError("vector is not in free module")
        raise TypeError(arith_error_message(self, right, div))

    def _magma_init_(self, magma):
        """
        Return string that evaluates in Magma to something equivalent
        to this vector.

        EXAMPLES::

            sage: v = vector([1,2,3])
            sage: v._magma_init_(magma)                 # optional - magma
            '_sage_[...]![1,2,3]'
            sage: mv = magma(v); mv                     # optional - magma
            (1 2 3)
            sage: mv.Type()                             # optional - magma
            ModTupRngElt
            sage: mv.Parent()                           # optional - magma
            Full RSpace of degree 3 over Integer Ring

            sage: v = vector(QQ, [1/2, 3/4, 5/6])
            sage: mv = magma(v); mv                     # optional - magma
            (1/2 3/4 5/6)
            sage: mv.Type()                             # optional - magma
            ModTupFldElt
            sage: mv.Parent()                           # optional - magma
            Full Vector space of degree 3 over Rational Field

        A more demanding example::

            sage: R.<x,y,z> = QQ[]
            sage: v = vector([x^3, y, 2/3*z + x/y])
            sage: magma(v)                              # optional - magma
            (            x^3               y (2/3*y*z + x)/y)
            sage: magma(v).Parent()                     # optional - magma
            Full Vector space of degree 3 over Multivariate rational function field of rank 3 over Rational Field
        """
        V = magma(self._parent)
        v = [x._magma_init_(magma) for x in self.list()]
        return '%s![%s]'%(V.name(), ','.join(v))

def is_Vector(x):
    return IS_INSTANCE(x, Vector)

cdef class Matrix(ModuleElement):

    cdef bint is_sparse_c(self):
        raise NotImplementedError

    cdef bint is_dense_c(self):
        raise NotImplementedError

    def __imul__(left, right):
        if have_same_parent(left, right):
            return (<Matrix>left)._matrix_times_matrix_(<Matrix>right)
        else:
            global coercion_model
            return coercion_model.bin_op(left, right, imul)

    def __mul__(left, right):
        """
        Multiplication of matrix by matrix, vector, or scalar

        AUTHOR:

        - Gonzalo Tornaria (2007-06-25) - write test cases and fix them

        .. NOTE::

            scalar * matrix is implemented (and tested) in class RingElement
            vector * matrix is implemented (and tested) in class Vector

        TESTS:

        Here we test (matrix * matrix) multiplication::

            sage: parent(matrix(ZZ,2,2,[1,2,3,4])*matrix(ZZ,2,2,[1,2,3,4]))
            Full MatrixSpace of 2 by 2 dense matrices over Integer Ring
            sage: parent(matrix(QQ,2,2,[1,2,3,4])*matrix(ZZ,2,2,[1,2,3,4]))
            Full MatrixSpace of 2 by 2 dense matrices over Rational Field
            sage: parent(matrix(ZZ,2,2,[1,2,3,4])*matrix(QQ,2,2,[1,2,3,4]))
            Full MatrixSpace of 2 by 2 dense matrices over Rational Field
            sage: parent(matrix(QQ,2,2,[1,2,3,4])*matrix(QQ,2,2,[1,2,3,4]))
            Full MatrixSpace of 2 by 2 dense matrices over Rational Field

            sage: parent(matrix(QQ,2,2,[1,2,3,4])*matrix(ZZ['x'],2,2,[1,2,3,4]))
            Full MatrixSpace of 2 by 2 dense matrices over Univariate Polynomial Ring in x over Rational Field
            sage: parent(matrix(ZZ['x'],2,2,[1,2,3,4])*matrix(QQ,2,2,[1,2,3,4]))
            Full MatrixSpace of 2 by 2 dense matrices over Univariate Polynomial Ring in x over Rational Field

            sage: parent(matrix(QQ,2,2,[1,2,3,4])*matrix(ZZ['x']['y'],2,2,[1,2,3,4]))
            Full MatrixSpace of 2 by 2 dense matrices over Univariate Polynomial Ring in y over Univariate Polynomial Ring in x over Rational Field
            sage: parent(matrix(ZZ['x']['y'],2,2,[1,2,3,4])*matrix(QQ,2,2,[1,2,3,4]))
            Full MatrixSpace of 2 by 2 dense matrices over Univariate Polynomial Ring in y over Univariate Polynomial Ring in x over Rational Field

            sage: parent(matrix(QQ['x'],2,2,[1,2,3,4])*matrix(ZZ['x']['y'],2,2,[1,2,3,4]))
            Full MatrixSpace of 2 by 2 dense matrices over Univariate Polynomial Ring in y over Univariate Polynomial Ring in x over Rational Field
            sage: parent(matrix(ZZ['x']['y'],2,2,[1,2,3,4])*matrix(QQ['x'],2,2,[1,2,3,4]))
            Full MatrixSpace of 2 by 2 dense matrices over Univariate Polynomial Ring in y over Univariate Polynomial Ring in x over Rational Field

            sage: parent(matrix(QQ['y'],2,2,[1,2,3,4])*matrix(ZZ['x']['y'],2,2,[1,2,3,4]))
            Full MatrixSpace of 2 by 2 dense matrices over Univariate Polynomial Ring in y over Univariate Polynomial Ring in x over Rational Field
            sage: parent(matrix(ZZ['x']['y'],2,2,[1,2,3,4])*matrix(QQ['y'],2,2,[1,2,3,4]))
            Full MatrixSpace of 2 by 2 dense matrices over Univariate Polynomial Ring in y over Univariate Polynomial Ring in x over Rational Field

            sage: parent(matrix(ZZ['x'],2,2,[1,2,3,4])*matrix(ZZ['y'],2,2,[1,2,3,4]))
            Traceback (most recent call last):
            ...
            TypeError: unsupported operand parent(s) for '*': 'Full MatrixSpace of 2 by 2 dense matrices over Univariate Polynomial Ring in x over Integer Ring' and 'Full MatrixSpace of 2 by 2 dense matrices over Univariate Polynomial Ring in y over Integer Ring'
            sage: parent(matrix(ZZ['x'],2,2,[1,2,3,4])*matrix(QQ['y'],2,2,[1,2,3,4]))
            Traceback (most recent call last):
            ...
            TypeError: unsupported operand parent(s) for '*': 'Full MatrixSpace of 2 by 2 dense matrices over Univariate Polynomial Ring in x over Integer Ring' and 'Full MatrixSpace of 2 by 2 dense matrices over Univariate Polynomial Ring in y over Rational Field'
            sage: parent(matrix(QQ['x'],2,2,[1,2,3,4])*matrix(ZZ['y'],2,2,[1,2,3,4]))
            Traceback (most recent call last):
            ...
            TypeError: unsupported operand parent(s) for '*': 'Full MatrixSpace of 2 by 2 dense matrices over Univariate Polynomial Ring in x over Rational Field' and 'Full MatrixSpace of 2 by 2 dense matrices over Univariate Polynomial Ring in y over Integer Ring'
            sage: parent(matrix(QQ['x'],2,2,[1,2,3,4])*matrix(QQ['y'],2,2,[1,2,3,4]))
            Traceback (most recent call last):
            ...
            TypeError: unsupported operand parent(s) for '*': 'Full MatrixSpace of 2 by 2 dense matrices over Univariate Polynomial Ring in x over Rational Field' and 'Full MatrixSpace of 2 by 2 dense matrices over Univariate Polynomial Ring in y over Rational Field'

        Here we test (matrix * vector) multiplication::

            sage: parent(matrix(ZZ,2,2,[1,2,3,4])*vector(ZZ,[1,2]))
            Ambient free module of rank 2 over the principal ideal domain Integer Ring
            sage: parent(matrix(QQ,2,2,[1,2,3,4])*vector(ZZ,[1,2]))
            Vector space of dimension 2 over Rational Field
            sage: parent(matrix(ZZ,2,2,[1,2,3,4])*vector(QQ,[1,2]))
            Vector space of dimension 2 over Rational Field
            sage: parent(matrix(QQ,2,2,[1,2,3,4])*vector(QQ,[1,2]))
            Vector space of dimension 2 over Rational Field

            sage: parent(matrix(QQ,2,2,[1,2,3,4])*vector(ZZ['x'],[1,2]))
            Ambient free module of rank 2 over the principal ideal domain Univariate Polynomial Ring in x over Rational Field
            sage: parent(matrix(ZZ['x'],2,2,[1,2,3,4])*vector(QQ,[1,2]))
            Ambient free module of rank 2 over the principal ideal domain Univariate Polynomial Ring in x over Rational Field

            sage: parent(matrix(QQ,2,2,[1,2,3,4])*vector(ZZ['x']['y'],[1,2]))
            Ambient free module of rank 2 over the integral domain Univariate Polynomial Ring in y over Univariate Polynomial Ring in x over Rational Field
            sage: parent(matrix(ZZ['x']['y'],2,2,[1,2,3,4])*vector(QQ,[1,2]))
            Ambient free module of rank 2 over the integral domain Univariate Polynomial Ring in y over Univariate Polynomial Ring in x over Rational Field

            sage: parent(matrix(QQ['x'],2,2,[1,2,3,4])*vector(ZZ['x']['y'],[1,2]))
            Ambient free module of rank 2 over the integral domain Univariate Polynomial Ring in y over Univariate Polynomial Ring in x over Rational Field
            sage: parent(matrix(ZZ['x']['y'],2,2,[1,2,3,4])*vector(QQ['x'],[1,2]))
            Ambient free module of rank 2 over the integral domain Univariate Polynomial Ring in y over Univariate Polynomial Ring in x over Rational Field

            sage: parent(matrix(QQ['y'],2,2,[1,2,3,4])*vector(ZZ['x']['y'],[1,2]))
            Ambient free module of rank 2 over the integral domain Univariate Polynomial Ring in y over Univariate Polynomial Ring in x over Rational Field
            sage: parent(matrix(ZZ['x']['y'],2,2,[1,2,3,4])*vector(QQ['y'],[1,2]))
            Ambient free module of rank 2 over the integral domain Univariate Polynomial Ring in y over Univariate Polynomial Ring in x over Rational Field

            sage: parent(matrix(ZZ['x'],2,2,[1,2,3,4])*vector(ZZ['y'],[1,2]))
            Traceback (most recent call last):
            ...
            TypeError: unsupported operand parent(s) for '*': 'Full MatrixSpace of 2 by 2 dense matrices over Univariate Polynomial Ring in x over Integer Ring' and 'Ambient free module of rank 2 over the integral domain Univariate Polynomial Ring in y over Integer Ring'
            sage: parent(matrix(ZZ['x'],2,2,[1,2,3,4])*vector(QQ['y'],[1,2]))
            Traceback (most recent call last):
            ...
            TypeError: unsupported operand parent(s) for '*': 'Full MatrixSpace of 2 by 2 dense matrices over Univariate Polynomial Ring in x over Integer Ring' and 'Ambient free module of rank 2 over the principal ideal domain Univariate Polynomial Ring in y over Rational Field'
            sage: parent(matrix(QQ['x'],2,2,[1,2,3,4])*vector(ZZ['y'],[1,2]))
            Traceback (most recent call last):
            ...
            TypeError: unsupported operand parent(s) for '*': 'Full MatrixSpace of 2 by 2 dense matrices over Univariate Polynomial Ring in x over Rational Field' and 'Ambient free module of rank 2 over the integral domain Univariate Polynomial Ring in y over Integer Ring'
            sage: parent(matrix(QQ['x'],2,2,[1,2,3,4])*vector(QQ['y'],[1,2]))
            Traceback (most recent call last):
            ...
            TypeError: unsupported operand parent(s) for '*': 'Full MatrixSpace of 2 by 2 dense matrices over Univariate Polynomial Ring in x over Rational Field' and 'Ambient free module of rank 2 over the principal ideal domain Univariate Polynomial Ring in y over Rational Field'

        Here we test (matrix * scalar) multiplication::

            sage: parent(matrix(ZZ,2,2,[1,2,3,4])*ZZ(1))
            Full MatrixSpace of 2 by 2 dense matrices over Integer Ring
            sage: parent(matrix(QQ,2,2,[1,2,3,4])*ZZ(1))
            Full MatrixSpace of 2 by 2 dense matrices over Rational Field
            sage: parent(matrix(ZZ,2,2,[1,2,3,4])*QQ(1))
            Full MatrixSpace of 2 by 2 dense matrices over Rational Field
            sage: parent(matrix(QQ,2,2,[1,2,3,4])*QQ(1))
            Full MatrixSpace of 2 by 2 dense matrices over Rational Field

            sage: parent(matrix(QQ,2,2,[1,2,3,4])*ZZ['x'](1))
            Full MatrixSpace of 2 by 2 dense matrices over Univariate Polynomial Ring in x over Rational Field
            sage: parent(matrix(ZZ['x'],2,2,[1,2,3,4])*QQ(1))
            Full MatrixSpace of 2 by 2 dense matrices over Univariate Polynomial Ring in x over Rational Field

            sage: parent(matrix(QQ,2,2,[1,2,3,4])*ZZ['x']['y'](1))
            Full MatrixSpace of 2 by 2 dense matrices over Univariate Polynomial Ring in y over Univariate Polynomial Ring in x over Rational Field
            sage: parent(matrix(ZZ['x']['y'],2,2,[1,2,3,4])*QQ(1))
            Full MatrixSpace of 2 by 2 dense matrices over Univariate Polynomial Ring in y over Univariate Polynomial Ring in x over Rational Field

            sage: parent(matrix(QQ['x'],2,2,[1,2,3,4])*ZZ['x']['y'](1))
            Full MatrixSpace of 2 by 2 dense matrices over Univariate Polynomial Ring in y over Univariate Polynomial Ring in x over Rational Field
            sage: parent(matrix(ZZ['x']['y'],2,2,[1,2,3,4])*QQ['x'](1))
            Full MatrixSpace of 2 by 2 dense matrices over Univariate Polynomial Ring in y over Univariate Polynomial Ring in x over Rational Field

            sage: parent(matrix(QQ['y'],2,2,[1,2,3,4])*ZZ['x']['y'](1))
            Full MatrixSpace of 2 by 2 dense matrices over Univariate Polynomial Ring in y over Univariate Polynomial Ring in x over Rational Field
            sage: parent(matrix(ZZ['x']['y'],2,2,[1,2,3,4])*QQ['y'](1))
            Full MatrixSpace of 2 by 2 dense matrices over Univariate Polynomial Ring in y over Univariate Polynomial Ring in x over Rational Field

            sage: parent(matrix(ZZ['x'],2,2,[1,2,3,4])*ZZ['y'](1))
            Traceback (most recent call last):
            ...
            TypeError: unsupported operand parent(s) for '*': 'Full MatrixSpace of 2 by 2 dense matrices over Univariate Polynomial Ring in x over Integer Ring' and 'Univariate Polynomial Ring in y over Integer Ring'
            sage: parent(matrix(ZZ['x'],2,2,[1,2,3,4])*QQ['y'](1))
            Traceback (most recent call last):
            ...
            TypeError: unsupported operand parent(s) for '*': 'Full MatrixSpace of 2 by 2 dense matrices over Univariate Polynomial Ring in x over Integer Ring' and 'Univariate Polynomial Ring in y over Rational Field'
            sage: parent(matrix(QQ['x'],2,2,[1,2,3,4])*ZZ['y'](1))
            Traceback (most recent call last):
            ...
            TypeError: unsupported operand parent(s) for '*': 'Full MatrixSpace of 2 by 2 dense matrices over Univariate Polynomial Ring in x over Rational Field' and 'Univariate Polynomial Ring in y over Integer Ring'
            sage: parent(matrix(QQ['x'],2,2,[1,2,3,4])*QQ['y'](1))
            Traceback (most recent call last):
            ...
            TypeError: unsupported operand parent(s) for '*': 'Full MatrixSpace of 2 by 2 dense matrices over Univariate Polynomial Ring in x over Rational Field' and 'Univariate Polynomial Ring in y over Rational Field'

        Examples with matrices having matrix coefficients::

            sage: m = matrix
            sage: a = m([[m([[1,2],[3,4]]),m([[5,6],[7,8]])],[m([[9,10],[11,12]]),m([[13,14],[15,16]])]])
            sage: 3*a
            [[ 3  6]
            [ 9 12] [15 18]
            [21 24]]
            [[27 30]
            [33 36] [39 42]
            [45 48]]

            sage: m = matrix
            sage: a = m([[m([[1,2],[3,4]]),m([[5,6],[7,8]])],[m([[9,10],[11,12]]),m([[13,14],[15,16]])]])
            sage: a*3
            [[ 3  6]
            [ 9 12] [15 18]
            [21 24]]
            [[27 30]
            [33 36] [39 42]
            [45 48]]
        """
        if have_same_parent(left, right):
            return (<Matrix>left)._matrix_times_matrix_(<Matrix>right)
        else:
            global coercion_model
            return coercion_model.bin_op(left, right, mul)

    def __div__(left, right):
        """
        Division of the matrix ``left`` by the matrix or scalar ``right``.

        EXAMPLES::

            sage: a = matrix(ZZ, 2, range(4))
            sage: a / 5
            [ 0 1/5]
            [2/5 3/5]
            sage: a = matrix(ZZ, 2, range(4))
            sage: b = matrix(ZZ, 2, [1,1,0,5])
            sage: a / b
            [  0 1/5]
            [  2 1/5]
            sage: c = matrix(QQ, 2, [3,2,5,7])
            sage: c / a
            [-5/2  3/2]
            [-1/2  5/2]
            sage: a / c
            [-5/11  3/11]
            [-1/11  5/11]
            sage: a / 7
            [  0 1/7]
            [2/7 3/7]

        Other rings work just as well::

            sage: a = matrix(GF(3),2,2,[0,1,2,0])
            sage: b = matrix(ZZ,2,2,[4,6,1,2])
            sage: a / b
            [1 2]
            [2 0]
            sage: c = matrix(GF(3),2,2,[1,2,1,1])
            sage: a / c
            [1 2]
            [1 1]
            sage: a = matrix(RDF,2,2,[.1,-.4,1.2,-.6])
            sage: b = matrix(RDF,2,2,[.3,.1,-.5,1.3])
            sage: a / b # rel tol 1e-10
            [-0.15909090909090906 -0.29545454545454547]
            [   2.863636363636364  -0.6818181818181817]
            sage: R.<t> = ZZ['t']
            sage: a = matrix(R,2,2,[t^2,t+1,-t,t+2])
            sage: b = matrix(R,2,2,[t^3-1,t,-t+3,t^2])
            sage: a / b
            [      (t^4 + t^2 - 2*t - 3)/(t^5 - 3*t)               (t^4 - t - 1)/(t^5 - 3*t)]
            [       (-t^3 + t^2 - t - 6)/(t^5 - 3*t) (t^4 + 2*t^3 + t^2 - t - 2)/(t^5 - 3*t)]
        """
        cdef Matrix rightinv
        if have_same_parent(left, right):
            rightinv = ~<Matrix>right
            if have_same_parent(left,rightinv):
                return (<Matrix>left)._matrix_times_matrix_(rightinv)
            else:
                return (<Matrix>(left.change_ring(rightinv.parent().base_ring())))._matrix_times_matrix_(rightinv)
        else:
            global coercion_model
            return coercion_model.bin_op(left, right, div)

    cdef Vector _vector_times_matrix_(matrix_right, Vector vector_left):
        raise TypeError

    cdef Vector _matrix_times_vector_(matrix_left, Vector vector_right):
        raise TypeError

    cdef Matrix _matrix_times_matrix_(left, Matrix right):
        raise TypeError



def is_Matrix(x):
    return IS_INSTANCE(x, Matrix)

def is_IntegralDomainElement(x):
    """
    Return ``True`` if x is of type IntegralDomainElement.
    """
    return IS_INSTANCE(x, IntegralDomainElement)

cdef class IntegralDomainElement(CommutativeRingElement):
    def is_nilpotent(self):
        return self.is_zero()


def is_DedekindDomainElement(x):
    """
    Return ``True`` if x is of type DedekindDomainElement.
    """
    return IS_INSTANCE(x, DedekindDomainElement)

cdef class DedekindDomainElement(IntegralDomainElement):
    pass

def is_PrincipalIdealDomainElement(x):
    """
    Return ``True`` if x is of type PrincipalIdealDomainElement.
    """
    return IS_INSTANCE(x, PrincipalIdealDomainElement)

cdef class PrincipalIdealDomainElement(DedekindDomainElement):
    def lcm(self, right):
        """
        Return the least common multiple of ``self`` and right. 
        """
        if not isinstance(right, Element) or not ((<Element>right)._parent is self._parent):
            from sage.rings.arith import lcm
            return coercion_model.bin_op(self, right, lcm)
        return self._lcm(right)


# This is pretty nasty low level stuff. The idea is to speed up construction
# of EuclideanDomainElements (in particular Integers) by skipping some tp_new
# calls up the inheritance tree.
PY_SET_TP_NEW(EuclideanDomainElement, Element)

def is_EuclideanDomainElement(x):
    """
    Return ``True`` if x is of type EuclideanDomainElement.
    """
    return IS_INSTANCE(x, EuclideanDomainElement)

cdef class EuclideanDomainElement(PrincipalIdealDomainElement):

    def degree(self):
        raise NotImplementedError

    def leading_coefficient(self):
        raise NotImplementedError

    def quo_rem(self, other):
        raise NotImplementedError

    def __divmod__(self, other):
        """
<<<<<<< HEAD
        Return the quotient and remainder of ``self`` divided by ``other``.
=======
        Return the quotient and remainder of ``self`` divided by other.
>>>>>>> a70d6821

        EXAMPLES::

            sage: divmod(5,3)
            (1, 2)
            sage: divmod(25r,12)
            (2, 1)
            sage: divmod(25,12r)
            (2, 1)

        """
        if PY_TYPE_CHECK(self, Element):
            return self.quo_rem(other)
        else:
            x, y = canonical_coercion(self, other)
            return x.quo_rem(y)

    def __floordiv__(self,right):
        """
        Quotient of division of ``self`` by other.  This is denoted //.
        """
        Q, _ = self.quo_rem(right)
        return Q

    def __mod__(self, other):
        """
        Remainder of division of ``self`` by other.

        EXAMPLES::

            sage: R.<x> = ZZ[]
            sage: x % (x+1)
            -1
            sage: (x**3 + x - 1) % (x**2 - 1)
            2*x - 1
        """
        _, R = self.quo_rem(other)
        return R

def is_FieldElement(x):
    """
    Return ``True`` if x is of type FieldElement.
    """
    return IS_INSTANCE(x, FieldElement)

cdef class FieldElement(CommutativeRingElement):

    def __floordiv__(self, other):
        return self / other

    def is_unit(self):
        r"""
        Return ``True`` if ``self`` is a unit in its parent ring.

        EXAMPLES::

            sage: a = 2/3; a.is_unit()
            True

        On the other hand, 2 is not a unit, since its parent is `\ZZ`.

        ::

            sage: a = 2; a.is_unit()
            False
            sage: parent(a)
            Integer Ring

        However, a is a unit when viewed as an element of QQ::

            sage: a = QQ(2); a.is_unit()
            True
        """
        return not not self

    def _lcm(self, FieldElement other):
        """
        Return the least common multiple of ``self`` and other.
        """
        if self.is_zero() and other.is_zero():
            return self
        else:
            return self._parent(1)

    def quo_rem(self, right):
        r"""
        Return the quotient and remainder obtained by dividing ``self`` by
        ``right``. Since this element lives in a field, the remainder is always
        zero and the quotient is ``self/right``.

        TESTS:

        Test if :trac:`8671` is fixed::

            sage: R.<x,y> = QQ[]
            sage: S.<a,b> = R.quo(y^2 + 1)
            sage: S.is_field = lambda : False
            sage: F = Frac(S); u = F.one_element()
            sage: u.quo_rem(u)
            (1, 0)
        """
        if not isinstance(right, FieldElement) or not (parent(right) is self._parent):
            right = self.parent()(right)
        return self/right, 0

    def divides(self, FieldElement other):
        r"""
        Check whether ``self`` divides other, for field elements.

        Since this is a field, all values divide all other values,
        except that zero does not divide any non-zero values.

        EXAMPLES::

            sage: K.<rt3> = QQ[sqrt(3)]
            sage: K(0).divides(rt3)
            False
            sage: rt3.divides(K(17))
            True
            sage: K(0).divides(K(0))
            True
            sage: rt3.divides(K(0))
            True
        """
        if not (other._parent is self._parent):
            other = self.parent()(other)
        return bool(self) or other.is_zero()

def is_AlgebraElement(x):
    """
    Return ``True`` if x is of type AlgebraElement.

    TESTS::

        sage: from sage.structure.element import is_AlgebraElement
        sage: R.<x,y> = FreeAlgebra(QQ,2)
        sage: is_AlgebraElement(x*y)
        True

        sage: is_AlgebraElement(1)
        False
    """
    return IS_INSTANCE(x, AlgebraElement)

cdef class AlgebraElement(RingElement):
    pass

def is_CommutativeAlgebraElement(x):
    """
    Return ``True`` if x is of type CommutativeAlgebraElement.
    """
    return IS_INSTANCE(x, CommutativeAlgebraElement)

cdef class CommutativeAlgebraElement(CommutativeRingElement):
    pass

def is_InfinityElement(x):
    """
    Return ``True`` if x is of type InfinityElement.

    TESTS::

        sage: from sage.structure.element import is_InfinityElement
        sage: is_InfinityElement(1)
        False

        sage: is_InfinityElement(oo)
        True
    """
    return IS_INSTANCE(x, InfinityElement)

cdef class InfinityElement(RingElement):
    def __invert__(self):
        from sage.rings.all import ZZ
        return ZZ(0)

cdef class PlusInfinityElement(InfinityElement):
    pass

cdef class MinusInfinityElement(InfinityElement):
    pass

include "coerce.pxi"


#################################################################################
#
#  Coercion of elements
#
#################################################################################

cpdef canonical_coercion(x, y):
    """
    ``canonical_coercion(x,y)`` is what is called before doing an
    arithmetic operation between ``x`` and ``y``.  It returns a pair ``(z,w)``
    such that ``z`` is got from ``x`` and ``w`` from ``y`` via canonical coercion and
    the parents of ``z`` and ``w`` are identical.

    EXAMPLES::

        sage: A = Matrix([[0, 1], [1, 0]])
        sage: canonical_coercion(A, 1)
        (
        [0 1]  [1 0]
        [1 0], [0 1]
        )
    """
    global coercion_model
    return coercion_model.canonical_coercion(x,y)

cpdef bin_op(x, y, op):
    global coercion_model
    return coercion_model.bin_op(x,y,op)


def coerce(Parent p, x):
    try:
        return p._coerce_c(x)
    except AttributeError:
        return p(x)

def coerce_cmp(x,y):
    global coercion_model
    cdef int c
    try:
        x, y = coercion_model.canonical_coercion(x, y)
        return cmp(x,y)
    except TypeError:
        c = cmp(type(x), type(y))
        if c == 0: c = -1
        return c

# We define this base class here to avoid circular cimports.
cdef class CoercionModel:
    """
    Most basic coercion scheme. If it doesn't already match, throw an error.
    """
    cpdef canonical_coercion(self, x, y):
        if parent_c(x) is parent_c(y):
            return x,y
        raise TypeError("no common canonical parent for objects with parents: '%s' and '%s'"%(parent_c(x), parent_c(y)))

    cpdef bin_op(self, x, y, op):
        if parent_c(x) is parent_c(y):
            return op(x,y)
        raise TypeError(arith_error_message(x,y,op))

import coerce
cdef CoercionModel coercion_model = coerce.CoercionModel_cache_maps()

def get_coercion_model():
    """
    Return the global coercion model.

    EXAMPLES::

       sage: import sage.structure.element as e
       sage: cm = e.get_coercion_model()
       sage: cm
       <sage.structure.coerce.CoercionModel_cache_maps object at ...>
    """
    return coercion_model

def set_coercion_model(cm):
    global coercion_model
    coercion_model = cm

def coercion_traceback(dump=True):
    r"""
    This function is very helpful in debugging coercion errors. It prints
    the tracebacks of all the errors caught in the coercion detection. Note
    that failure is cached, so some errors may be omitted the second time
    around (as it remembers not to retry failed paths for speed reasons.

    For performance and caching reasons, exception recording must be
    explicitly enabled before using this function.

    EXAMPLES::

        sage: cm = sage.structure.element.get_coercion_model()
        sage: cm.record_exceptions()
        sage: 1 + 1/5
        6/5
        sage: coercion_traceback()  # Should be empty, as all went well.
        sage: 1/5 + GF(5).gen()
        Traceback (most recent call last):
        ...
        TypeError: unsupported operand parent(s) for '+': 'Rational Field' and 'Finite Field of size 5'
        sage: coercion_traceback()
        Traceback (most recent call last):
        ...
        TypeError: no common canonical parent for objects with parents: 'Rational Field' and 'Finite Field of size 5'
    """
    if dump:
        for traceback in coercion_model.exception_stack():
            print traceback
    else:
        return coercion_model.exception_stack()


cdef class NamedBinopMethod:
    """
    A decorator to be used on binary operation methods that should operate
    on elements of the same parent. If the parents of the arguments differ,
    coercion is performed, then the method is re-looked up by name on the
    first argument.

    In short, using the ``NamedBinopMethod`` (alias ``coerce_binop``) decorator
    on a method gives it the exact same semantics of the basic arithmetic
    operations like ``_add_``, ``_sub_``, etc. in that both operands are
    guaranteed to have exactly the same parent.
    """
    cdef _self
    cdef _func
    cdef _name

    def __init__(self, func, name=None, obj=None):
        """
        TESTS::

            sage: from sage.structure.element import NamedBinopMethod
            sage: NamedBinopMethod(gcd)(12, 15)
            3
        """
        self._func = func
        if name is None:
            if isinstance(func, types.FunctionType):
                name = func.__name__
            if isinstance(func, types.UnboundMethodType):
                name = func.__func__.__name__
            else:
                name = func.__name__
        self._name = name
        self._self = obj

    def __call__(self, x, y=None, **kwds):
        """
        TESTS::

            sage: from sage.structure.element import NamedBinopMethod
            sage: test_func = NamedBinopMethod(lambda x, y, **kwds: (x, y, kwds), '_add_')
            sage: class test_class(Rational):
            ....:     def __init__(self,value):
            ....:         self.v = value
            ....:     @NamedBinopMethod
            ....:     def test_add(self, other, keyword='z'):
            ....:         return (self.v, other, keyword)

        Calls func directly if the two arguments have the same parent::

            sage: test_func(1, 2)
            (1, 2, {})
            sage: x = test_class(1)
            sage: x.test_add(1/2)
            (1, 1/2, 'z')
            sage: x.test_add(1/2, keyword=3)
            (1, 1/2, 3)

        Passes through coercion and does a method lookup if the
        left operand is not the same::

            sage: test_func(0.5, 1)
            (0.500000000000000, 1.00000000000000, {})
            sage: test_func(1, 2, algorithm='fast')
            (1, 2, {'algorithm': 'fast'})
            sage: test_func(1, 1/2)
            3/2
            sage: x.test_add(2)
            (1, 2, 'z')
            sage: x.test_add(2, keyword=3)
            (1, 2, 3)

        A real example::

            sage: R1=QQ['x,y']
            sage: R2=QQ['x,y,z']
            sage: f=R1(1)
            sage: g=R1(2)
            sage: h=R2(1)
            sage: f.gcd(g)
            1
            sage: f.gcd(g,algorithm='modular')
            1
            sage: f.gcd(h)
            1
            sage: f.gcd(h,algorithm='modular')
            1
            sage: h.gcd(f)
            1
            sage: h.gcd(f,algorithm='modular')
            1
        """
        if y is None:
            if self._self is None:
                self._func(x, **kwds)
            else:
                x, y = self._self, x
        if not have_same_parent(x, y):
            old_x = x
            x,y = coercion_model.canonical_coercion(x, y)
            if old_x is x:
                return self._func(x,y, **kwds)
            else:
                return getattr(x, self._name)(y, **kwds)
        else:
            return self._func(x,y, **kwds)

    def __get__(self, obj, objtype):
        """
        Used to transform from an unbound to a bound method.

        TESTS::
            sage: from sage.structure.element import NamedBinopMethod
            sage: R.<x> = ZZ[]
            sage: isinstance(x.quo_rem, NamedBinopMethod)
            True
            sage: x.quo_rem(x)
            (1, 0)
            sage: type(x).quo_rem(x,x)
            (1, 0)
        """
        return NamedBinopMethod(self._func, self._name, obj)

    def _sage_doc_(self):
        """
        Return the docstring of the wrapped object for introspection.

        EXAMPLES::

            sage: from sage.structure.element import NamedBinopMethod
            sage: g = NamedBinopMethod(gcd)
            sage: from sage.misc.sageinspect import sage_getdoc
            sage: sage_getdoc(g) == sage_getdoc(gcd)
            True
        """
        return sageinspect._sage_getdoc_unformatted(self._func)

    def _sage_src_(self):
        """
        Return the source of the wrapped object for introspection.

        EXAMPLES::

            sage: from sage.structure.element import NamedBinopMethod
            sage: g = NamedBinopMethod(gcd)
            sage: 'def gcd(' in g._sage_src_()
            True
        """
        return sageinspect.sage_getsource(self._func)

    def _sage_argspec_(self):
        """
        Return the argspec of the wrapped object for introspection.

        EXAMPLES::

            sage: from sage.structure.element import NamedBinopMethod
            sage: g = NamedBinopMethod(gcd)
            sage: g._sage_argspec_()
            ArgSpec(args=['a', 'b'], varargs=None, keywords='kwargs', defaults=(None,))
        """
        return sageinspect.sage_getargspec(self._func)

coerce_binop = NamedBinopMethod

###############################################################################

from sage.misc.lazy_import import lazy_import
lazy_import('sage.rings.arith', ['gcd', 'xgcd', 'lcm'], deprecation=10779)


######################

def generic_power(a, n, one=None):
    """
    Computes `a^n`, where `n` is an integer, and `a` is an object which
    supports multiplication.  Optionally an additional argument,
    which is used in the case that ``n == 0``:

    - ``one`` - the "unit" element, returned directly (can be anything)

    If this is not supplied, ``int(1)`` is returned.

    EXAMPLES::

        sage: from sage.structure.element import generic_power
        sage: generic_power(int(12),int(0))
        1
        sage: generic_power(int(0),int(100))
        0
        sage: generic_power(Integer(10),Integer(0))
        1
        sage: generic_power(Integer(0),Integer(23))
        0
        sage: sum([generic_power(2,i) for i in range(17)]) #test all 4-bit combinations
        131071
        sage: F = Zmod(5)
        sage: a = generic_power(F(2), 5); a
        2
        sage: a.parent() is F
        True
        sage: a = generic_power(F(1), 2)
        sage: a.parent() is F
        True

        sage: generic_power(int(5), 0)
        1
    """

    return generic_power_c(a,n,one)

cdef generic_power_c(a, nn, one):
    try:
        n = PyNumber_Index(nn)
    except TypeError:
        try:
            # Try harder, since many things coerce to Integer.
            from sage.rings.integer import Integer
            n = int(Integer(nn))
        except TypeError:
            raise NotImplementedError("non-integral exponents not supported")

    if not n:
        if one is None:
            if PY_TYPE_CHECK(a, Element):
                return (<Element>a)._parent.one()
            try:
                try:
                    return a.parent().one()
                except AttributeError:
                    return type(a)(1)
            except Exception:
                return 1 #oops, the one sucks
        else:
            return one
    elif n < 0:
        # I don't think raising division by zero is really my job. It should
        # be the one of ~a. Moreover, this does not handle the case of monoids
        # with partially defined division (e.g. the multiplicative monoid of a
        # ring such as ZZ/12ZZ)
        #        if not a:
        #            raise ZeroDivisionError
        a = ~a
        n = -n

    if n < 4:
        # These cases will probably be called often
        # and don't benefit from the code below
        if n == 1:
            return a
        elif n == 2:
            return a*a
        elif n == 3:
            return a*a*a

    # check for idempotence, and store the result otherwise
    aa = a*a
    if aa == a:
        return a

    # since we've computed a^2, let's start squaring there
    # so, let's keep the least-significant bit around, just
    # in case.
    m = n & 1
    n = n >> 1

    # One multiplication can be saved by starting with
    # the second-smallest power needed rather than with 1
    # we've already squared a, so let's start there.
    apow = aa
    while n&1 == 0:
        apow = apow*apow
        n = n >> 1
    power = apow
    n = n >> 1

    # now multiply that least-significant bit in...
    if m:
        power = power * a

    # and this is straight from the book.
    while n != 0:
        apow = apow*apow
        if n&1 != 0:
            power = power*apow
        n = n >> 1

    return power<|MERGE_RESOLUTION|>--- conflicted
+++ resolved
@@ -112,7 +112,6 @@
    This is the function you should override to implement addition in a
    subclass of ``RingElement``.
 
-<<<<<<< HEAD
    .. warning::
 
       In a *Cython* class, this has to be overridden as a ``cpdef``;
@@ -120,21 +119,6 @@
       this in mind whenever you move a class down from Python to Cython.
 
       In *Python*, this has to be overridden as a ``def``.
-=======
-   The two arguments to this function are guaranteed to have the
-   SAME PARENT. Its return value MUST have the SAME PARENT as its
-   arguments.
-
-   If you want to add two objects from python, and you know that their
-   parents are the same object, you are encouraged to call this function
-   directly, instead of using "x + y".
-
-   The default implementation of this function is to call _add_,
-   so if no-one has defined a python implementation, the correct Pyrex
-   implementation will get called.
-
--  **cpdef RingElement._add_**
->>>>>>> a70d6821
 
    The two arguments to this function are guaranteed to have the **same
    parent**. Its return value **must** have the **same parent** as its
@@ -841,25 +825,15 @@
 
     def is_zero(self):
         """
-<<<<<<< HEAD
-        Return True if self equals ``self.parent()(0)``. The default
-        implementation is to fall back to ``not self.__nonzero__``.
-=======
-        Return ``True`` if ``self`` equals self.parent()(0).
-
-        The default implementation is to fall back to 'not
-        self.__nonzero__'.
->>>>>>> a70d6821
+        Return ``True`` if ``self`` equals ``self.parent()(0)``.
+
+        The default implementation is to fall back to ``not
+        self.__nonzero__``.
 
         .. WARNING::
 
-<<<<<<< HEAD
-           Do not re-implement this method in your subclass but
-           implement ``__nonzero__`` instead.
-=======
             Do not re-implement this method in your subclass but
-            implement __nonzero__ instead.
->>>>>>> a70d6821
+            implement ``__nonzero__`` instead.
         """
         return not self
 
@@ -2140,11 +2114,7 @@
 
         If ``x`` has different parent than ``self``, they are first coerced to a
         common parent if possible. If this coercion fails, it returns a
-<<<<<<< HEAD
         TypeError. This fixes :trac:`5759`. ::
-=======
-        TypeError. This fixes :trac:`5759`
->>>>>>> a70d6821
 
             sage: Zmod(2)(0).divides(Zmod(2)(0))
             True
@@ -2230,13 +2200,7 @@
             sage: f.mod(x + 1)
             -1
 
-<<<<<<< HEAD
-        When little is implemented about a given ring, then mod may
-        return simply return `f`.  For example, reduction is not
-        implemented for `\ZZ[x]` yet. (TODO!)::
-=======
         Reduction for `\ZZ[x]`::
->>>>>>> a70d6821
 
             sage: R.<x> = PolynomialRing(ZZ)
             sage: f = x^3 + x + 1
@@ -2336,15 +2300,9 @@
 
         OUTPUT:
 
-<<<<<<< HEAD
         - if ``all=False`` it returns a square root. (throws an error if ``extend=False`` and ``self`` is not a square)
 
         - if ``all=True`` it returns a list of all the square roots (could be empty if ``extend=False`` and ``self`` is not a square)
-=======
-        - if all=False it returns a square root. (throws an error if extend=False and ``self`` is not a square)
-
-        - if all=``True`` it returns a list of all the square roots (could be empty if extend=False and ``self`` is not a square)
->>>>>>> a70d6821
 
         ALGORITHM:
 
@@ -3037,11 +2995,7 @@
 
     def __divmod__(self, other):
         """
-<<<<<<< HEAD
         Return the quotient and remainder of ``self`` divided by ``other``.
-=======
-        Return the quotient and remainder of ``self`` divided by other.
->>>>>>> a70d6821
 
         EXAMPLES::
 
