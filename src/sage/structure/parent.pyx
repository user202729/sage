--- conflicted
+++ resolved
@@ -2081,16 +2081,12 @@
             # non-unique parents
             if debug.unique_parent_warnings:
                 print("Warning: non-unique parents %s" % (type(S)))
-<<<<<<< HEAD
             try:
                 category = S.category()._meet_(self.category())
             except Exception:
                 category = None
             mor = self._generic_convert_map(S, category)
-=======
-            mor = self._generic_convert_map(S)
             mor._is_coercion = True
->>>>>>> 6be53f3f
             self._coerce_from_hash.set(S, mor)
             mor._make_weak_references()
             return mor
