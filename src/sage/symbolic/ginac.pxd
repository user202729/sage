# distutils: language = c++
<<<<<<< HEAD
# distutils: libraries = pynac gmp
# distutils: extra_compile_args = -std=c++11
=======
# distutils: libraries = pynac
>>>>>>> 8400a23a
"""
Declarations for pynac, a Python frontend for ginac

Check that we can externally cimport this (:trac:`18825`)::

    sage: cython(  # long time
    ....: '''
    ....: #clang c++
    ....: #clib pynac
    ....: #cargs --std=c++11
    ....: cimport sage.symbolic.ginac
    ....: ''')
"""

#*****************************************************************************
#       Copyright (C) 2008 William Stein <wstein@gmail.com>
#       Copyright (C) 2008 Burcin Erocal
#
# This program is free software: you can redistribute it and/or modify
# it under the terms of the GNU General Public License as published by
# the Free Software Foundation, either version 2 of the License, or
# (at your option) any later version.
#                  http://www.gnu.org/licenses/
#*****************************************************************************

# NOTE: Because of the except+'s below, i.e., C++ exception handling,
# we do *not* have to use sig_on() and sig_off(). We do use it a little
# in the actual pyx code to catch control-c for long running functions.

from cpython cimport PyObject
from sage.libs.gmp.types cimport mpz_t, mpq_t, mpz_ptr, mpq_ptr

cdef extern from "sage/symbolic/ginac_wrap.h":
    void ginac_pyinit_Integer(object)
    void ginac_pyinit_Float(object)
    void ginac_pyinit_I(object)

    # forward declaration of GEx
    ctypedef struct GEx "ex"
    ctypedef struct GExprSeq "exprseq"

    ctypedef struct GBasic "basic":
        unsigned int gethash()
        int compare(GBasic other)

    ctypedef struct GConstant "constant":
        unsigned get_serial()

    ctypedef struct GInfinity "infinity":
        bint is_unsigned_infinity()
        bint is_plus_infinity()
        bint is_minus_infinity()
        GEx get_direction()
        GEx conjugate()
        GEx real_part()
        GEx imag_part()

    ctypedef struct GSymbol "symbol":
        unsigned get_domain()
        void set_domain(unsigned d)
        void set_texname(char* t)

    GSymbol* GSymbol_construct_str "Construct_p<symbol, char*>" \
            (void *mem, char* m)

    void GSymbol_destruct "Destruct<symbol>"(GSymbol *mem)

    object GSymbol_to_str "_to_PyString<symbol>"(GSymbol *s)

    ctypedef struct GExPair "std::pair<ex, ex>":
        pass
    ctypedef struct GExMap "exmap":
        void insert(GExPair e)

    ctypedef struct GExListIter "GiNaC::lst::const_iterator":
        void inc "operator++" ()
        GEx obj "operator*" ()
        bint is_not_equal "operator!=" (GExListIter i)

    ctypedef struct GExList "GiNaC::lst":
        GExListIter begin()
        GExListIter end()
        GExList append_sym "append" (GSymbol e)

    ctypedef struct GEx "ex":
        unsigned int gethash()        except +
        int compare(GEx other)        except +
        GEx expand(unsigned int opt)  except +
        GEx collect(GEx s, bint dist) except +
        GEx diff(GSymbol s, int d)    except +
        GEx series(GEx s, int order, unsigned options) except +
        bint is_equal(GEx s)          except +
        bint is_zero()                except +
        bint is_polynomial(GEx vars)  except +
        bint match(GEx pattern, GExList s) except +
        bint find(GEx pattern, GExList s) except +
        bint has(GEx pattern)         except +
        GEx subs(GEx expr)            except +
        GEx subs_map "subs" (GExMap map, unsigned options) except +
        GEx coeff(GEx expr, int n)    except +
        GEx lcoeff(GEx expr)          except +
        GEx tcoeff(GEx expr)          except +
        GEx normal()                  except +
        GEx numer()                   except +
        GEx denom()                   except +
        GEx numer_denom()             except +
        int degree(GEx expr)          except +
        int ldegree(GEx expr)         except +
        GEx unit(GEx expr)            except +
        GEx content(GEx expr)         except +
        GEx primpart(GEx expr)        except +
        void unitcontprim(GEx expr, GEx unit, GEx cont, GEx prim) except +
        GEx rhs()                     except +
        GEx lhs()                     except +
        int nops()                    except +
        GEx op "sorted_op" (int i)    except +
        GEx eval(int level)           except +
        GEx evalf(int level, object parent) except +
        GEx conjugate()               except +
        GEx real_part()               except +
        GEx imag_part()               except +
        bint info(unsigned)           except +
        void dbgprint()
        void dbgprinttree()

    GExPair make_pair "std::make_pair" (GEx, GEx)

    ctypedef struct GNumeric "numeric":
        bint is_positive() except +
        bint is_negative() except +

    # Numericals
    bint is_a_numeric "is_a<numeric>" (GEx e)
    GNumeric ex_to_numeric "ex_to<numeric>" (GEx e)
    # given a GEx that is known to be a numeric, return reference to
    # the underlying PyObject*.
    object py_object_from_numeric(GEx e)     except +

    # Algorithms
    GEx g_gcd "gcd"(GEx a, GEx b) except +

    # Pattern matching wildcards
    GEx g_wild "wild"(unsigned int label) except +
    bint haswild(GEx x) except +

    # Series back to poly
    GEx series_to_poly(GEx e) except +
    bint is_a_series "is_a<pseries>" (GEx e)
    # you must ensure that is_a_series(e) is true before calling this:
    bint g_is_a_terminating_series(GEx e) except +

    # Relations
    ctypedef enum operators "relational::operators":
        equal               "GiNaC::relational::equal"
        not_equal           "GiNaC::relational::not_equal"
        less                "GiNaC::relational::less"
        less_or_equal       "GiNaC::relational::less_or_equal"
        greater             "GiNaC::relational::greater"
        greater_or_equal    "GiNaC::relational::greater_or_equal"

    bint is_negative(GEx x)                  except +
    bint is_a_relational "is_a<relational>" (GEx e)
    unsigned decide_relational(GEx e)
    operators relational_operator(GEx e)
    operators switch_operator(operators op)
    GEx relational(GEx lhs, GEx rhs, operators o)
    GEx g_lt "LT_WRAP" (GEx left, GEx right) except +
    GEx g_eq "EQ_WRAP" (GEx left, GEx right) except +
    GEx g_gt "GT_WRAP" (GEx left, GEx right) except +
    GEx g_le "LE_WRAP" (GEx left, GEx right) except +
    GEx g_ne "NE_WRAP" (GEx left, GEx right) except +
    GEx g_ge "GE_WRAP" (GEx left, GEx right) except +

    #Domains
    unsigned domain_complex "GiNaC::domain::complex"
    unsigned domain_real "GiNaC::domain::real"
    unsigned domain_positive "GiNaC::domain::positive"
    unsigned domain_infinity "GiNaC::domain::infinity"
    unsigned domain_integer "GiNaC::domain::integer"

    # relational outcomes
    unsigned relational_true "GiNaC::relational::result::True"
    unsigned relational_false "GiNaC::relational::result::False"
    unsigned relational_undecidable "GiNaC::relational::result::undecidable"
    unsigned relational_notimplemented "GiNaC::relational::result::notimplemented"

    # info flags
    unsigned info_real          "GiNaC::info_flags::real"
    unsigned info_rational      "GiNaC::info_flags::rational"
    unsigned info_integer       "GiNaC::info_flags::integer"
    unsigned info_positive      "GiNaC::info_flags::positive"
    unsigned info_negative      "GiNaC::info_flags::negative"
    unsigned info_nonnegative   "GiNaC::info_flags::nonnegative"
    unsigned info_posint        "GiNaC::info_flags::posint"
    unsigned info_negint        "GiNaC::info_flags::negint"
    unsigned info_nonnegint     "GiNaC::info_flags::nonnegint"
    unsigned info_even          "GiNaC::info_flags::even"
    unsigned info_odd           "GiNaC::info_flags::odd"
    unsigned info_rational_function "GiNaC::info_flags::rational_function"

    # assumptions
    void pynac_assume_rel "GiNaC::assume" (GEx rel)
    void pynac_assume_gdecl "GiNaC::assume" (GEx x, char*)
    void pynac_forget_rel "GiNaC::forget" (GEx rel)
    void pynac_forget_gdecl "GiNaC::forget" (GEx x, char*)

    # Constants
    GEx g_Pi "Pi"
    GEx g_Catalan "Catalan"
    GEx g_Euler "Euler"

    GConstant* GConstant_construct(void *mem, char* name, char* texname, unsigned domain)
    bint is_a_constant "is_a<constant>" (GEx e)
    void GConstant_destruct "Destruct<constant>"(GConstant *mem) except +
    GConstant* GConstant_construct_str "Construct_p<constant, char*>" \
            (void *mem, char* name) except +

    # Infinities
    bint is_a_infinity "is_a<GiNaC::infinity>" (GEx e)
    GEx g_UnsignedInfinity "UnsignedInfinity"
    GEx g_Infinity "Infinity"
    GEx g_mInfinity "-Infinity"
    GInfinity ex_to_infinity "ex_to<GiNaC::infinity>" (GEx e)

    # I is not a constant, but a numeric object
    # we declare it here for easy reference
    GEx g_I "I"

    # Destructor and constructor
    void GEx_destruct "Destruct<ex>"(GEx *mem) except +
    GEx* GEx_construct_symbol "Construct_p<ex, symbol>" \
            (void *mem, GSymbol m) except +
    GEx* GEx_construct_ex "Construct_p<ex, ex>" (void *mem, GEx m) except +
    void GExMap_destruct "Destruct<exmap>"(GExMap *mem) except +
    GExMap* GEx_construct_exmap "Construct_p<exmap, exmap>" (void *mem, GExMap m) except +
    GEx* GEx_construct_long "Construct_p<ex, long>" (void *mem, long n) except +
    GEx* GEx_construct_double "Construct_p<ex, double>" \
            (void *mem, double d) except +
    GEx* GEx_construct_exprseq "Construct_p<ex, exprseq>" \
            (void *mem, GExprSeq s)

    GEx* GEx_construct_pyobject "ASSIGN_WRAP" (GEx mem, object n)

    # Conversions
    double GEx_to_double(GEx e, int* success) except +
    object GEx_to_str "_to_PyString<ex>"(GEx *s) except +
    object GEx_to_str_latex "_to_PyString_latex<ex>"(GEx *s) except +

    bint is_a_symbol "is_a<symbol>" (GEx e)
    GSymbol ex_to_symbol "ex_to<symbol>" (GEx e)

    ctypedef struct GParamSetIter "paramset::const_iterator":
        void inc "operator++" ()
        unsigned obj "operator*" ()
        bint is_not_equal "operator!=" (GParamSetIter i)

    ctypedef struct GParamSet "paramset":
        GParamSetIter begin()
        GParamSetIter end()
        int size()

    ctypedef struct GExVector "exvector":
        void push_back(GEx)
        int size()
        GEx at(int i)

    ctypedef struct GExprSeq "exprseq":
        pass

    GExprSeq* GExprSeq_construct_exvector "Construct_p<exprseq, exvector>" \
            (void *mem, GExVector m) except +
    bint is_a_exprseq "is_a<exprseq>" (GEx e)
    bint is_exactly_a_exprseq "is_exactly_a<exprseq>" (GEx e)


    ctypedef struct GExSetIter "std::set<ex, ex_is_less>::const_iterator":
        void inc "operator++" ()
        GEx obj "operator*" ()
        bint is_not_equal "operator!=" (GExSetIter i)

    ctypedef struct GExSet "std::set<ex, ex_is_less>":
        GExSetIter begin()
        GExSetIter end()

    void g_list_symbols "list_symbols" (GEx e, GExSet s)

    # more is_a tests
    bint is_a_add "is_a<add>" (GEx e)
    bint is_a_mul "is_a<mul>" (GEx e)
    bint is_a_power "is_a<power>" (GEx e)
    bint is_a_fderivative "is_a<fderivative>" (GEx e)
    bint is_a_function "is_a<function>" (GEx e)
    bint is_exactly_a_function "is_exactly_a<function>" (GEx e)
    bint is_a_ncmul "is_a<ncmul>" (GEx e)

    # Arithmetic
    int ginac_error()
    GEx gadd "ADD_WRAP" (GEx left, GEx right) except +
    GEx gsub "SUB_WRAP" (GEx left, GEx right) except +
    GEx gmul "MUL_WRAP" (GEx left, GEx right) except +
    GEx gdiv "DIV_WRAP" (GEx left, GEx right) except +
    GEx g_pow "pow" (GEx left, GEx exp)      except +

    GEx g_hold_wrapper "HOLD" (GEx (GEx) except+, GEx ex, bint) except +
    GEx g_hold_wrapper_vec "HOLD" (GEx (GExVector) except+, GExVector vec,
            bint) except +
    GEx g_hold2_wrapper "HOLD2" (GEx (GEx, GEx) except+, GEx ex, GEx ex,
            bint) except +

    #GSymbol get_symbol(char* s)              except +
    GSymbol ginac_symbol "GiNaC::symbol" (char* s, char* t, unsigned d) except +
    GSymbol ginac_new_symbol "GiNaC::symbol" () except +
    GEx g_collect_common_factors "collect_common_factors" (GEx e) except +

    # standard library string
    ctypedef struct stdstring "std::string":
        stdstring assign(char* s, Py_ssize_t l)
        char* c_str()
        unsigned int size()
        char at(unsigned int ind)

    stdstring* stdstring_construct_cstr \
            "new std::string" (char* s, unsigned int l)
    void stdstring_delete "Delete<std::string>"(stdstring* s)

    # Archive
    ctypedef struct GArchive "archive":
        void archive_ex(GEx e, char* name) except +
        GEx unarchive_ex(GExList sym_lst, unsigned ind) except +
        void printraw "printraw(std::cout); " (int t)

    object GArchive_to_str "_to_PyString<archive>"(GArchive *s)
    void GArchive_from_str "_from_str_len<archive>"(GArchive *ar, char* s,
            unsigned int l)


    GEx g_abs "GiNaC::abs" (GEx x)                      except + # absolute value
    GEx g_step "GiNaC::step" (GEx x)                    except + # step function
    GEx g_csgn "GiNaC::csgn" (GEx x)                    except + # complex sign
    GEx g_conjugate "GiNaC::conjugate_function" (GEx x) except + # complex conjugation
    GEx g_real_part "GiNaC::real_part_function" (GEx x) except + # real part
    GEx g_imag_part "GiNaC::imag_part_function" (GEx x) except + # imaginary part
    GEx g_sqrt "GiNaC::sqrt" (GEx x)                    except + # square root (not a GiNaC function, rather an alias for pow(x, numeric(1, 2)))
    GEx g_sin "GiNaC::sin" (GEx x)                      except + # sine
    GEx g_cos "GiNaC::cos" (GEx x)                      except + # cosine
    GEx g_tan "GiNaC::tan" (GEx x)                      except + # tangent
    GEx g_asin "GiNaC::asin" (GEx x)                    except + # inverse sine
    GEx g_acos "GiNaC::acos" (GEx x)                    except + # inverse cosine
    GEx g_atan "GiNaC::atan" (GEx x)                    except + # inverse tangent
    GEx g_atan2 "GiNaC::atan2" (GEx y, GEx x)           except + # inverse tangent with two arguments
    GEx g_sinh "GiNaC::sinh" (GEx x)                    except + # hyperbolic sine
    GEx g_cosh "GiNaC::cosh" (GEx x)                    except + # hyperbolic cosine
    GEx g_tanh "GiNaC::tanh" (GEx x)                    except + # hyperbolic tangent
    GEx g_asinh "GiNaC::asinh" (GEx x)                  except + # inverse hyperbolic sine
    GEx g_acosh "GiNaC::acosh" (GEx x)                  except + # inverse hyperbolic cosine
    GEx g_atanh "GiNaC::atanh" (GEx x)                  except + # inverse hyperbolic tangent
    GEx g_exp "GiNaC::exp" (GEx x)                      except + # exponential function
    GEx g_log "GiNaC::log" (GEx x)                      except + # natural logarithm
    GEx g_Li2 "GiNaC::Li2" (GEx x)                      except + # dilogarithm
    GEx g_Li "GiNaC::Li" (GEx m, GEx x)                 except + # classical polylogarithm as well as multiple polylogarithm
    GEx g_G "GiNaC::G" (GEx a, GEx y)                   except + # multiple polylogarithm
    GEx g_G2 "GiNaC::G" (GEx a, GEx s, GEx y)           except + # multiple polylogarithm with explicit signs for the imaginary parts
    GEx g_S "GiNaC::S" (GEx n, GEx p, GEx x)            except + # Nielsen's generalized polylogarithm
    GEx g_H "GiNaC::H" (GEx m, GEx x)                   except + # harmonic polylogarithm
    GEx g_zeta "GiNaC::zeta" (GEx m)                    except + # Riemann's zeta function as well as multiple zeta value
    GEx g_zeta2 "GiNaC::zeta" (GEx m, GEx s)            except + # alternating Euler sum
    GEx g_zetaderiv "GiNaC::zetaderiv" (GEx n, GEx x)   except + # derivatives of Riemann's zeta function
    GEx g_tgamma "GiNaC::tgamma" (GEx x)                except + # gamma function
    GEx g_lgamma "GiNaC::lgamma" (GEx x)                except + # logarithm of gamma function
    GEx g_beta "GiNaC::beta" (GEx x, GEx y)             except + # beta function (tgamma(x)*tgamma(y)/tgamma(x+y))
    GEx g_psi "GiNaC::psi" (GEx x)                      except + # psi (digamma) function
    GEx g_psi2 "GiNaC::psi" (GEx n, GEx x)              except + # derivatives of psi function (polygamma functions)
    GEx g_factorial "GiNaC::factorial" (GEx n)          except + # factorial function n!
    GEx g_binomial "GiNaC::binomial" (GEx n, GEx k)     except + # binomial coefficients
    GEx g_Order "GiNaC::Order" (GEx x)                  except + # order term function in truncated power series

    # wrapper around arithmetic to allow "hold"ing results
    GEx g_power_construct "GiNaC::power" (GEx b, GEx p) except +
    GEx g_add_construct "GiNaC::add" (GExVector, bint)  except +
    GEx g_mul_construct "GiNaC::mul" (GExVector, bint)  except +

    GEx g_ex1_2 "GiNaC::_ex1_2"

    ctypedef struct GFunction "function":
        unsigned get_serial()
        char* get_name "get_name().c_str" ()

    ctypedef struct GFDerivative "fderivative":
        GParamSet get_parameter_set()

    GFunction ex_to_function "ex_to<function>" (GEx ex)
    GFDerivative ex_to_fderivative "ex_to<fderivative>" (GEx ex)

    GEx g_function_evalv(unsigned int serial, GExVector, bint) except +
    GEx g_function_eval0(unsigned int serial, bint) except +
    GEx g_function_eval1(unsigned int serial, GEx, bint) except +
    GEx g_function_eval2(unsigned int serial, GEx, GEx, bint) except +
    GEx g_function_eval3(unsigned int serial, GEx, GEx, GEx, bint) except +

    ctypedef struct GFunctionOpt "function_options":
        unsigned get_nparams()
        void set_python_func()
        GFunctionOpt eval_func(object f)
        GFunctionOpt subs_func(object f)
        GFunctionOpt evalf_func(object f)
        GFunctionOpt conjugate_func(object f)
        GFunctionOpt real_part_func(object f)
        GFunctionOpt imag_part_func(object f)
        GFunctionOpt derivative_func(object f)
        GFunctionOpt power_func(object f)
        GFunctionOpt series_func(object f)
        GFunctionOpt latex_name(char* name)
        GFunctionOpt do_not_apply_chain_rule()
        GFunctionOpt do_not_evalf_params()
        void set_print_latex_func(object f)
        void set_print_dflt_func(object f)
        char* get_name()
        char* get_latex_name()


    ctypedef struct GFunctionOptVector "vector<function_options>":
        int size()
        GFunctionOpt index "operator[]" (int ind)

    void g_foptions_assign "ASSIGN_WRAP" (GFunctionOpt, GFunctionOpt)

    GFunctionOpt g_function_options "GiNaC::function_options" \
            (char *m)
    GFunctionOpt g_function_options_args "GiNaC::function_options" \
            (char *m, unsigned nargs)
    unsigned g_register_new "GiNaC::function::register_new" (GFunctionOpt opt)

    unsigned find_function "GiNaC::function::find_function" (char* name,
            unsigned nargs) except +ValueError

    bint has_symbol "GiNaC::has_symbol" (GEx ex)
    bint has_symbol_or_function "GiNaC::has_symbol_or_function" (GEx ex)

    GFunctionOptVector g_registered_functions \
            "GiNaC::function::registered_functions" ()

    # these serials allow us to map pynac function objects to
    # Sage special functions for the .operator() method of expressions
    unsigned abs_serial "GiNaC::abs_SERIAL::serial"
    unsigned step_serial "GiNaC::step_SERIAL::serial"# step function
    unsigned csgn_serial "GiNaC::csgn_SERIAL::serial"# complex sign
    unsigned conjugate_serial "GiNaC::conjugate_SERIAL::serial"# complex conjugation
    unsigned real_part_serial "GiNaC::real_part_SERIAL::serial" # real part
    unsigned imag_part_serial "GiNaC::imag_part_SERIAL::serial" # imaginary part
    unsigned sin_serial "GiNaC::sin_SERIAL::serial" # sine
    unsigned cos_serial "GiNaC::cos_SERIAL::serial" # cosine
    unsigned tan_serial "GiNaC::tan_SERIAL::serial" # tangent
    unsigned asin_serial "GiNaC::asin_SERIAL::serial" # inverse sine
    unsigned acos_serial "GiNaC::acos_SERIAL::serial" # inverse cosine
    unsigned atan_serial "GiNaC::atan_SERIAL::serial" # inverse tangent
    unsigned atan2_serial "GiNaC::atan2_SERIAL::serial" # inverse tangent with two arguments
    unsigned sinh_serial "GiNaC::sinh_SERIAL::serial" # hyperbolic sine
    unsigned cosh_serial "GiNaC::cosh_SERIAL::serial" # hyperbolic cosine
    unsigned tanh_serial "GiNaC::tanh_SERIAL::serial" # hyperbolic tangent
    unsigned asinh_serial "GiNaC::asinh_SERIAL::serial" # inverse hyperbolic sine
    unsigned acosh_serial "GiNaC::acosh_SERIAL::serial" # inverse hyperbolic cosine
    unsigned atanh_serial "GiNaC::atanh_SERIAL::serial" # inverse hyperbolic tangent
    unsigned exp_serial "GiNaC::exp_SERIAL::serial" # exponential function
    unsigned log_serial "GiNaC::log_SERIAL::serial" # natural logarithm
    unsigned Li2_serial "GiNaC::Li2_SERIAL::serial" # dilogarithm
    unsigned Li_serial "GiNaC::Li_SERIAL::serial" # classical polylogarithm as well as multiple polylogarithm
    unsigned G_serial "GiNaC::G_SERIAL::serial" # multiple polylogarithm
    #unsigned G2_serial "GiNaC::G_SERIAL::serial" # multiple polylogarithm with explicit signs for the imaginary parts
    unsigned S_serial "GiNaC::S_SERIAL::serial" # Nielsen's generalized polylogarithm
    unsigned H_serial "GiNaC::H_SERIAL::serial" # harmonic polylogarithm
    unsigned zeta1_serial "GiNaC::zeta1_SERIAL::serial" # Riemann's zeta function as well as multiple zeta value
    unsigned zeta2_serial "GiNaC::zeta2_SERIAL::serial" # alternating Euler sum
    unsigned zetaderiv_serial "GiNaC::zetaderiv_SERIAL::serial" # derivatives of Riemann's zeta function
    unsigned tgamma_serial "GiNaC::tgamma_SERIAL::serial" # gamma function
    unsigned lgamma_serial "GiNaC::lgamma_SERIAL::serial" # logarithm of gamma function
    unsigned beta_serial "GiNaC::beta_SERIAL::serial" # beta function (tgamma(x)*tgamma(y)/tgamma(x+y))
    unsigned psi_serial "GiNaC::psi_SERIAL::serial" # psi (digamma) function
    #unsigned psi2_serial "GiNaC::psi_SERIAL::serial" # derivatives of psi function (polygamma functions)
    unsigned factorial_serial "GiNaC::factorial_SERIAL::serial" # factorial function n!
    unsigned binomial_serial "GiNaC::binomial_SERIAL::serial" # binomial coefficients
    unsigned Order_serial "GiNaC::Order_SERIAL::serial" # order term function in truncated power series

    cdef extern from *:
        ctypedef char* const_char_ptr "const char*"
        ctypedef GParamSet const_paramset_ref "const GiNaC::paramset&"

    ctypedef struct py_funcs_struct:
        object (*py_binomial)(object a, object b)
        object (*py_binomial_int)(int n, unsigned int k) except +
        object (*py_gcd)(object a ,object b)
        object (*py_lcm)(object a ,object b)
        object (*py_real)(object a)
        object (*py_imag)(object a)
        object (*py_numer)(object a)
        object (*py_denom)(object a)
        object (*py_conjugate)(object a)
        bint (*py_is_rational)(object a)  except +
        bint (*py_is_crational)(object a)  except +
        bint (*py_is_real)(object a)  except +
        bint (*py_is_integer)(object a)  except +
        bint (*py_is_equal)(object a, object b)  except +
        bint (*py_is_even)(object a)  except +
        bint (*py_is_cinteger)(object a)  except +
        bint (*py_is_prime)(object n)  except +
        bint (*py_is_exact)(object x)  except +

        object (*py_integer_from_long)(long int x) except +
        object (*py_integer_from_python_obj)(object x) except +
        object (*py_integer_from_mpz)(mpz_t) except +
        object (*py_rational_from_mpq)(mpq_t) except +
        bint py_is_Integer(object x) except +
        bint py_is_Rational(object x) except +
        mpz_ptr py_mpz_from_integer(object x) except +
        mpq_ptr py_mpq_from_rational(object x) except +

        object (*py_float)(object a, PyObject* parent) except +
        object (*py_RDF_from_double)(double x)


        object (*py_factorial)(object x) except +
        object (*py_doublefactorial)(object x) except +
        object (*py_fibonacci)(object x) except +
        object (*py_step)(object x) except +
        object (*py_bernoulli)(object x) except +
        object (*py_sin)(object x) except +
        object (*py_cos)(object x) except +
        object (*py_zeta)(object x) except +
        object (*py_exp)(object x) except +
        object (*py_log)(object x) except +
        object (*py_tan)(object x) except +
        object (*py_asin)(object x) except +
        object (*py_acos)(object x) except +
        object (*py_atan)(object x) except +
        object (*py_atan2)(object x, object y) except +
        object (*py_sinh)(object x) except +
        object (*py_cosh)(object x) except +
        object (*py_tanh)(object x) except +
        object (*py_asinh)(object x) except +
        object (*py_acosh)(object x) except +
        object (*py_atanh)(object x) except +
        object (*py_tgamma)(object x) except +
        object (*py_lgamma)(object x) except +
        object (*py_isqrt)(object x) except +
        object (*py_sqrt)(object x) except +
        object (*py_abs)(object x) except +
        object (*py_mod)(object x, object y) except +
        object (*py_smod)(object x, object y) except +
        object (*py_irem)(object x, object y) except +
        object (*py_iquo)(object x, object y) except +
        object (*py_iquo2)(object x, object y) except +
        object (*py_li)(object x, object n, object parent) except +
        object (*py_li2)(object x) except +
        object (*py_psi)(object x) except +
        object (*py_psi2)(object n, object x) except +

        int    (*py_int_length)(object x) except -1

        object (*py_eval_constant)(unsigned serial, object parent)
        object (*py_eval_unsigned_infinity)()
        object (*py_eval_infinity)()
        object (*py_eval_neg_infinity)()

        int    (*py_get_parent_char)(object o) except -1

        stdstring* (*py_latex)(object o, int level) except +
        stdstring* (*py_repr)(object o, int level) except +

        stdstring* (*py_dumps)(object o) except +
        object (*py_loads)(object s) except +

        object exvector_to_PyTuple(GExVector seq)
        GEx pyExpression_to_ex(object res) except *
        object ex_to_pyExpression(GEx juice)
        int py_get_ginac_serial()
        object subs_args_to_PyTuple(GExMap map, unsigned options, GExVector seq)

        object py_get_sfunction_from_serial(unsigned s) except +
        unsigned py_get_serial_from_sfunction(object f) except +
        unsigned py_get_serial_for_new_sfunction(stdstring &s, unsigned nargs) \
                except +

        stdstring* py_print_function(unsigned id, object args) except +
        stdstring* py_latex_function(unsigned id, object args) except +

        GConstant py_get_constant(const_char_ptr name) except +

        stdstring* (*py_print_fderivative)(unsigned id, object params, object args) except +
        stdstring* (*py_latex_fderivative)(unsigned id, object params, object args) except +
        object (*paramset_to_PyTuple)(const_paramset_ref s)

        object (*py_rational_power_parts)(object basis, object exp)

    py_funcs_struct py_funcs "GiNaC::py_funcs"

cdef extern from "pynac/order.h":
    bint print_order_compare "GiNaC::print_order().compare" \
            (GEx left, GEx right) except +
    bint print_order_compare_mul "GiNaC::print_order_mul().compare" \
            (GEx left, GEx right) except +
    bint print_order "GiNaC::print_order()" \
            (GEx left, GEx right) except +
    bint print_order_mul "GiNaC::print_order_mul()" \
            (GEx left, GEx right) except +<|MERGE_RESOLUTION|>--- conflicted
+++ resolved
@@ -1,10 +1,6 @@
 # distutils: language = c++
-<<<<<<< HEAD
-# distutils: libraries = pynac gmp
+# distutils: libraries = pynac
 # distutils: extra_compile_args = -std=c++11
-=======
-# distutils: libraries = pynac
->>>>>>> 8400a23a
 """
 Declarations for pynac, a Python frontend for ginac
 
