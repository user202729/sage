--- conflicted
+++ resolved
@@ -10617,15 +10617,12 @@
         else:
             return self
 
-<<<<<<< HEAD
-    def simplify(self, algorithm='maxima'):
-=======
-    def simplify(self, algorithm="maxima", **kwds):
->>>>>>> 6472588c
+    def simplify(self, algorithm='maxima', **kwds):
         """
         Return a simplified version of this symbolic expression.
 
         INPUT:
+
         - ``algorithm`` - one of :
 
             - ``maxima`` : currently, sends the expression to
@@ -10638,21 +10635,8 @@
             - ``giac`` : converts the expression to ``giac``,
               simplifies it, and converts the result to Sage.
 
-<<<<<<< HEAD
-           When using ``algorithm='maxima'``, this just sends the expression to Maxima
-           and converts it back to Sage. When ``algorithm='sympy'``,
-           sympy's simplify method is used.
-
-        INPUT:
-
-        - ``self`` -- an expression with held operations
-        - ``algorithm`` - (default: ``'maxima'``)  one of
-            - ``'maxima'`` - use Maxima (the default)
-            - ``'sympy'`` - use SymPy
-=======
             - ``fricas`` : converts the expression to ``fricas``,
               simplifies it, and converts the result to Sage.
->>>>>>> 6472588c
 
         .. SEEALSO::
 
@@ -10669,16 +10653,7 @@
             sage: f.simplify()
             x^(-a + 1)*sin(2)
 
-<<<<<<< HEAD
-        ::
-
-            sage: expr = (-1/5*(2*sqrt(6)*(sqrt(5) - 5) + 11*sqrt(5) - 11)/(2*sqrt(6)*sqrt(5) - 11))
-            sage: expr.simplify(algorithm='sympy')
-            1/5*sqrt(5) - 1/5
-=======
-        Some simplifications are quite algorithm-specific :
-
-        ::
+        Some simplifications are quite algorithm-specific::
 
             sage: x, t = var("x, t")
             sage: ex = cos(t).exponentialize()
@@ -10691,7 +10666,8 @@
             I*(x^2 + sqrt(x^2 - 1)*x - 1)/(x + sqrt(x^2 - 1))
             sage: ex.simplify(algorithm="giac")
             I*sqrt(x^2 - 1)
->>>>>>> 6472588c
+            sage: ex.simplify(algorithm="fricas")  # optional - fricas
+            I*sqrt(x^2 - 1)?
 
         TESTS:
 
@@ -10707,18 +10683,7 @@
             sage: expr = (-1/5*(2*sqrt(6)*(sqrt(5) - 5) + 11*sqrt(5) - 11)/(2*sqrt(6)*sqrt(5) - 11))
             sage: expr.simplify(algorithm='sympy')
             1/5*sqrt(5) - 1/5
-
-
-        """
-<<<<<<< HEAD
-        if algorithm == 'maxima':
-            return self._parent(self._maxima_())
-        elif algorithm == 'sympy':
-            return self._sympy_().simplify()._sage_()
-        else:
-            raise NotImplementedError(
-                    "unknown algorithm: '{}'".format(algorithm))
-=======
+        """
         if algorithm == "maxima" :
             return self._parent(self._maxima_())
         if algorithm == "sympy" :
@@ -10727,8 +10692,7 @@
             return self._giac_().simplify()._sage_()
         if algorithm == "fricas" :
             return self._fricas_().simplify()._sage_()
-        raise ValueError("Algorithm %s unknown to simplify."%algorithm)
->>>>>>> 6472588c
+        raise ValueError(f"algorithm {algorithm} unknown to simplify")
 
     def simplify_full(self):
         """
