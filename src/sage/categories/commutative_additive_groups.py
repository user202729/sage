r"""
Commutative additive groups
"""
#*****************************************************************************
#  Copyright (C) 2008 Teresa Gomez-Diaz (CNRS) <Teresa.Gomez-Diaz@univ-mlv.fr>
#
#  Distributed under the terms of the GNU General Public License (GPL)
#                  http://www.gnu.org/licenses/
#******************************************************************************

from sage.misc.cachefunc import cached_method
from sage.categories.category_types import AbelianCategory
from sage.categories.commutative_additive_monoids import CommutativeAdditiveMonoids
from sage.categories.cartesian_product import CartesianProductsCategory
from sage.structure.sage_object import have_same_parent

class CommutativeAdditiveGroups(AbelianCategory):
    """
    The category of abelian groups, i.e. additive abelian monoids
    where each element has an inverse.

    EXAMPLES::

        sage: CommutativeAdditiveGroups()
        Category of commutative additive groups
        sage: CommutativeAdditiveGroups().super_categories()
        [Category of commutative additive monoids]
        sage: CommutativeAdditiveGroups().all_super_categories()
        [Category of commutative additive groups, Category of commutative additive monoids, Category of commutative additive semigroups, Category of additive magmas, Category of sets, Category of sets with partial maps, Category of objects]

    TESTS::

        sage: TestSuite(CommutativeAdditiveGroups()).run()
    """

    def super_categories(self):
        """
        EXAMPLES::

            sage: CommutativeAdditiveGroups().super_categories()
            [Category of commutative additive monoids]
        """
        return [CommutativeAdditiveMonoids()]

    class CartesianProducts(CartesianProductsCategory):

        def extra_super_categories(self):
            """
            EXAMPLES::

                sage: from sage.categories.commutative_additive_groups import CommutativeAdditiveGroups
                sage: CommutativeAdditiveGroups().CartesianProducts().extra_super_categories();
                [Category of commutative additive groups]
                sage: CommutativeAdditiveGroups().CartesianProducts().super_categories()
                [Category of commutative additive groups, Category of Cartesian products of sets]
            """
            return [CommutativeAdditiveGroups()]

        class ElementMethods:
            def _add_(self, right):
                r"""
                EXAMPLES::

                    sage: G5=GF(5); G8=GF(4,'x'); GG = G5.cartesian_product(G8)
                    sage: e = GG((G5(1),G8.primitive_element())); e
                    (1, x)
                    sage: e+e
                    (2, 0)
                    sage: e=groups.misc.AdditiveCyclic(8)
                    sage: x=e.cartesian_product(e)((e(1),e(2)))
                    sage: x
                    (1, 2)
                    sage: 4*x
                    (4, 0)
                """
<<<<<<< HEAD
                return self.parent()(tuple([x+y for x,y in zip(self,self.parent(right))]))
=======
                return self.parent()._cartesian_product_of_elements(
                    x+y for x,y in zip(self.summand_split(),right.summand_split()))
>>>>>>> e2749b3d

            def _neg_(self):
                r"""
                EXAMPLES::

                    sage: G=GF(5); GG = G.cartesian_product(G)
                    sage: oneone = GG([GF(5)(1),GF(5)(1)])
                    sage: -oneone
                    (4, 4)
                """
<<<<<<< HEAD
                return self.parent()(tuple([-x for x in self]))
=======
                return self.parent()._cartesian_product_of_elements(
                    -x for x in self.summand_split())
>>>>>>> e2749b3d

        class ParentMethods:
            def zero(self):
                r"""
                Returns the zero of this group

                EXAMPLE::

                    sage: GF(8,'x').cartesian_product(GF(5)).zero()
                    (0, 0)
                """
<<<<<<< HEAD
                return self(tuple([0 for _ in self._sets]))
=======
                return self._cartesian_product_of_elements(
                    _.zero() for _ in self._sets)
>>>>>>> e2749b3d

    class ParentMethods:
        pass

    class ElementMethods:
        ##def -x, -(x,y):
        def __sub__(left, right):
            """
            Top-level subtraction operator
            See extensive documentation at the top of element.pyx.

            EXAMPLES::

                sage: F = CombinatorialFreeModule(QQ, ['a','b'])
                sage: a,b = F.basis()
                sage: a - b
                B['a'] - B['b']
            """
            if have_same_parent(left, right) and hasattr(left, "_sub_"):
                return left._sub_(right)
            from sage.structure.element import get_coercion_model
            import operator
            return get_coercion_model().bin_op(left, right, operator.sub)

        ##################################################
        # Negation
        ##################################################

        def __neg__(self):
            """
            Top-level negation operator for elements of abelian
            monoids, which may choose to implement _neg_ rather than
            __neg__ for consistancy.

            EXAMPLES::

                sage: F = CombinatorialFreeModule(QQ, ['a','b'])
                sage: a,b = F.basis()
                sage: - b
                -B['b']
            """
            return self._neg_()<|MERGE_RESOLUTION|>--- conflicted
+++ resolved
@@ -73,12 +73,8 @@
                     sage: 4*x
                     (4, 0)
                 """
-<<<<<<< HEAD
-                return self.parent()(tuple([x+y for x,y in zip(self,self.parent(right))]))
-=======
                 return self.parent()._cartesian_product_of_elements(
                     x+y for x,y in zip(self.summand_split(),right.summand_split()))
->>>>>>> e2749b3d
 
             def _neg_(self):
                 r"""
@@ -89,12 +85,8 @@
                     sage: -oneone
                     (4, 4)
                 """
-<<<<<<< HEAD
-                return self.parent()(tuple([-x for x in self]))
-=======
                 return self.parent()._cartesian_product_of_elements(
                     -x for x in self.summand_split())
->>>>>>> e2749b3d
 
         class ParentMethods:
             def zero(self):
@@ -106,12 +98,8 @@
                     sage: GF(8,'x').cartesian_product(GF(5)).zero()
                     (0, 0)
                 """
-<<<<<<< HEAD
-                return self(tuple([0 for _ in self._sets]))
-=======
                 return self._cartesian_product_of_elements(
                     _.zero() for _ in self._sets)
->>>>>>> e2749b3d
 
     class ParentMethods:
         pass
