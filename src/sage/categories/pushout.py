--- conflicted
+++ resolved
@@ -2989,12 +2989,8 @@
     rank = 3
 
     def __init__(self, polys, names, embeddings=None, structures=None,
-<<<<<<< HEAD
-                 cyclotomic=None, precs=None, implementations=None, residue=None, **kwds):
-=======
                  cyclotomic=None, precs=None, implementations=None,
-                 *, latex_names=None, **kwds):
->>>>>>> c353bce9
+                 *, residue=None, latex_names=None, **kwds):
         """
         INPUT:
 
@@ -3024,16 +3020,14 @@
           If it is provided, it is used to determine an implementation in the
           p-adic case.
 
-<<<<<<< HEAD
         - ``residue`` -- (optional) prime ideal of an order in a number
           field, determining a residue field. If it is provided,
           application of the functor to a number field yields the
           residue field with respect to the given prime ideal
           (coerced into the number field).
-=======
+
         - ``latex_names`` -- (optional) list of strings of the same length
           as the list ``polys``
->>>>>>> c353bce9
 
         - ``**kwds`` -- further keywords; when the functor is applied
           to a ring `R`, these are passed to the ``extension()``
@@ -3148,9 +3142,7 @@
         self.cyclotomic = int(cyclotomic) if cyclotomic is not None else None
         self.precs = list(precs)
         self.implementations = list(implementations)
-<<<<<<< HEAD
         self.residue = residue
-=======
         # Normalize latex_names:  Use None when latex_name does not override the default.
         latex_names = list(latex_names)
         for i, name in enumerate(self.names):
@@ -3159,7 +3151,6 @@
                 if latex_names[i] == latex_variable_name(name):
                     latex_names[i] = None
         self.latex_names = latex_names
->>>>>>> c353bce9
         self.kwds = kwds
 
     def _apply_functor(self, R):
