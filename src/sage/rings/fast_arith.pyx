--- conflicted
+++ resolved
@@ -43,13 +43,6 @@
 
 from sage.ext.stdsage cimport PY_NEW
 include "sage/ext/cdefs.pxi"
-<<<<<<< HEAD
-include "sage/libs/pari/decl.pxi"
-
-cdef extern from "pari/pari.h":
-    cdef long NEXT_PRIME_VIADIFF(long, byteptr)
-=======
->>>>>>> 58f931d0
 
 from sage.libs.pari.paridecl cimport *
 from sage.libs.pari.gen cimport gen as pari_gen
