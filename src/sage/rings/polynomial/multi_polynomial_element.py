--- conflicted
+++ resolved
@@ -189,17 +189,6 @@
         #return self.parent()(self.__element * right.__element)
         return self.__class__(self.parent(),self.__element * right.__element)
 
-<<<<<<< HEAD
-##     def __div__(self, right):
-##         try:
-##             if not isinstance(right, Element) or right.parent() != self.parent():
-##                 R = self.base_ring()
-##                 x = R(right)
-##                 return ~x * self
-##         except (TypeError, ValueError, ZeroDivisionError):
-##             pass
-##         return CommutativeRingElement.__div__(self, right)
-=======
     def _lmul_(self, a):
         scaled = {}
         for (m,c) in self.element().dict().iteritems():
@@ -211,7 +200,6 @@
         for (m,c) in self.element().dict().iteritems():
             scaled[m] = a*c
         return self.parent()(scaled)
->>>>>>> 115ee87d
 
     def _div_(self, right):
         r"""
@@ -232,14 +220,6 @@
             sage: f.parent()
             Polynomial Ring in x, y over Rational Field
 
-<<<<<<< HEAD
-        """
-        if right.is_constant():
-            try:
-                return ~(right.constant_coefficient()) * self
-            except TypeError:
-                pass
-=======
         But we get a true fraction field if the denominator is not in
         the fration field of the basering.
 
@@ -247,7 +227,6 @@
             sage: f.parent()
             Fraction Field of Polynomial Ring in x, y over Integer Ring
         """
->>>>>>> 115ee87d
         return self.parent().fraction_field()(self.__element, right.__element)
 
     def __pow__(self, n):
