r"""
Base class for elements of multivariate polynomial rings
"""

#*****************************************************************************
# This program is free software: you can redistribute it and/or modify
# it under the terms of the GNU General Public License as published by
# the Free Software Foundation, either version 2 of the License, or
# (at your option) any later version.
#                  https://www.gnu.org/licenses/
#*****************************************************************************

from sage.rings.integer cimport Integer
from sage.rings.integer_ring import ZZ
from sage.structure.coerce cimport coercion_model
from sage.misc.derivative import multi_derivative
from sage.combinat.integer_lists.invlex import IntegerListsLex
from itertools import chain, islice

from sage.misc.misc_c import prod

def is_MPolynomial(x):
    return isinstance(x, MPolynomial)

from sage.rings.polynomial.polynomial_ring_constructor import PolynomialRing
from sage.categories.map cimport Map
from sage.modules.free_module_element import vector
from sage.rings.rational_field import QQ
from sage.rings.complex_interval_field import ComplexIntervalField
from sage.rings.real_mpfr import RealField_class, RealField

from sage.rings.polynomial.polydict cimport ETuple
from sage.rings.polynomial.polynomial_element cimport Polynomial

cdef class MPolynomial(CommutativeRingElement):

    ####################
    # Some standard conversions
    ####################
    def _scalar_conversion(self, R):
        r"""
        TESTS::

            sage: ZZ(RR['x,y'](0)) # indirect doctest
            0
            sage: ZZ(RR['x,y'](0.5))
            Traceback (most recent call last):
            ...
            TypeError: Attempt to coerce non-integral RealNumber to Integer
            sage: ZZ(RR['x,y'].gen(0))
            Traceback (most recent call last):
            ...
            TypeError: unable to convert non-constant polynomial x to Integer Ring

            sage: RR(RR['x,y'](0)) # indirect doctest
            0.000000000000000
            sage: RR(ZZ['x,y'].gen(0))
            Traceback (most recent call last):
            ...
            TypeError: unable to convert non-constant polynomial x to Real Field with 53 bits of precision

            sage: CC(RR['x,y'](0)) # indirect doctest
            0.000000000000000
            sage: CC(ZZ['x,y'].gen(0))
            Traceback (most recent call last):
            ...
            TypeError: unable to convert non-constant polynomial x to Complex Field with 53 bits of precision

            sage: RDF(RR['x,y'](0))
            0.0
            sage: RDF(ZZ['x,y'].gen(0))
            Traceback (most recent call last):
            ...
            TypeError: unable to convert non-constant polynomial x to Real Double Field

            sage: CDF(RR['x,y'](0)) # indirect doctest
            0.0
            sage: CDF(ZZ['x,y'].gen(0))
            Traceback (most recent call last):
            ...
            TypeError: unable to convert non-constant polynomial x to Complex Double Field

            sage: a = RR['x,y'](1)
            sage: RBF(a)
            1.000000000000000
            sage: RIF(a)
            1
            sage: CBF(a)
            1.000000000000000
            sage: CIF(a)
            1

            sage: CBF(RR['x,y'](1)) # indirect doctest
            1.000000000000000
            sage: CBF(ZZ['x,y'].gen(0))
            Traceback (most recent call last):
            ...
            TypeError: unable to convert non-constant polynomial x to Complex ball field with 53 bits of precision

            sage: x = polygen(QQ)
            sage: A.<u> = NumberField(x^3 - 2)
            sage: A(A['x,y'](u))
            u
        """
        if self.degree() <= 0:
            return R(self.constant_coefficient())
        raise TypeError(f"unable to convert non-constant polynomial {self} to {R}")

    _real_double_ = _scalar_conversion
    _complex_double_ = _scalar_conversion
    _mpfr_ = _scalar_conversion
    _complex_mpfr_ = _scalar_conversion
    _real_mpfi_ = _scalar_conversion
    _complex_mpfi_ = _scalar_conversion
    _arb_ = _scalar_conversion
    _acb_ = _scalar_conversion
    _integer_ = _scalar_conversion
    _algebraic_ = _scalar_conversion
    _number_field_ = _scalar_conversion

    def __int__(self):
        """
        TESTS::

            sage: type(RR['x,y'])
            <class 'sage.rings.polynomial.multi_polynomial_ring.MPolynomialRing_polydict_domain_with_category'>
            sage: type(RR['x, y'](0))
            <class 'sage.rings.polynomial.multi_polynomial_element.MPolynomial_polydict'>

            sage: int(RR['x,y'](0)) # indirect doctest
            0
            sage: int(RR['x,y'](10))
            10
            sage: int(ZZ['x,y'].gen(0))
            Traceback (most recent call last):
            ...
            TypeError: unable to convert non-constant polynomial x to <class 'int'>

            sage: ZZ(RR['x,y'](0)) # indirect doctest
            0
            sage: ZZ(RR['x,y'](0.5))
            Traceback (most recent call last):
            ...
            TypeError: Attempt to coerce non-integral RealNumber to Integer
            sage: ZZ(RR['x,y'].gen(0))
            Traceback (most recent call last):
            ...
            TypeError: unable to convert non-constant polynomial x to Integer Ring
        """
        return self._scalar_conversion(int)

    def __float__(self):
        """
        TESTS::

            sage: float(RR['x,y'](0)) # indirect doctest
            0.0
            sage: float(ZZ['x,y'].gen(0))
            Traceback (most recent call last):
            ...
            TypeError: unable to convert non-constant polynomial x to <class 'float'>
        """
        return self._scalar_conversion(float)

    def _rational_(self):
        """
        TESTS::

            sage: QQ(RR['x,y'](0.5)) # indirect doctest
            1/2
            sage: QQ(RR['x,y'].gen(0))
            Traceback (most recent call last):
            ...
            TypeError: unable to convert non-constant polynomial x to Rational Field
        """
        from sage.rings.rational_field import QQ
        return self._scalar_conversion(QQ)

    def _symbolic_(self, R):
        """
        EXAMPLES::

            sage: R.<x,y> = QQ[]
            sage: f = x^3 + y
            sage: g = f._symbolic_(SR); g
            x^3 + y
            sage: g(x=2,y=2)
            10

            sage: g = SR(f)
            sage: g(x=2,y=2)
            10
        """
        d = dict([(repr(g), R.var(g)) for g in self.parent().gens()])
        return self.subs(**d)

    def _polynomial_(self, R):
        var = R.variable_name()
        if var in self._parent.variable_names():
            return R(self.polynomial(self._parent(var)))
        else:
            return R([self])

    def coefficients(self):
        """
        Return the nonzero coefficients of this polynomial in a list.
        The returned list is decreasingly ordered by the term ordering
        of ``self.parent()``, i.e. the list of coefficients matches the list
        of monomials returned by
        :meth:`sage.rings.polynomial.multi_polynomial_libsingular.MPolynomial_libsingular.monomials`.

        EXAMPLES::

            sage: R.<x,y,z> = PolynomialRing(QQ,3,order='degrevlex')
            sage: f=23*x^6*y^7 + x^3*y+6*x^7*z
            sage: f.coefficients()
            [23, 6, 1]
            sage: R.<x,y,z> = PolynomialRing(QQ,3,order='lex')
            sage: f=23*x^6*y^7 + x^3*y+6*x^7*z
            sage: f.coefficients()
            [6, 23, 1]

        Test the same stuff with base ring `\ZZ` -- different implementation::

            sage: R.<x,y,z> = PolynomialRing(ZZ,3,order='degrevlex')
            sage: f=23*x^6*y^7 + x^3*y+6*x^7*z
            sage: f.coefficients()
            [23, 6, 1]
            sage: R.<x,y,z> = PolynomialRing(ZZ,3,order='lex')
            sage: f=23*x^6*y^7 + x^3*y+6*x^7*z
            sage: f.coefficients()
            [6, 23, 1]

        AUTHOR:

        - Didier Deshommes
        """
        degs = self.exponents()
        d = self.dict()
        return  [ d[i] for i in degs ]

    def truncate(self, var, n):
        """
        Returns a new multivariate polynomial obtained from self by
        deleting all terms that involve the given variable to a power
        at least n.
        """
        cdef int ind
        R = self.parent()
        G = R.gens()
        Z = list(G)
        try:
            ind = Z.index(var)
        except ValueError:
            raise ValueError("var must be one of the generators of the parent polynomial ring.")
        d = self.dict()
        return R(dict([(k, c) for k, c in d.iteritems() if k[ind] < n]))

    def _fast_callable_(self, etb):
        """
        Given an ExpressionTreeBuilder, return an Expression representing
        this value.

        EXAMPLES::

            sage: from sage.ext.fast_callable import ExpressionTreeBuilder
            sage: etb = ExpressionTreeBuilder(vars=['x','y','z'])
            sage: K.<x,y,z> = QQ[]
            sage: v = -6/5*x*y*z + 2*y*z^2 - x
            sage: v._fast_callable_(etb)
            add(add(add(0, mul(-6/5, mul(mul(ipow(v_0, 1), ipow(v_1, 1)), ipow(v_2, 1)))), mul(2, mul(ipow(v_1, 1), ipow(v_2, 2)))), mul(-1, ipow(v_0, 1)))

        TESTS::

            sage: v = K(0)
            sage: vf = fast_callable(v)
            sage: type(v(0r, 0r, 0r))
            <class 'sage.rings.rational.Rational'>
            sage: type(vf(0r, 0r, 0r))
            <class 'sage.rings.rational.Rational'>
            sage: K.<x,y,z> = QQ[]
            sage: from sage.ext.fast_eval import fast_float
            sage: fast_float(K(0)).op_list()
            [('load_const', 0.0), 'return']
            sage: fast_float(K(17)).op_list()
            [('load_const', 0.0), ('load_const', 17.0), 'add', 'return']
            sage: fast_float(y).op_list()
            [('load_const', 0.0), ('load_const', 1.0), ('load_arg', 1), ('ipow', 1), 'mul', 'add', 'return']
        """
        my_vars = self.parent().variable_names()
        x = [etb.var(v) for v in my_vars]
        n = len(x)

        expr = etb.constant(self.base_ring().zero())
        for (m, c) in self.dict().iteritems():
            monom = prod([ x[i]**m[i] for i in range(n) if m[i] != 0],
                             etb.constant(c))
            expr = expr + monom
        return expr

    def derivative(self, *args):
        r"""
        The formal derivative of this polynomial, with respect to
        variables supplied in args.

        Multiple variables and iteration counts may be supplied; see
        documentation for the global derivative() function for more details.

        .. SEEALSO:: :meth:`._derivative`

        EXAMPLES:

        Polynomials implemented via Singular::

            sage: R.<x, y> = PolynomialRing(FiniteField(5))
            sage: f = x^3*y^5 + x^7*y
            sage: type(f)
            <class 'sage.rings.polynomial.multi_polynomial_libsingular.MPolynomial_libsingular'>
            sage: f.derivative(x)
            2*x^6*y - 2*x^2*y^5
            sage: f.derivative(y)
            x^7

        Generic multivariate polynomials::

            sage: R.<t> = PowerSeriesRing(QQ)
            sage: S.<x, y> = PolynomialRing(R)
            sage: f = (t^2 + O(t^3))*x^2*y^3 + (37*t^4 + O(t^5))*x^3
            sage: type(f)
            <class 'sage.rings.polynomial.multi_polynomial_element.MPolynomial_polydict'>
            sage: f.derivative(x)   # with respect to x
            (2*t^2 + O(t^3))*x*y^3 + (111*t^4 + O(t^5))*x^2
            sage: f.derivative(y)   # with respect to y
            (3*t^2 + O(t^3))*x^2*y^2
            sage: f.derivative(t)   # with respect to t (recurses into base ring)
            (2*t + O(t^2))*x^2*y^3 + (148*t^3 + O(t^4))*x^3
            sage: f.derivative(x, y) # with respect to x and then y
            (6*t^2 + O(t^3))*x*y^2
            sage: f.derivative(y, 3) # with respect to y three times
            (6*t^2 + O(t^3))*x^2
            sage: f.derivative()    # can't figure out the variable
            Traceback (most recent call last):
            ...
            ValueError: must specify which variable to differentiate with respect to

        Polynomials over the symbolic ring (just for fun....)::

            sage: x = var("x")
            sage: S.<u, v> = PolynomialRing(SR)
            sage: f = u*v*x
            sage: f.derivative(x) == u*v
            True
            sage: f.derivative(u) == v*x
            True
        """
        return multi_derivative(self, args)


    def polynomial(self, var):
        """
        Let var be one of the variables of the parent of self.  This
        returns self viewed as a univariate polynomial in var over the
        polynomial ring generated by all the other variables of the parent.

        EXAMPLES::

            sage: R.<x,w,z> = QQ[]
            sage: f = x^3 + 3*w*x + w^5 + (17*w^3)*x + z^5
            sage: f.polynomial(x)
            x^3 + (17*w^3 + 3*w)*x + w^5 + z^5
            sage: parent(f.polynomial(x))
            Univariate Polynomial Ring in x over Multivariate Polynomial Ring in w, z over Rational Field

            sage: f.polynomial(w)
            w^5 + 17*x*w^3 + 3*x*w + z^5 + x^3
            sage: f.polynomial(z)
            z^5 + w^5 + 17*x*w^3 + x^3 + 3*x*w
            sage: R.<x,w,z,k> = ZZ[]
            sage: f = x^3 + 3*w*x + w^5 + (17*w^3)*x + z^5 +x*w*z*k + 5
            sage: f.polynomial(x)
            x^3 + (17*w^3 + w*z*k + 3*w)*x + w^5 + z^5 + 5
            sage: f.polynomial(w)
            w^5 + 17*x*w^3 + (x*z*k + 3*x)*w + z^5 + x^3 + 5
            sage: f.polynomial(z)
            z^5 + x*w*k*z + w^5 + 17*x*w^3 + x^3 + 3*x*w + 5
            sage: f.polynomial(k)
            x*w*z*k + w^5 + z^5 + 17*x*w^3 + x^3 + 3*x*w + 5
            sage: R.<x,y>=GF(5)[]
            sage: f=x^2+x+y
            sage: f.polynomial(x)
            x^2 + x + y
            sage: f.polynomial(y)
            y + x^2 + x
        """
        cdef int ind
        R = self._parent
        cdef list Z = list(R.gens())
        cdef Py_ssize_t i
        cdef dict c, w
        cdef list v
        try:
            ind = Z.index(var)
        except ValueError:
            raise ValueError("var must be one of the generators of the parent polynomial ring")

        if len(Z) <= 1:
            return self.univariate_polynomial()

        del Z[ind]

        # Make polynomial ring over all variables except var.
        S = R.base_ring()[tuple(Z)]
        ring = S[var]
        if not self:
            return ring(0)

        d = self.degree(var)
        B = ring.base_ring()
        w = {remove_from_tuple(e, ind): val
             for e, val in self.dict().iteritems() if not e[ind]}
        v = [B(w)]  # coefficients that don't involve var
        z = var
        for i in range(1,d+1):
            c = <dict> self.coefficient(z).dict()
            w = {remove_from_tuple(e, ind): val for e, val in c.iteritems()}
            v.append(B(w))
            z *= var
        return ring(v)

    cpdef dict _mpoly_dict_recursive(self, tuple vars=None, base_ring=None):
        r"""
        Return a ``dict`` of coefficient entries suitable for construction
        of a ``MPolynomial_polydict`` with the given variables.

        EXAMPLES::

            sage: R = Integers(10)['x,y,z']['t,s']
            sage: t,s = R.gens()
            sage: x,y,z = R.base_ring().gens()
            sage: (x+y+2*z*s+3*t)._mpoly_dict_recursive(('z','t','s'))
            {(0, 0, 0): x + y, (0, 1, 0): 3, (1, 0, 1): 2}

        TESTS::

            sage: R = Qp(7)['x,y,z,t,p']; S = ZZ['x,z,t']['p']
            sage: R(S.0)
            p
            sage: R = QQ['x,y,z,t,p']; S = ZZ['x']['y,z,t']['p']
            sage: z = S.base_ring().gen(1)
            sage: R(z)
            z
            sage: R = QQ['x,y,z,t,p']; S = ZZ['x']['y,z,t']['p']
            sage: z = S.base_ring().gen(1); p = S.0; x = S.base_ring().base_ring().gen()
            sage: R(z+p)
            z + p
            sage: R = Qp(7)['x,y,z,p']; S = ZZ['x']['y,z,t']['p'] # shouldn't work, but should throw a better error
            sage: R(S.0)
            p

        See :trac:`2601`::

            sage: R.<a,b,c> = PolynomialRing(QQ, 3)
            sage: a._mpoly_dict_recursive(('c', 'b', 'a'))
            {(0, 0, 1): 1}
            sage: testR.<a,b,c> = PolynomialRing(QQ,3)
            sage: id_ringA = ideal([a^2-b,b^2-c,c^2-a])
            sage: id_ringB = ideal(id_ringA.gens()).change_ring(PolynomialRing(QQ,'c,b,a'))
        """
        if not self:
            return {}

        if vars is None:
            vars = self._parent.variable_names_recursive()
        cdef tuple my_vars = self._parent.variable_names()
        if vars == my_vars:
            return <dict> self.dict()
        elif my_vars[-1] not in vars:
            x = base_ring(self) if base_ring is not None else self
            const_ix = ETuple((0,)*len(vars))
            return { const_ix: x }
        elif not set(my_vars).issubset(set(vars)):
            # we need to split it up
            p = self.polynomial(self._parent.gen(len(my_vars)-1))
            if not isinstance(p, MPolynomial):
                # Not a multivariate polynomial, so it must be a univariate
                return (<Polynomial> p)._mpoly_dict_recursive(vars, base_ring)
            return (<MPolynomial> p)._mpoly_dict_recursive(vars, base_ring)

        cdef dict D = {}
        cdef list mapping = [vars.index(z) for z in my_vars]
        cdef list new_map
        cdef Py_ssize_t m = min(mapping)
        cdef tuple prev_vars = vars[:m]
        cdef list tmp
        cdef ETuple postfix
        cdef Py_ssize_t k
        cdef dict mpoly
        if prev_vars:
            new_map = list(mapping)
            for k in range(len(mapping)):
                new_map[k] -= m
            tmp = [0] * (len(vars) - m)
            try:
                for ix,a in self.dict().iteritems():
                    for k in range(len(my_vars)):
                        tmp[new_map[k]] = ix[k]
                    postfix = ETuple(tmp)
                    mpoly = <dict> a._mpoly_dict_recursive(prev_vars, base_ring)
                    for prefix,b in mpoly.iteritems():
                        D[prefix+postfix] = b
                return D

            except AttributeError:
                pass

        if base_ring is self.base_ring():
            base_ring = None

        tmp = [0] * len(vars)
        for ix,a in self.dict().iteritems():
            for k in range(len(my_vars)):
                tmp[mapping[k]] = ix[k]
            if base_ring is not None:
                a = base_ring(a)
            D[ETuple(tmp)] = a
        return D

    cdef long _hash_c(self) except -1:
        """
        This hash incorporates the variable name in an effort to respect the obvious inclusions
        into multi-variable polynomial rings.

        The tuple algorithm is borrowed from http://effbot.org/zone/python-hash.htm.

        EXAMPLES::

            sage: T.<y>=QQ[]
            sage: R.<x>=ZZ[]
            sage: S.<x,y>=ZZ[]
            sage: hash(S.0)==hash(R.0)  # respect inclusions into mpoly rings (with matching base rings)
            True
            sage: hash(S.1)==hash(T.0)  # respect inclusions into mpoly rings (with unmatched base rings)
            True
            sage: hash(S(12))==hash(12)  # respect inclusions of the integers into an mpoly ring
            True
            sage: # the point is to make for more flexible dictionary look ups
            sage: d={S.0:12}
            sage: d[R.0]
            12
            sage: # or, more to the point, make subs in fraction field elements work
            sage: f=x/y
            sage: f.subs({x:1})
            1/y

        TESTS:

        Verify that :trac:`16251` has been resolved, i.e., polynomials with
        unhashable coefficients are unhashable::

            sage: K.<a> = Qq(9)
            sage: R.<t,s> = K[]
            sage: hash(t)
            Traceback (most recent call last):
            ...
            TypeError: unhashable type: 'sage.rings.padics.qadic_flint_CR.qAdicCappedRelativeElement'

        """
        cdef long result = 0 # store it in a c-int and just let the overflowing additions wrap
        cdef long result_mon
        var_name_hash = [hash(v) for v in self._parent.variable_names()]
        cdef long c_hash
        for m,c in self.dict().iteritems():
            #  I'm assuming (incorrectly) that hashes of zero indicate that the element is 0.
            # This assumption is not true, but I think it is true enough for the purposes and it
            # it allows us to write fast code that omits terms with 0 coefficients.  This is
            # important if we want to maintain the '==' relationship with sparse polys.
            c_hash = hash(c)
            if c_hash != 0: # this is always going to be true, because we are sparse (correct?)
                # Hash (self[i], gen_a, exp_a, gen_b, exp_b, gen_c, exp_c, ...) as a tuple according to the algorithm.
                # I omit gen,exp pairs where the exponent is zero.
                result_mon = c_hash
                for p in m.nonzero_positions():
                    result_mon = (1000003 * result_mon) ^ var_name_hash[p]
                    result_mon = (1000003 * result_mon) ^ m[p]
                result += result_mon
        if result == -1:
            return -2
        return result

    # you may have to replicate this boilerplate code in derived classes if you override
    # __richcmp__.  The python documentation at  https://docs.python.org/api/type-structs.html
    # explains how __richcmp__, __hash__, and __cmp__ are tied together.
    def __hash__(self):
        return self._hash_c()

    def args(self):
        r"""
        Returns the named of the arguments of self, in the
        order they are accepted from call.

        EXAMPLES::

            sage: R.<x,y> = ZZ[]
            sage: x.args()
            (x, y)
        """
        return self._parent.gens()

    def homogenize(self, var='h'):
        r"""
        Return the homogenization of this polynomial.

        The polynomial itself is returned if it is homogeneous already.
        Otherwise, the monomials are multiplied with the smallest powers of
        ``var`` such that they all have the same total degree.

        INPUT:

        - ``var`` -- a variable in the polynomial ring (as a string, an element of
          the ring, or a zero-based index in the list of variables) or a name
          for a new variable (default: ``'h'``)

        OUTPUT:

        If ``var`` specifies a variable in the polynomial ring, then a
        homogeneous element in that ring is returned. Otherwise, a homogeneous
        element is returned in a polynomial ring with an extra last variable
        ``var``.

        EXAMPLES::

            sage: R.<x,y> = QQ[]
            sage: f = x^2 + y + 1 + 5*x*y^10
            sage: f.homogenize()
            5*x*y^10 + x^2*h^9 + y*h^10 + h^11

        The parameter ``var`` can be used to specify the name of the variable::

            sage: g = f.homogenize('z'); g
            5*x*y^10 + x^2*z^9 + y*z^10 + z^11
            sage: g.parent()
            Multivariate Polynomial Ring in x, y, z over Rational Field

        However, if the polynomial is homogeneous already, then that parameter
        is ignored and no extra variable is added to the polynomial ring::

            sage: f = x^2 + y^2
            sage: g = f.homogenize('z'); g
            x^2 + y^2
            sage: g.parent()
            Multivariate Polynomial Ring in x, y over Rational Field

        If you want the ring of the result to be independent of whether the
        polynomial is homogenized, you can use ``var`` to use an existing
        variable to homogenize::

            sage: R.<x,y,z> = QQ[]
            sage: f = x^2 + y^2
            sage: g = f.homogenize(z); g
            x^2 + y^2
            sage: g.parent()
            Multivariate Polynomial Ring in x, y, z over Rational Field
            sage: f = x^2 - y
            sage: g = f.homogenize(z); g
            x^2 - y*z
            sage: g.parent()
            Multivariate Polynomial Ring in x, y, z over Rational Field

        The parameter ``var`` can also be given as a zero-based index in the
        list of variables::

            sage: g = f.homogenize(2); g
            x^2 - y*z

        If the variable specified by ``var`` is not present in the polynomial,
        then setting it to 1 yields the original polynomial::

            sage: g(x,y,1)
            x^2 - y

        If it is present already, this might not be the case::

            sage: g = f.homogenize(x); g
            x^2 - x*y
            sage: g(1,y,z)
            -y + 1

        In particular, this can be surprising in positive characteristic::

            sage: R.<x,y> = GF(2)[]
            sage: f = x + 1
            sage: f.homogenize(x)
            0

        TESTS::

            sage: R = PolynomialRing(QQ, 'x', 5)
            sage: p = R.random_element()
            sage: q1 = p.homogenize()
            sage: q2 = p.homogenize()
            sage: q1.parent() is q2.parent()
            True

        """
        P = self.parent()

        if self.is_homogeneous():
            return self

        if isinstance(var, basestring):
            V = list(P.variable_names())
            try:
                i = V.index(var)
                return self._homogenize(i)
            except ValueError:
                P = PolynomialRing(P.base_ring(), len(V)+1, V + [var], order=P.term_order())
                return P(self)._homogenize(len(V))

        elif isinstance(var, MPolynomial) and \
             ((<MPolynomial>var)._parent is P or (<MPolynomial>var)._parent == P):
            V = list(P.gens())
            try:
                i = V.index(var)
                return self._homogenize(i)
            except ValueError:
                P = P.change_ring(names=P.variable_names() + [str(var)])
                return P(self)._homogenize(len(V))

        elif isinstance(var, int) or isinstance(var, Integer):
            if 0 <= var < P.ngens():
                return self._homogenize(var)
            else:
                raise TypeError("Variable index %d must be < parent(self).ngens()." % var)
        else:
            raise TypeError("Parameter var must be either a variable, a string or an integer.")

    def is_homogeneous(self):
        r"""
        Return ``True`` if self is a homogeneous polynomial.

        TESTS::

            sage: from sage.rings.polynomial.multi_polynomial import MPolynomial
            sage: P.<x, y> = PolynomialRing(QQ, 2)
            sage: MPolynomial.is_homogeneous(x+y)
            True
            sage: MPolynomial.is_homogeneous(P(0))
            True
            sage: MPolynomial.is_homogeneous(x+y^2)
            False
            sage: MPolynomial.is_homogeneous(x^2 + y^2)
            True
            sage: MPolynomial.is_homogeneous(x^2 + y^2*x)
            False
            sage: MPolynomial.is_homogeneous(x^2*y + y^2*x)
            True

        .. NOTE::

            This is a generic implementation which is likely overridden by
            subclasses.
        """
        M = self.monomials()
        if M==[]:
            return True
        d = M.pop().degree()
        for m in M:
            if m.degree() != d:
                return False
        else:
            return True

    def homogeneous_components(self):
        """
        Return the homogeneous components of this polynomial.

        OUTPUT:

        A dictionary mapping degrees to homogeneous polynomials.

        EXAMPLES::

            sage: R.<x,y> = QQ[]
            sage: (x^3 + 2*x*y^3 + 4*y^3 + y).homogeneous_components()
            {1: y, 3: x^3 + 4*y^3, 4: 2*x*y^3}
            sage: R.zero().homogeneous_components()
            {}

        In case of weighted term orders, the polynomials are homogeneous with
        respect to the weights::

             sage: S.<a,b,c> = PolynomialRing(ZZ, order=TermOrder('wdegrevlex', (1,2,3)))
             sage: (a^6 + b^3 + b*c + a^2*c + c + a + 1).homogeneous_components()
             {0: 1, 1: a, 3: c, 5: a^2*c + b*c, 6: a^6 + b^3}
        """
        cdef ETuple e
        from collections import defaultdict
        d = defaultdict(dict)
        if self._parent.term_order()._weights:
            for c, m in self:
                d[m.degree()][m.exponents()[0]] = c
        else:
            # Otherwise it is unweighted, so we use a faster implementation
            for e, c in self.iterator_exp_coeff():
                d[e.unweighted_degree()][e] = c
        return {k: self._parent(d[k]) for k in d}

    cpdef _mod_(self, other):
        """
        EXAMPLES::

            sage: R.<x,y> = PolynomialRing(QQ)
            sage: f = (x^2*y + 2*x - 3)
            sage: g = (x + 1)*f
            sage: g % f
            0

            sage: (g+1) % f
            1

            sage: M = x*y
            sage: N = x^2*y^3
            sage: M.divides(N)
            True
        """
        try:
            quo_rem = self.quo_rem
        except AttributeError:
            raise NotImplementedError
        else:
            q, r = quo_rem(other)
            return r

    def change_ring(self, R):
        """
        Return a copy of this polynomial but with coefficients in ``R``,
        if at all possible.

        INPUT:

        - ``R`` -- a ring or morphism.

        EXAMPLES::

            sage: R.<x,y> = QQ[]
            sage: f = x^3 + 3/5*y + 1
            sage: f.change_ring(GF(7))
            x^3 + 2*y + 1

        ::

            sage: R.<x,y> = GF(9,'a')[]
            sage: (x+2*y).change_ring(GF(3))
            x - y

        ::

            sage: K.<z> = CyclotomicField(3)
            sage: R.<x,y> = K[]
            sage: f = x^2 + z*y
            sage: f.change_ring(K.embeddings(CC)[1])
            x^2 + (-0.500000000000000 - 0.866025403784438*I)*y

        TESTS:

        Check that :trac:`25022` is fixed::

            sage: K.<x,y> = ZZ[]
            sage: (x*y).change_ring(SR).monomials()
            [x*y]
        """
        if isinstance(R, Map):
        #if we're given a hom of the base ring extend to a poly hom
            if R.domain() == self.base_ring():
                R = self.parent().hom(R, self.parent().change_ring(R.codomain()))
            return R(self)
        else:
            return self.parent().change_ring(R)(self.dict())

    def is_symmetric(self, group=None):
        r"""
        Return whether this polynomial is symmetric.

        INPUT:

        - ``group`` (default: symmetric group) -- if set, test whether the
          polynomial is invariant with respect to the given permutation group

        EXAMPLES::

            sage: R.<x,y,z> = QQ[]
            sage: p = (x+y+z)**2 - 3 * (x+y)*(x+z)*(y+z)
            sage: p.is_symmetric()
            True
            sage: (x + y - z).is_symmetric()
            False
            sage: R.one().is_symmetric()
            True

            sage: p = (x-y)*(y-z)*(z-x)
            sage: p.is_symmetric()
            False
            sage: p.is_symmetric(AlternatingGroup(3))
            True

            sage: R.<x,y> = QQ[]
            sage: ((x + y)**2).is_symmetric()
            True
            sage: R.one().is_symmetric()
            True
            sage: (x + 2*y).is_symmetric()
            False

        An example with a GAP permutation group (here the quaternions)::

            sage: R = PolynomialRing(QQ, 'x', 8)
            sage: x = R.gens()
            sage: p = sum(prod(x[i] for i in e) for e in [(0,1,2), (0,1,7), (0,2,7), (1,2,7), (3,4,5), (3,4,6), (3,5,6), (4,5,6)])
            sage: p.is_symmetric(libgap.TransitiveGroup(8, 5))
            True
            sage: p = sum(prod(x[i] for i in e) for e in [(0,1,2), (0,1,7), (0,2,7), (1,2,7), (3,4,5), (3,4,6), (3,5,6)])
            sage: p.is_symmetric(libgap.TransitiveGroup(8, 5))
            False

        TESTS::

            sage: R = PolynomialRing(QQ, 'x', 3)
            sage: R.one().is_symmetric(3)
            Traceback (most recent call last):
            ...
            ValueError: argument must be a permutation group

            sage: R.one().is_symmetric(SymmetricGroup(4))
            Traceback (most recent call last):
            ...
            ValueError: invalid data to initialize a permutation
        """
        n = self.parent().ngens()
        if n <= 1:
            return True

        from sage.groups.perm_gps.permgroup_named import SymmetricGroup
        S = SymmetricGroup(n)
        if group is None:
            gens = S.gens()
        else:
            try:
                # for Sage group
                gens = group.gens()
            except AttributeError:
                # for GAP group
                try:
                    gens = group.GeneratorsOfGroup()
                except AttributeError:
                    raise ValueError("argument must be a permutation group")
            gens = [S(g) for g in gens]

        cdef dict coeffs = self.dict()
        zero = self.base_ring().zero()
        return all(coeffs.get(g._act_on_etuple_on_position(e), zero) == coeff
                   for e, coeff in coeffs.items() for g in gens)

    def _gap_(self, gap):
        """
        Return a representation of ``self`` in the GAP interface

        INPUT:

        - ``gap`` -- a GAP or libgap instance

        TESTS:

        Multivariate polynomial over integers::

            sage: R.<x,y,z> = ZZ[]
            sage: gap(-x*y + 3*z)   # indirect doctest
            -x*y+3*z
            sage: gap(R.zero())     # indirect doctest
            0
            sage: (x+y+z)._gap_(libgap)
            x+y+z

            sage: g = gap(x - y + 3*x*y*z)
            sage: R(g)
            3*x*y*z + x - y

            sage: g = libgap(5*x - y*z)
            sage: R(g)
            -y*z + 5*x

        Multivariate polynomial over a cyclotomic field::

            sage: F.<zeta> = CyclotomicField(8)
            sage: P.<x,y> = F[]
            sage: p = zeta + zeta^2*x + zeta^3*y + (1+zeta)*x*y
            sage: gap(p)     # indirect doctest
            (1+E(8))*x*y+E(4)*x+E(8)^3*y+E(8)
            sage: libgap(p)  # indirect doctest
            (1+E(8))*x*y+E(4)*x+E(8)^3*y+E(8)

        Multivariate polynomial over a polynomial ring over a cyclotomic field::

            sage: S.<z> = F[]
            sage: P.<x,y> = S[]
            sage: p = zeta + zeta^2*x*z + zeta^3*y*z^2 + (1+zeta)*x*y*z
            sage: gap(p)     # indirect doctest
            ((1+E(8))*z)*x*y+E(4)*z*x+E(8)^3*z^2*y+E(8)
            sage: libgap(p)  # indirect doctest
            ((1+E(8))*z)*x*y+E(4)*z*x+E(8)^3*z^2*y+E(8)
        """
        R = gap(self.parent())
        variables = R.IndeterminatesOfPolynomialRing()
        return self(*variables)

    def _libgap_(self):
        r"""
        TESTS::

            sage: R.<x,y,z> = ZZ[]
            sage: libgap(-x*y + 3*z)   # indirect doctest
            -x*y+3*z
            sage: libgap(R.zero())     # indirect doctest
            0
        """
        from sage.libs.gap.libgap import libgap
        return self._gap_(libgap)

    def _magma_init_(self, magma):
        """
        Returns a Magma string representation of self valid in the
        given magma session.

        EXAMPLES::

            sage: k.<b> = GF(25); R.<x,y> = k[]
            sage: f = y*x^2*b + x*(b+1) + 1
            sage: magma = Magma()                       # so var names same below
            sage: magma(f)                              # optional - magma
            b*x^2*y + b^22*x + 1
            sage: f._magma_init_(magma)                 # optional - magma
            '_sage_[...]!((_sage_[...]!(_sage_[...]))*_sage_[...]^2*_sage_[...]+(_sage_[...]!(_sage_[...] + 1))*_sage_[...]+(_sage_[...]!(1))*1)'

        A more complicated nested example::

            sage: R.<x,y> = QQ[]; S.<z,w> = R[]; f = (2/3)*x^3*z + w^2 + 5
            sage: f._magma_init_(magma)               # optional - magma
            '_sage_[...]!((_sage_[...]!((1/1)*1))*_sage_[...]^2+(_sage_[...]!((2/3)*_sage_[...]^3))*_sage_[...]+(_sage_[...]!((5/1)*1))*1)'
            sage: magma(f)                            # optional - magma
            w^2 + 2/3*x^3*z + 5
        """
        R = magma(self.parent())
        g = R.gen_names()
        v = []
        for m, c in zip(self.monomials(), self.coefficients()):
            v.append('(%s)*%s'%( c._magma_init_(magma),
                                 m._repr_with_changed_varnames(g)))
        if len(v) == 0:
            s = '0'
        else:
            s = '+'.join(v)

        return '%s!(%s)'%(R.name(), s)

    def _giac_init_(self):
        r"""
        Return a Giac string representation of this polynomial.

        TESTS::

            sage: R.<x,y,z> = GF(101)['e,i'][]
            sage: f = R('e*i') * x + y^2
            sage: f._giac_init_()
            '((1)*1)*sageVARy^2+((1)*sageVARe*sageVARi)*sageVARx'
            sage: giac(f)
            sageVARy^2+sageVARe*sageVARi*sageVARx
            sage: giac(R.zero())
            0
        """
        g = ['sageVAR' + x for x in self.parent().variable_names()]
        s = '+'.join('(%s)*%s' % (c._giac_init_(),
                                  m._repr_with_changed_varnames(g))
                     for c, m in self)
        return s if s else '0'

    def gradient(self):
        r"""
        Return a list of partial derivatives of this polynomial,
        ordered by the variables of ``self.parent()``.

        EXAMPLES::

           sage: P.<x,y,z> = PolynomialRing(ZZ,3)
           sage: f = x*y + 1
           sage: f.gradient()
           [y, x, 0]
        """
        return [ self.derivative(var) for var in self.parent().gens() ]

    def jacobian_ideal(self):
        r"""
        Return the Jacobian ideal of the polynomial self.

        EXAMPLES::

            sage: R.<x,y,z> = QQ[]
            sage: f = x^3 + y^3 + z^3
            sage: f.jacobian_ideal()
            Ideal (3*x^2, 3*y^2, 3*z^2) of Multivariate Polynomial Ring in x, y, z over Rational Field
        """
        return self.parent().ideal(self.gradient())

    def newton_polytope(self):
        """
        Return the Newton polytope of this polynomial.

        EXAMPLES::

            sage: R.<x,y> = QQ[]
            sage: f = 1 + x*y + x^3 + y^3
            sage: P = f.newton_polytope()
            sage: P
            A 2-dimensional polyhedron in ZZ^2 defined as the convex hull of 3 vertices
            sage: P.is_simple()
            True

        TESTS::

            sage: R.<x,y> = QQ[]
            sage: R(0).newton_polytope()
            The empty polyhedron in ZZ^0
            sage: R(1).newton_polytope()
            A 0-dimensional polyhedron in ZZ^2 defined as the convex hull of 1 vertex
            sage: R(x^2+y^2).newton_polytope().integral_points()
            ((0, 2), (1, 1), (2, 0))
        """
        from sage.geometry.polyhedron.constructor import Polyhedron
        e = self.exponents()
        P = Polyhedron(vertices = e, base_ring=ZZ)
        return P

    def __iter__(self):
        """
        Facilitates iterating over the monomials of self,
        returning tuples of the form ``(coeff, mon)`` for each
        non-zero monomial.

        EXAMPLES::

            sage: P.<x,y,z> = PolynomialRing(QQ,3)
            sage: f = 3*x^3*y + 16*x + 7
            sage: [(c,m) for c,m in f]
            [(3, x^3*y), (16, x), (7, 1)]
            sage: f = P.random_element(12,14)
            sage: sum(c*m for c,m in f) == f
            True
        """
        for exp, coeff in self.iterator_exp_coeff():
            yield (coeff, self.monomial(exp))

    def iterator_exp_coeff(self, as_ETuples=True):
        """
        Iterate over ``self`` as pairs of ((E)Tuple, coefficient).

        INPUT:

        - ``as_ETuples`` -- (default: ``True``) if ``True`` iterate over
          pairs whose first element is an ETuple, otherwise as a tuples

        EXAMPLES::

            sage: R.<a,b,c> = QQ[]
            sage: f = a*c^3 + a^2*b + 2*b^4
            sage: list(f.iterator_exp_coeff())
            [((0, 4, 0), 2), ((1, 0, 3), 1), ((2, 1, 0), 1)]
            sage: list(f.iterator_exp_coeff(as_ETuples=False))
            [((0, 4, 0), 2), ((1, 0, 3), 1), ((2, 1, 0), 1)]

            sage: R.<a,b,c> = PolynomialRing(QQ, 3, order='lex')
            sage: f = a*c^3 + a^2*b + 2*b^4
            sage: list(f.iterator_exp_coeff())
            [((2, 1, 0), 1), ((1, 0, 3), 1), ((0, 4, 0), 2)]
        """
        for exp in self.exponents():
            yield (exp, self.monomial_coefficient(exp))

    def content(self):
        """
        Returns the content of this polynomial.  Here, we define content as
        the gcd of the coefficients in the base ring.

        .. SEEALSO::

            :meth:`content_ideal`

        EXAMPLES::

            sage: R.<x,y> = ZZ[]
            sage: f = 4*x+6*y
            sage: f.content()
            2
            sage: f.content().parent()
            Integer Ring

        TESTS:

        Since :trac:`10771`, the gcd in QQ restricts to the gcd in ZZ::

            sage: R.<x,y> = QQ[]
            sage: f = 4*x+6*y
            sage: f.content(); f.content().parent()
            2
            Rational Field

        """
        from sage.arith.all import gcd
        return gcd(self.coefficients())

    def content_ideal(self):
        """
        Return the content ideal of this polynomial, defined as the ideal
        generated by its coefficients.

        .. SEEALSO::

            :meth:`content`

        EXAMPLES::

            sage: R.<x,y> = ZZ[]
            sage: f = 2*x*y + 6*x - 4*y + 2
            sage: f.content_ideal()
            Principal ideal (2) of Integer Ring
            sage: S.<z,t> = R[]
            sage: g = x*z + y*t
            sage: g.content_ideal()
            Ideal (x, y) of Multivariate Polynomial Ring in x, y over Integer Ring
        """
        return self.base_ring().ideal(self.coefficients())

    def is_generator(self):
        r"""
        Returns ``True`` if this polynomial is a generator of its
        parent.

        EXAMPLES::

            sage: R.<x,y>=ZZ[]
            sage: x.is_generator()
            True
            sage: (x+y-y).is_generator()
            True
            sage: (x*y).is_generator()
            False
            sage: R.<x,y>=QQ[]
            sage: x.is_generator()
            True
            sage: (x+y-y).is_generator()
            True
            sage: (x*y).is_generator()
            False
        """
        return (self in self.parent().gens())

    def map_coefficients(self, f, new_base_ring=None):
        """
        Returns the polynomial obtained by applying ``f`` to the non-zero
        coefficients of self.

        If ``f`` is a :class:`sage.categories.map.Map`, then the resulting
        polynomial will be defined over the codomain of ``f``. Otherwise, the
        resulting polynomial will be over the same ring as self. Set
        ``new_base_ring`` to override this behaviour.

        INPUT:

        - ``f`` -- a callable that will be applied to the coefficients of self.

        - ``new_base_ring`` (optional) -- if given, the resulting polynomial
          will be defined over this ring.

        EXAMPLES::

            sage: k.<a> = GF(9); R.<x,y> = k[];  f = x*a + 2*x^3*y*a + a
            sage: f.map_coefficients(lambda a : a + 1)
            (-a + 1)*x^3*y + (a + 1)*x + (a + 1)

        Examples with different base ring::

            sage: R.<r> = GF(9); S.<s> = GF(81)
            sage: h = Hom(R,S)[0]; h
            Ring morphism:
              From: Finite Field in r of size 3^2
              To:   Finite Field in s of size 3^4
              Defn: r |--> 2*s^3 + 2*s^2 + 1
            sage: T.<X,Y> = R[]
            sage: f = r*X+Y
            sage: g = f.map_coefficients(h); g
            (-s^3 - s^2 + 1)*X + Y
            sage: g.parent()
            Multivariate Polynomial Ring in X, Y over Finite Field in s of size 3^4
            sage: h = lambda x: x.trace()
            sage: g = f.map_coefficients(h); g
            X - Y
            sage: g.parent()
            Multivariate Polynomial Ring in X, Y over Finite Field in r of size 3^2
            sage: g = f.map_coefficients(h, new_base_ring=GF(3)); g
            X - Y
            sage: g.parent()
            Multivariate Polynomial Ring in X, Y over Finite Field of size 3

        """
        R = self.parent()
        if new_base_ring is not None:
            R = R.change_ring(new_base_ring)
        elif isinstance(f, Map):
            R = R.change_ring(f.codomain())
        return R(dict([(k,f(v)) for (k,v) in self.dict().items()]))

    def _norm_over_nonprime_finite_field(self):
        """
        Given a multivariate polynomial over a nonprime finite field
        `\GF{p**e}`, compute the norm of the polynomial down to `\GF{p}`, which
        is the product of the conjugates by the Frobenius action on
        coefficients, where Frobenius acts by p-th power.

        This is (currently) an internal function used in factoring over finite
        fields.

        EXAMPLES::

            sage: k.<a> = GF(9)
            sage: R.<x,y> = PolynomialRing(k)
            sage: f = (x-a)*(y-a)
            sage: f._norm_over_nonprime_finite_field()
            x^2*y^2 - x^2*y - x*y^2 - x^2 + x*y - y^2 + x + y + 1
        """
        P = self.parent()
        k = P.base_ring()
        if not k.is_field() and k.is_finite():
            raise TypeError("k must be a finite field")
        p = k.characteristic()
        e = k.degree()
        v = [self] + [self.map_coefficients(k.hom([k.gen()**(p**i)])) for i in range(1,e)]
        return prod(v).change_ring(k.prime_subfield())

    def sylvester_matrix(self, right, variable = None):
        """
        Given two nonzero polynomials self and right, returns the Sylvester
        matrix of the polynomials with respect to a given variable.

        Note that the Sylvester matrix is not defined if one of the polynomials
        is zero.

        INPUT:

        - self , right: multivariate polynomials
        - variable: optional, compute the Sylvester matrix with respect to this
          variable. If variable is not provided, the first variable of the
          polynomial ring is used.

        OUTPUT:

        - The Sylvester matrix of self and right.

        EXAMPLES::

            sage: R.<x, y> = PolynomialRing(ZZ)
            sage: f = (y + 1)*x + 3*x**2
            sage: g = (y + 2)*x + 4*x**2
            sage: M = f.sylvester_matrix(g, x)
            sage: M
            [    3 y + 1     0     0]
            [    0     3 y + 1     0]
            [    4 y + 2     0     0]
            [    0     4 y + 2     0]

        If the polynomials share a non-constant common factor then the
        determinant of the Sylvester matrix will be zero::

            sage: M.determinant()
            0

            sage: f.sylvester_matrix(1 + g, x).determinant()
            y^2 - y + 7

        If both polynomials are of positive degree with respect to variable, the
        determinant of the Sylvester matrix is the resultant::

            sage: f = R.random_element(4)
            sage: g = R.random_element(4)
            sage: f.sylvester_matrix(g, x).determinant() == f.resultant(g, x)
            True

        TESTS:

        The variable is optional::

            sage: f = x + y
            sage: g = x + y
            sage: f.sylvester_matrix(g)
            [1 y]
            [1 y]

        Polynomials must be defined over compatible base rings::

            sage: K.<x, y> = QQ[]
            sage: f = x + y
            sage: L.<x, y> = ZZ[]
            sage: g = x + y
            sage: R.<x, y> = GF(25, 'a')[]
            sage: h = x + y
            sage: f.sylvester_matrix(g, 'x')
            [1 y]
            [1 y]
            sage: g.sylvester_matrix(h, 'x')
            [1 y]
            [1 y]
            sage: f.sylvester_matrix(h, 'x')
            Traceback (most recent call last):
            ...
            TypeError: no common canonical parent for objects with parents: 'Multivariate Polynomial Ring in x, y over Rational Field' and 'Multivariate Polynomial Ring in x, y over Finite Field in a of size 5^2'
            sage: K.<x, y, z> = QQ[]
            sage: f = x + y
            sage: L.<x, z> = QQ[]
            sage: g = x + z
            sage: f.sylvester_matrix(g)
            [1 y]
            [1 z]

        Corner cases::

            sage: K.<x ,y>=QQ[]
            sage: f = x^2+1
            sage: g = K(0)
            sage: f.sylvester_matrix(g)
            Traceback (most recent call last):
            ...
            ValueError: The Sylvester matrix is not defined for zero polynomials
            sage: g.sylvester_matrix(f)
            Traceback (most recent call last):
            ...
            ValueError: The Sylvester matrix is not defined for zero polynomials
            sage: g.sylvester_matrix(g)
            Traceback (most recent call last):
            ...
            ValueError: The Sylvester matrix is not defined for zero polynomials
            sage: K(3).sylvester_matrix(x^2)
            [3 0]
            [0 3]
            sage: K(3).sylvester_matrix(K(4))
            []

        """

        # This code is almost exactly the same as that of
        # sylvester_matrix() in polynomial_element.pyx.

        from sage.matrix.constructor import matrix

        if self.parent() != right.parent():
            a, b = coercion_model.canonical_coercion(self,right)
            if variable:
                variable = a.parent()(variable)
            #We add the variable in case right is a multivariate polynomial
            return a.sylvester_matrix(b, variable)

        if not variable:
            variable = self.parent().gen()

        #coerce the variable to a polynomial
        if variable.parent() != self.parent():
            variable = self.parent()(variable)

        if self.is_zero() or right.is_zero():
            raise ValueError("The Sylvester matrix is not defined for zero polynomials")

        m = self.degree(variable)
        n = right.degree(variable)

        M = matrix(self.parent(), m + n, m + n)

        r = 0
        offset = 0
        for _ in range(n):
            for c in range(m, -1, -1):
                M[r, m - c + offset] = self.coefficient({variable:c})
            offset += 1
            r += 1

        offset = 0
        for _ in range(m):
            for c in range(n, -1, -1):
                M[r, n - c + offset] = right.coefficient({variable:c})
            offset += 1
            r += 1

        return M

    def discriminant(self,variable):
        """
        Returns the discriminant of self with respect to the given variable.

        INPUT:

          - ``variable`` - The variable with respect to which we compute
              the discriminant

        OUTPUT:

          - An element of the base ring of the polynomial ring.


        EXAMPLES::

            sage: R.<x,y,z>=QQ[]
            sage: f=4*x*y^2 + 1/4*x*y*z + 3/2*x*z^2 - 1/2*z^2
            sage: f.discriminant(x)
            1
            sage: f.discriminant(y)
            -383/16*x^2*z^2 + 8*x*z^2
            sage: f.discriminant(z)
            -383/16*x^2*y^2 + 8*x*y^2

        Note that, unlike the univariate case, the result lives in
        the same ring as the polynomial::

            sage: R.<x,y>=QQ[]
            sage: f=x^5*y+3*x^2*y^2-2*x+y-1
            sage: f.discriminant(y)
            x^10 + 2*x^5 + 24*x^3 + 12*x^2 + 1
            sage: f.polynomial(y).discriminant()
            x^10 + 2*x^5 + 24*x^3 + 12*x^2 + 1
            sage: f.discriminant(y).parent()==f.polynomial(y).discriminant().parent()
            False

        TESTS:

        Test polynomials over QQbar (:trac:`25265`)::

            sage: R.<x,y>=QQbar[]
            sage: f=x^5*y+3*x^2*y^2-2*x+y-1
            sage: f.discriminant(y)
            x^10 + 2*x^5 + 24*x^3 + 12*x^2 + 1

        AUTHOR:
            Miguel Marco
        """
        if self.is_zero():
            return self.parent().zero()
        n = self.degree(variable)
        d = self.derivative(variable)
        k = d.degree(variable)

        r = n % 4
        u = -1 # (-1)**(n*(n-1)/2)
        if r == 0 or r == 1:
            u = 1
        an = self.coefficient(variable**n)**(n - k - 2)
        return self.parent()(u * self.resultant(d, variable) * an)

    def subresultants(self, other, variable=None):
        r"""
        Return the nonzero subresultant polynomials of ``self`` and ``other``.

        INPUT:

        - ``other`` -- a polynomial

        OUTPUT: a list of polynomials in the same ring as ``self``

        EXAMPLES::

            sage: R.<x,y> = QQ[]
            sage: p = (y^2 + 6)*(x - 1) - y*(x^2 + 1)
            sage: q = (x^2 + 6)*(y - 1) - x*(y^2 + 1)
            sage: p.subresultants(q, y)
            [2*x^6 - 22*x^5 + 102*x^4 - 274*x^3 + 488*x^2 - 552*x + 288,
             -x^3 - x^2*y + 6*x^2 + 5*x*y - 11*x - 6*y + 6]
            sage: p.subresultants(q, x)
            [2*y^6 - 22*y^5 + 102*y^4 - 274*y^3 + 488*y^2 - 552*y + 288,
             x*y^2 + y^3 - 5*x*y - 6*y^2 + 6*x + 11*y - 6]

        """
        R = self.parent()
        if variable is None:
            x = R.gen(0)
        else:
            x = variable
        p = self.polynomial(x)
        q = other.polynomial(x)
        return [R(f) for f in  p.subresultants(q)]

    def macaulay_resultant(self, *args):
        r"""
        This is an implementation of the Macaulay Resultant. It computes
        the resultant of universal polynomials as well as polynomials
        with constant coefficients. This is a project done in
        sage days 55. It's based on the implementation in Maple by
        Manfred Minimair, which in turn is based on the references [CLO], [Can], [Mac].
        It calculates the Macaulay resultant for a list of Polynomials,
        up to sign!

        AUTHORS:

        - Hao Chen, Solomon Vishkautsan (7-2014)

        INPUT:

        - ``args`` -- a list of `n-1` homogeneous polynomials in `n` variables.
                  works when ``args[0]`` is the list of polynomials,
                  or ``args`` is itself the list of polynomials

        OUTPUT:

        - the macaulay resultant

        EXAMPLES:

        The number of polynomials has to match the number of variables::

            sage: R.<x,y,z> = PolynomialRing(QQ,3)
            sage: y.macaulay_resultant(x+z)
            Traceback (most recent call last):
            ...
            TypeError: number of polynomials(= 2) must equal number of variables (= 3)

        The polynomials need to be all homogeneous::

            sage: R.<x,y,z> = PolynomialRing(QQ,3)
            sage: y.macaulay_resultant([x+z, z+x^3])
            Traceback (most recent call last):
            ...
            TypeError: resultant for non-homogeneous polynomials is not supported

        All polynomials must be in the same ring::

            sage: R.<x,y,z> = PolynomialRing(QQ,3)
            sage: S.<x,y> = PolynomialRing(QQ, 2)
            sage: y.macaulay_resultant(z+x,z)
            Traceback (most recent call last):
            ...
            TypeError: not all inputs are polynomials in the calling ring

        The following example recreates Proposition 2.10 in Ch.3 of Using Algebraic Geometry::

            sage: K.<x,y> = PolynomialRing(ZZ, 2)
            sage: flist,R = K._macaulay_resultant_universal_polynomials([1,1,2])
            sage: flist[0].macaulay_resultant(flist[1:])
            u2^2*u4^2*u6 - 2*u1*u2*u4*u5*u6 + u1^2*u5^2*u6 - u2^2*u3*u4*u7 + u1*u2*u3*u5*u7 + u0*u2*u4*u5*u7 - u0*u1*u5^2*u7 + u1*u2*u3*u4*u8 - u0*u2*u4^2*u8 - u1^2*u3*u5*u8 + u0*u1*u4*u5*u8 + u2^2*u3^2*u9 - 2*u0*u2*u3*u5*u9 + u0^2*u5^2*u9 - u1*u2*u3^2*u10 + u0*u2*u3*u4*u10 + u0*u1*u3*u5*u10 - u0^2*u4*u5*u10 + u1^2*u3^2*u11 - 2*u0*u1*u3*u4*u11 + u0^2*u4^2*u11

        The following example degenerates into the determinant of a `3*3` matrix::

            sage: K.<x,y> = PolynomialRing(ZZ, 2)
            sage: flist,R = K._macaulay_resultant_universal_polynomials([1,1,1])
            sage: flist[0].macaulay_resultant(flist[1:])
            -u2*u4*u6 + u1*u5*u6 + u2*u3*u7 - u0*u5*u7 - u1*u3*u8 + u0*u4*u8

        The following example is by Patrick Ingram (:arxiv:`1310.4114`)::

            sage: U = PolynomialRing(ZZ,'y',2); y0,y1 = U.gens()
            sage: R = PolynomialRing(U,'x',3); x0,x1,x2 = R.gens()
            sage: f0 = y0*x2^2 - x0^2 + 2*x1*x2
            sage: f1 = y1*x2^2 - x1^2 + 2*x0*x2
            sage: f2 = x0*x1 - x2^2
            sage: f0.macaulay_resultant(f1,f2)
            y0^2*y1^2 - 4*y0^3 - 4*y1^3 + 18*y0*y1 - 27

        a simple example with constant rational coefficients::

            sage: R.<x,y,z,w> = PolynomialRing(QQ,4)
            sage: w.macaulay_resultant([z,y,x])
            1

        an example where the resultant vanishes::

            sage: R.<x,y,z> = PolynomialRing(QQ,3)
            sage: (x+y).macaulay_resultant([y^2,x])
            0

        an example of bad reduction at a prime ``p = 5``::

            sage: R.<x,y,z> = PolynomialRing(QQ,3)
            sage: y.macaulay_resultant([x^3+25*y^2*x,5*z])
            125

        The input can given as an unpacked list of polynomials::

            sage: R.<x,y,z> = PolynomialRing(QQ,3)
            sage: y.macaulay_resultant(x^3+25*y^2*x,5*z)
            125

        an example when the coefficients live in a finite field::

            sage: F = FiniteField(11)
            sage: R.<x,y,z,w> = PolynomialRing(F,4)
            sage: z.macaulay_resultant([x^3,5*y,w])
            4

        example when the denominator in the algorithm vanishes(in this case
        the resultant is the constant term of the quotient of
        char polynomials of numerator/denominator)::

            sage: R.<x,y,z> = PolynomialRing(QQ,3)
            sage: y.macaulay_resultant([x+z, z^2])
            -1

        when there are only 2 polynomials, macaulay resultant degenerates to the traditional resultant::

            sage: R.<x> = PolynomialRing(QQ,1)
            sage: f =  x^2+1; g = x^5+1
            sage: fh = f.homogenize()
            sage: gh = g.homogenize()
            sage: RH = fh.parent()
            sage: f.resultant(g) == fh.macaulay_resultant(gh)
            True

        """
        if len(args) == 1 and isinstance(args[0],list):
            return self.parent().macaulay_resultant(self, *args[0])
        return self.parent().macaulay_resultant(self, *args)

    def denominator(self):
        """
        Return a denominator of self.

        First, the lcm of the denominators of the entries of self
        is computed and returned. If this computation fails, the
        unit of the parent of self is returned.

        Note that some subclasses may implement its own denominator
        function.

        .. warning::

           This is not the denominator of the rational function
           defined by self, which would always be 1 since self is a
           polynomial.

        EXAMPLES:

        First we compute the denominator of a polynomial with
        integer coefficients, which is of course 1.

        ::

            sage: R.<x,y> = ZZ[]
            sage: f = x^3 + 17*y + x + y
            sage: f.denominator()
            1

        Next we compute the denominator of a polynomial over a number field.

        ::

            sage: R.<x,y> = NumberField(symbolic_expression(x^2+3)  ,'a')['x,y']
            sage: f = (1/17)*x^19 + (1/6)*y - (2/3)*x + 1/3; f
            1/17*x^19 - 2/3*x + 1/6*y + 1/3
            sage: f.denominator()
            102

        Finally, we try to compute the denominator of a polynomial with
        coefficients in the real numbers, which is a ring whose elements do
        not have a denominator method.

        ::

            sage: R.<a,b,c> = RR[]
            sage: f = a + b + RR('0.3'); f
            a + b + 0.300000000000000
            sage: f.denominator()
            1.00000000000000

        Check that the denominator is an element over the base whenever the base
        has no denominator function. This closes :trac:`9063`::

            sage: R.<a,b,c> = GF(5)[]
            sage: x = R(0)
            sage: x.denominator()
            1
            sage: type(x.denominator())
            <class 'sage.rings.finite_rings.integer_mod.IntegerMod_int'>
            sage: type(a.denominator())
            <class 'sage.rings.finite_rings.integer_mod.IntegerMod_int'>
            sage: from sage.rings.polynomial.multi_polynomial_element import MPolynomial
            sage: isinstance(a / b, MPolynomial)
            False
            sage: isinstance(a.numerator() / a.denominator(), MPolynomial)
            True
        """
        if self.degree() == -1:
            return self.base_ring().one()
        x = self.coefficients()
        try:
            d = x[0].denominator()
            for y in x:
                d = d.lcm(y.denominator())
            return d
        except(AttributeError):
            return self.base_ring().one()

    def numerator(self):
        """
        Return a numerator of self computed as self * self.denominator()

        Note that some subclasses may implement its own numerator
        function.

        .. warning::

           This is not the numerator of the rational function
           defined by self, which would always be self since self is a
           polynomial.

        EXAMPLES:

        First we compute the numerator of a polynomial with
        integer coefficients, which is of course self.

        ::

            sage: R.<x, y> = ZZ[]
            sage: f = x^3 + 17*x + y + 1
            sage: f.numerator()
            x^3 + 17*x + y + 1
            sage: f == f.numerator()
            True

        Next we compute the numerator of a polynomial over a number field.

        ::

            sage: R.<x,y> = NumberField(symbolic_expression(x^2+3)  ,'a')['x,y']
            sage: f = (1/17)*y^19 - (2/3)*x + 1/3; f
            1/17*y^19 - 2/3*x + 1/3
            sage: f.numerator()
            3*y^19 - 34*x + 17
            sage: f == f.numerator()
            False

        We try to compute the numerator of a polynomial with coefficients in
        the finite field of 3 elements.

        ::

            sage: K.<x,y,z> = GF(3)['x, y, z']
            sage: f = 2*x*z + 2*z^2 + 2*y + 1; f
            -x*z - z^2 - y + 1
            sage: f.numerator()
            -x*z - z^2 - y + 1

        We check that the computation the numerator and denominator
        are valid

        ::

            sage: K=NumberField(symbolic_expression('x^3+2'),'a')['x']['s,t']
            sage: f=K.random_element()
            sage: f.numerator() / f.denominator() == f
            True
            sage: R=RR['x,y,z']
            sage: f=R.random_element()
            sage: f.numerator() / f.denominator() == f
            True
        """
        return self * self.denominator()

    def lift(self, I):
        """
        given an ideal ``I = (f_1,...,f_r)`` and some ``g (== self)`` in ``I``,
        find ``s_1,...,s_r`` such that ``g = s_1 f_1 + ... + s_r f_r``.

        EXAMPLES::

            sage: A.<x,y> = PolynomialRing(CC,2,order='degrevlex')
            sage: I = A.ideal([x^10 + x^9*y^2, y^8 - x^2*y^7 ])
            sage: f = x*y^13 + y^12
            sage: M = f.lift(I)
            sage: M
            [y^7, x^7*y^2 + x^8 + x^5*y^3 + x^6*y + x^3*y^4 + x^4*y^2 + x*y^5 + x^2*y^3 + y^4]
            sage: sum( map( mul , zip( M, I.gens() ) ) ) == f
            True
        """
        raise NotImplementedError

    def inverse_mod(self, I):
        """
        Returns an inverse of self modulo the polynomial ideal `I`,
        namely a multivariate polynomial `f` such that
        ``self * f - 1`` belongs to `I`.

        INPUT:
         - ``I`` -- an ideal of the polynomial ring in which self lives

        OUTPUT:

         - a multivariate polynomial representing the inverse of ``f`` modulo ``I``

        EXAMPLES::

           sage: R.<x1,x2> = QQ[]
           sage: I = R.ideal(x2**2 + x1 - 2, x1**2 - 1)
           sage: f = x1 + 3*x2^2; g = f.inverse_mod(I); g
           1/16*x1 + 3/16
           sage: (f*g).reduce(I)
           1

        Test a non-invertible element::

           sage: R.<x1,x2> = QQ[]
           sage: I = R.ideal(x2**2 + x1 - 2, x1**2 - 1)
           sage: f = x1 + x2
           sage: f.inverse_mod(I)
           Traceback (most recent call last):
           ...
           ArithmeticError: element is non-invertible
        """
        P = self.parent()
        B  = I.gens()
        try:
            XY = P.one().lift((self,) + tuple(B))
            return P(XY[0])
        except ValueError:
            raise ArithmeticError("element is non-invertible")

    def weighted_degree(self, *weights):
        """
        Return the weighted degree of ``self``, which is the maximum weighted
        degree of all monomials in ``self``; the weighted degree of a monomial
        is the sum of all powers of the variables in the monomial, each power
        multiplied with its respective weight in ``weights``.

        This method is given for convenience. It is faster to use polynomial
        rings with weighted term orders and the standard ``degree`` function.

        INPUT:

        - ``weights`` - Either individual numbers, an iterable or a dictionary,
          specifying the weights of each variable. If it is a dictionary, it
          maps each variable of ``self`` to its weight. If it is a sequence of
          individual numbers or a tuple, the weights are specified in the order
          of the generators as given by ``self.parent().gens()``:

        EXAMPLES::

            sage: R.<x,y,z> = GF(7)[]
            sage: p = x^3 + y + x*z^2
            sage: p.weighted_degree({z:0, x:1, y:2})
            3
            sage: p.weighted_degree(1, 2, 0)
            3
            sage: p.weighted_degree((1, 4, 2))
            5
            sage: p.weighted_degree((1, 4, 1))
            4
            sage: p.weighted_degree(2**64, 2**50, 2**128)
            680564733841876926945195958937245974528
            sage: q = R.random_element(100, 20) #random
            sage: q.weighted_degree(1, 1, 1) == q.total_degree()
            True

        You may also work with negative weights

        ::

            sage: p.weighted_degree(-1, -2, -1)
            -2

        Note that only integer weights are allowed

        ::

            sage: p.weighted_degree(x,1,1)
            Traceback (most recent call last):
            ...
            TypeError: unable to convert non-constant polynomial x to Integer Ring
            sage: p.weighted_degree(2/1,1,1)
            6

        The ``weighted_degree`` coincides with the ``degree`` of a weighted
        polynomial ring, but the later is faster.

        ::

            sage: K = PolynomialRing(QQ, 'x,y', order=TermOrder('wdegrevlex', (2,3)))
            sage: p = K.random_element(10)
            sage: p.degree() == p.weighted_degree(2,3)
            True

        TESTS::

            sage: R = PolynomialRing(QQ, 'a', 5)
            sage: f = R.random_element(terms=20)
            sage: w = random_vector(ZZ,5)
            sage: d1 = f.weighted_degree(w)
            sage: d2 = (f*1.0).weighted_degree(w)
            sage: d1 == d2
            True
        """
        if self.is_zero():
            #Corner case, note that the degree of zero is an Integer
            return Integer(-1)

        if len(weights) ==  1:
            # First unwrap it if it is given as one element argument
            weights = weights[0]

        if isinstance(weights, dict):
            weights = [weights[g] for g in self.parent().gens()]

        weights = [Integer(w) for w in weights]

        # Go through each monomial, calculating the weight
        cdef int n = self.parent().ngens()
        cdef int i, j
        cdef Integer deg
        cdef Integer l
        cdef tuple m
        A = self.exponents(as_ETuples=False)
        l = Integer(0)
        m = <tuple>(A[0])
        for i in range(n):
            l += weights[i]*m[i]
        deg = l
        for j in range(1,len(A)):
            l = Integer(0)
            m = <tuple>A[j]
            for i in range(n):
                l += weights[i]*m[i]
            if deg < l:
                deg = l
        return deg

    def gcd(self, other):
        """
        Return a greatest common divisor of this polynomial and ``other``.

        INPUT:

        - ``other`` -- a polynomial with the same parent as this polynomial

        EXAMPLES::

            sage: Q.<z> = Frac(QQ['z'])
            sage: R.<x,y> = Q[]
            sage: r = x*y - (2*z-1)/(z^2+z+1) * x + y/z
            sage: p = r * (x + z*y - 1/z^2)
            sage: q = r * (x*y*z + 1)
            sage: gcd(p,q)
            (z^3 + z^2 + z)*x*y + (-2*z^2 + z)*x + (z^2 + z + 1)*y

        Polynomials over polynomial rings are converted to a simpler polynomial
        ring with all variables to compute the gcd::

            sage: A.<z,t> = ZZ[]
            sage: B.<x,y> = A[]
            sage: r = x*y*z*t+1
            sage: p = r * (x - y + z - t + 1)
            sage: q = r * (x*z - y*t)
            sage: gcd(p,q)
            z*t*x*y + 1
            sage: _.parent()
            Multivariate Polynomial Ring in x, y over Multivariate Polynomial Ring in z, t over Integer Ring

        Some multivariate polynomial rings have no gcd implementation::

            sage: R.<x,y> =GaussianIntegers()[]
            sage: x.gcd(x)
            Traceback (most recent call last):
            ...
            NotImplementedError: GCD is not implemented for multivariate polynomials over Gaussian Integers in Number Field in I with defining polynomial x^2 + 1 with I = 1*I

        TESTS::

            sage: Pol = QQ['x']['x','y']
            sage: Pol.one().gcd(1)
            1
        """
        flatten = self._parent.flattening_morphism()
        tgt = flatten.codomain()
        if tgt is not self._parent and tgt._has_singular:
            g = flatten(self).gcd(flatten(other))
            return flatten.section()(g)

        try:
            self._parent._singular_().set_ring()
            g = self._singular_().gcd(other._singular_())
            return self._parent(g)
        except (TypeError, AttributeError):
            pass

        x = self._parent.gens()[-1]
        uniself = self.polynomial(x)
        unibase = uniself.base_ring()
        try:
            doit = unibase._gcd_univariate_polynomial
        except AttributeError:
            raise NotImplementedError("GCD is not implemented for multivariate polynomials over {}".format(self._parent._mpoly_base_ring()))
        else:
            return self.parent()(doit(uniself, other.polynomial(x)))

    def nth_root(self, n):
        r"""
        Return a `n`-th root of this element.

        If there is no such root, a ``ValueError`` is raised.

        EXAMPLES::

            sage: R.<x,y,z> = QQ[]
            sage: a = 32 * (x*y + 1)^5 * (x+y+z)^5
            sage: a.nth_root(5)
            2*x^2*y + 2*x*y^2 + 2*x*y*z + 2*x + 2*y + 2*z
            sage: b = x + 2*y + 3*z
            sage: b.nth_root(42)
            Traceback (most recent call last):
            ...
            ValueError: not a 42nd power

            sage: R.<x,y> = QQ[]
            sage: S.<z,t> = R[]
            sage: T.<u,v> = S[]
            sage: p = (1 + x*u + y + v) * (1 + z*t)
            sage: (p**3).nth_root(3)
            (x*z*t + x)*u + (z*t + 1)*v + (y + 1)*z*t + y + 1
            sage: (p**3).nth_root(3).parent() is p.parent()
            True
            sage: ((1+x+z+t)**2).nth_root(3)
            Traceback (most recent call last):
            ...
            ValueError: not a 3rd power
        """
        R = self.parent()
        phi = R.flattening_morphism()
        S = phi.codomain()
        p = phi(self)

        V = p.variables()
        if not V:
            # constant
            root = self.constant_coefficient().nth_root(n)
            return phi.section()(S(root))
        elif len(V) == 1:
            # univariate
            U = PolynomialRing(S.base_ring(), str(V[0]))
            pU = U(p)
        else:
            # specialize one variable
            # (in order to call the univariate case)
            U0 = PolynomialRing(S.base_ring(), [str(v) for v in V[:-1]])
            U = U0[str(V[-1])]
            pU = U(p)

        # recursive call
        root = pU.nth_root(n)
        return phi.section()(S(root))

    def is_square(self, root=False):
        r"""
        Test whether this polynomial is a square root.

        INPUT:

        - ``root`` - if set to ``True`` return a pair ``(True, root)``
          where ``root`` is a square root or ``(False, None)`` if
          it is not a square.

        EXAMPLES::

            sage: R.<a,b> = QQ[]
            sage: a.is_square()
            False
            sage: ((1+a*b^2)^2).is_square()
            True
            sage: ((1+a*b^2)^2).is_square(root=True)
            (True, a*b^2 + 1)
        """
        try:
            sqrt = self.nth_root(2)
        except ValueError:
            return (False,None) if root else False
        else:
            return (True,sqrt) if root else True

    def specialization(self, D=None, phi=None):
        r"""
        Specialization of this polynomial.

        Given a family of polynomials defined over a polynomial ring. A specialization
        is a particular member of that family. The specialization can be specified either
        by a dictionary or a :class:`SpecializationMorphism`.

        INPUT:

        - ``D`` -- dictionary (optional)

        - ``phi`` -- SpecializationMorphism (optional)

        OUTPUT: a new polynomial

        EXAMPLES::

            sage: R.<c> = PolynomialRing(QQ)
            sage: S.<x,y> = PolynomialRing(R)
            sage: F = x^2 + c*y^2
            sage: F.specialization({c:2})
            x^2 + 2*y^2

        ::

            sage: S.<a,b> = PolynomialRing(QQ)
            sage: P.<x,y,z> = PolynomialRing(S)
            sage: RR.<c,d> = PolynomialRing(P)
            sage: f = a*x^2 + b*y^3 + c*y^2 - b*a*d + d^2 - a*c*b*z^2
            sage: f.specialization({a:2, z:4, d:2})
            (y^2 - 32*b)*c + b*y^3 + 2*x^2 - 4*b + 4

        Check that we preserve multi- versus uni-variate::

            sage: R.<l> = PolynomialRing(QQ, 1)
            sage: S.<k> = PolynomialRing(R)
            sage: K.<a, b, c> = PolynomialRing(S)
            sage: F = a*k^2 + b*l + c^2
            sage: F.specialization({b:56, c:5}).parent()
            Univariate Polynomial Ring in a over Univariate Polynomial Ring in k
            over Multivariate Polynomial Ring in l over Rational Field
        """
        if D is None:
            if phi is None:
                raise ValueError("either the dictionary or the specialization must be provided")
        else:
            from sage.rings.polynomial.flatten import SpecializationMorphism
            phi = SpecializationMorphism(self.parent(),D)
        return phi(self)

    def reduced_form(self, **kwds):
        r"""
        Return a reduced form of this polynomial.

        The algorithm is from Stoll and Cremona's "On the Reduction Theory of
        Binary Forms" [CS2003]_. This takes a two variable homogeneous polynomial and
        finds a reduced form. This is a `SL(2,\ZZ)`-equivalent binary form
        whose covariant in the upper half plane is in the fundamental domain.
        If the polynomial has multiple roots, they are removed and the algorithm
        is applied to the portion without multiple roots.

        This reduction should also minimize the sum of the squares of the coefficients,
        but this is not always the case.  By default the coefficient minimizing
        algorithm in [HS2018]_ is applied. The coefficients can be minimized
        either with respect to the sum of their squares or the maximum of their
        global heights.

        A portion of the algorithm uses Newton's method to find a solution to
        a system of equations. If Newton's method fails to converge to a point
        in the upper half plane, the function will use the less precise `z_0`
        covariant from the `Q_0` form as defined on page 7 of [CS2003]_.
        Additionally, if this polynomial has
        a root with multiplicity at least half the total degree of the polynomial,
        then we must also use the `z_0` covariant. See [CS2003]_ for details.

        Note that, if the covariant is within ``error_limit`` of the boundary
        but outside the fundamental domain, our function will erroneously move
        it to within the fundamental domain, hence our conjugation will be off
        by 1. If you don't want this to happen, decrease your ``error_limit``
        and increase your precision.

        Implemented by Rebecca Lauren Miller as part of GSOC 2016. Smallest
        coefficients added by Ben Hutz July 2018.

        INPUT:

        keywords:

        - ``prec`` --  integer, sets the precision (default:300)

        - ``return_conjugation`` -- boolean. Returns element of `SL(2, \ZZ)` (default:True)

        - ``error_limit`` -- sets the error tolerance (default:0.000001)

        - ``smallest_coeffs`` -- (default: True), boolean, whether to find the
          model with smallest coefficients

        - ``norm_type`` -- either ``'norm'`` or ``'height'``. What type of norm
          to use for smallest coefficients

        - ``emb`` -- (optional) embedding of based field into CC

        OUTPUT:

            - a polynomial (reduced binary form)

            - a matrix (element of `SL(2, \ZZ)`)

        TODO: When Newton's Method doesn't converge to a root in the upper half plane.
            Now we just return z0. It would be better to modify and find the unique root
            in the upper half plane.

        EXAMPLES::

            sage: R.<x,h> = PolynomialRing(QQ)
            sage: f = 19*x^8 - 262*x^7*h + 1507*x^6*h^2 - 4784*x^5*h^3 + 9202*x^4*h^4\
             -10962*x^3*h^5 + 7844*x^2*h^6 - 3040*x*h^7 + 475*h^8
            sage: f.reduced_form(prec=200, smallest_coeffs=False)
            (
            -x^8 - 2*x^7*h + 7*x^6*h^2 + 16*x^5*h^3 + 2*x^4*h^4 - 2*x^3*h^5 + 4*x^2*h^6 - 5*h^8,
            <BLANKLINE>
            [ 1 -2]
            [ 1 -1]
            )

        An example where the multiplicity is too high::

            sage: R.<x,y> = PolynomialRing(QQ)
            sage: f = x^3 + 378666*x^2*y - 12444444*x*y^2 + 1234567890*y^3
            sage: j = f * (x-545*y)^9
            sage: j.reduced_form(prec=200, smallest_coeffs=False)
            Traceback (most recent call last):
            ...
            ValueError: cannot have a root with multiplicity >= 12/2

        An example where Newton's Method does not find the right root::

            sage: R.<x,y> = PolynomialRing(QQ)
            sage: F = x^6 + 3*x^5*y - 8*x^4*y^2 - 2*x^3*y^3 - 44*x^2*y^4 - 8*x*y^5
            sage: F.reduced_form(smallest_coeffs=False, prec=400)
            Traceback (most recent call last):
            ...
            ArithmeticError: Newton's method converged to z not in the upper half plane

        An example with covariant on the boundary, therefore a non-unique form::

            sage: R.<x,y> = PolynomialRing(QQ)
            sage: F = 5*x^2*y - 5*x*y^2 - 30*y^3
            sage: F.reduced_form(smallest_coeffs=False)
            (
                                        [1 1]
            5*x^2*y + 5*x*y^2 - 30*y^3, [0 1]
            )

        An example where precision needs to be increased::

            sage: R.<x,y> = PolynomialRing(QQ)
            sage: F=-16*x^7 - 114*x^6*y - 345*x^5*y^2 - 599*x^4*y^3 - 666*x^3*y^4 - 481*x^2*y^5 - 207*x*y^6 - 40*y^7
            sage: F.reduced_form(prec=50, smallest_coeffs=False)
            Traceback (most recent call last):
            ...
            ValueError: accuracy of Newton's root not within tolerance(0.0000124... > 1e-06), increase precision
            sage: F.reduced_form(prec=100, smallest_coeffs=False)
            (
                                                                  [-1 -1]
            -x^5*y^2 - 24*x^3*y^4 - 3*x^2*y^5 - 2*x*y^6 + 16*y^7, [ 1  0]
            )

        ::

            sage: R.<x,y> = PolynomialRing(QQ)
            sage: F = - 8*x^4 - 3933*x^3*y - 725085*x^2*y^2 - 59411592*x*y^3 - 1825511633*y^4
            sage: F.reduced_form(return_conjugation=False)
            x^4 + 9*x^3*y - 3*x*y^3 - 8*y^4

        ::

            sage: R.<x,y> = QQ[]
            sage: F = -2*x^3 + 2*x^2*y + 3*x*y^2 + 127*y^3
            sage: F.reduced_form()
            (
                                                   [1 4]
            -2*x^3 - 22*x^2*y - 77*x*y^2 + 43*y^3, [0 1]
            )

        ::

            sage: R.<x,y> = QQ[]
            sage: F = -2*x^3 + 2*x^2*y + 3*x*y^2 + 127*y^3
            sage: F.reduced_form(norm_type='height')
            (
                                                    [5 4]
            -58*x^3 - 47*x^2*y + 52*x*y^2 + 43*y^3, [1 1]
            )

        ::

            sage: R.<x,y,z> = PolynomialRing(QQ)
            sage: F = x^4 + x^3*y*z + y^2*z
            sage: F.reduced_form()
            Traceback (most recent call last):
            ...
            ValueError: (=x^3*y*z + x^4 + y^2*z) must have two variables

        ::

            sage: R.<x,y> = PolynomialRing(ZZ)
            sage: F = - 8*x^6 - 3933*x^3*y - 725085*x^2*y^2 - 59411592*x*y^3 - 99*y^6
            sage: F.reduced_form(return_conjugation=False)
            Traceback (most recent call last):
            ...
            ValueError: (=-8*x^6 - 99*y^6 - 3933*x^3*y - 725085*x^2*y^2 -
            59411592*x*y^3) must be homogeneous

        ::

            sage: R.<x,y> = PolynomialRing(RR)
            sage: F = 217.992172373276*x^3 + 96023.1505442490*x^2*y + 1.40987971253579e7*x*y^2\
            + 6.90016027113216e8*y^3
            sage: F.reduced_form(smallest_coeffs=False) # tol 1e-8
            (
            -39.5673942565918*x^3 + 111.874026298523*x^2*y + 231.052762985229*x*y^2 - 138.380829811096*y^3,
            <BLANKLINE>
            [-147 -148]
            [   1    1]
            )

        ::

            sage: R.<x,y> = PolynomialRing(CC)
            sage: F = (0.759099196558145 + 0.845425869641446*CC.0)*x^3 + (84.8317207268542 + 93.8840848648033*CC.0)*x^2*y\
            + (3159.07040755858 + 3475.33037377779*CC.0)*x*y^2 + (39202.5965389079 + 42882.5139724962*CC.0)*y^3
            sage: F.reduced_form(smallest_coeffs=False) # tol 1e-11
            (
            (-0.759099196558145 - 0.845425869641446*I)*x^3 + (-0.571709908900118 - 0.0418133346027929*I)*x^2*y
            + (0.856525964330103 - 0.0721403997649759*I)*x*y^2 + (-0.965531044130330 + 0.754252314465703*I)*y^3,
            <BLANKLINE>
            [-1 37]
            [ 0 -1]
            )
        """
        from sage.matrix.constructor import matrix

        if self.parent().ngens() != 2:
            raise ValueError("(=%s) must have two variables"%self)
        if not self.is_homogeneous():
            raise ValueError("(=%s) must be homogeneous"%self)

        prec = kwds.get('prec', 300)
        return_conjugation  =kwds.get('return_conjugation', True)
        error_limit = kwds.get('error_limit', 0.000001)
        emb = kwds.get('emb', None)

        # getting a numerical approximation of the roots of our polynomial
        CF = ComplexIntervalField(prec=prec) # keeps trac of our precision error
        RF = RealField(prec=prec)
        R = self.parent()
        x,y = R.gens()

        # finding quadratic Q_0, gives us our covariant, z_0
        from sage.rings.polynomial.binary_form_reduce import covariant_z0
        try:
            z, th = covariant_z0(self, prec=prec, emb=emb, z0_cov=True)
        except ValueError:# multiple roots
            F = self.lc()*prod([p for p,e in self.factor()])
            z, th = covariant_z0(F, prec=prec, emb=emb, z0_cov=True)
        z = CF(z)
        # this moves z_0 to our fundamental domain using the three steps laid
        # out in the algorithm by [CS2003]
        # this is found in section 5 of their paper
        M = matrix(QQ, [[1,0], [0,1]]) # used to keep track of how our z is moved.
        zc = z.center()
        while zc.real() < RF(-0.5) or zc.real() >= RF(0.5) or (zc.real() <= RF(0) and zc.abs() < RF(1))\
         or (zc.real() > RF(0) and zc.abs() <= RF(1)):
            if (zc.real() < RF(-0.5)) or (zc.real() >= RF(0.5)):
                # moves z into fundamental domain by m
                m = zc.real().round() # finds amount to move z's real part by
                Qm = QQ(m)
                M = M * matrix(QQ, [[1,Qm], [0,1]]) # move
                z -= m  # M.inverse()*z is supposed to move z by m
            elif (zc.real() <= RF(0) and zc.abs() < RF(1)) or (zc.real() > RF(0) and zc.abs() <= RF(1)): # flips z
                z = -1/z
                M = M * matrix(QQ, [[0,-1], [1,0]])# multiply on left because we are taking inverse matrices
            zc = z.center()

        smallest_coeffs = kwds.get('smallest_coeffs', True)
        if smallest_coeffs:
            # since we are searching anyway, don't need the 'true' reduced covariant
            from sage.rings.polynomial.binary_form_reduce import smallest_poly
            norm_type = kwds.get('norm_type', 'norm')
            sm_F, sm_m = smallest_poly(self(tuple(M * vector([x,y]))), prec=prec, norm_type=norm_type, emb=emb)
            M = M*sm_m
        else:
            # solve the minimization problem for 'true' covariant
            z, th = covariant_z0(self(tuple(M * vector([x,y]))), prec=prec, emb=emb)
            z = CF(z)
            zc = z.center()
            # moves our z to fundamental domain as before
            while zc.real() < RF(-0.5) or zc.real() >= RF(0.5) or (zc.real() <= RF(0) and zc.abs() < RF(1))\
             or (zc.real() > RF(0) and zc.abs() <= RF(1)):
                if (zc.real() < RF(-0.5)) or (zc.real() >= RF(0.5)):
                    # moves z into fundamental domain by m
                    m = zc.real().round() # finds amount to move z's real part by
                    Qm = QQ(m)
                    M = M * matrix(QQ, [[1,Qm], [0,1]]) # move
                    z -= m  # M.inverse()*z is supposed to move z by m
                elif (zc.real() <= RF(0) and zc.abs() < RF(1)) or (zc.real() > RF(0) and zc.abs() <= RF(1)): # flips z
                    z = -1/z
                    M = M * matrix(QQ, [[0,-1], [1,0]])# multiply on left because we are taking inverse matrices
                zc = z.center()

        if return_conjugation:
            return (self(tuple(M * vector([x,y]))), M)
        return self(tuple(M * vector([x,y])))

    def is_unit(self):
        r"""
        Return ``True`` if ``self`` is a unit, that is, has a
        multiplicative inverse.

        EXAMPLES::

            sage: R.<x,y> = QQbar[]
            sage: (x+y).is_unit()
            False
            sage: R(0).is_unit()
            False
            sage: R(-1).is_unit()
            True
            sage: R(-1 + x).is_unit()
            False
            sage: R(2).is_unit()
            True

        Check that :trac:`22454` is fixed::

            sage: _.<x,y> = Zmod(4)[]
            sage: (1 + 2*x).is_unit()
            True
            sage: (x*y).is_unit()
            False
            sage: _.<x,y> = Zmod(36)[]
            sage: (7+ 6*x + 12*y - 18*x*y).is_unit()
            True

        """
        # EXERCISE (Atiyah-McDonald, Ch 1): Let `A[x]` be a polynomial
        # ring in one variable. Then `f=\sum a_i x^i \in A[x]` is a unit\
        # if and only if `a_0` is a unit and `a_1,\ldots, a_n` are nilpotent.
        # (Also noted in Dummit and Foote, "Abstract Algebra", 1991,
        # Section 7.3 Exercise 33).
        # Also f is nilpotent if and only if all a_i are nilpotent.
        # This generalizes easily to the multivariate case, by considering
        # K[x,y,...] as K[x][y]...
        if not self.constant_coefficient().is_unit():
            return False
        cdef dict d = self.dict()
        cdef ETuple zero_key = ETuple({}, int(self.parent().ngens()))
        d.pop(zero_key, None)
        return all(d[k].is_nilpotent() for k in d)

    def is_nilpotent(self):
        r"""
        Return ``True`` if ``self`` is nilpotent, i.e., some power of ``self``
        is 0.

        EXAMPLES::

            sage: R.<x,y> = QQbar[]
            sage: (x+y).is_nilpotent()
            False
            sage: R(0).is_nilpotent()
            True
            sage: _.<x,y> = Zmod(4)[]
            sage: (2*x).is_nilpotent()
            True
            sage: (2+y*x).is_nilpotent()
            False
            sage: _.<x,y> = Zmod(36)[]
            sage: (4+6*x).is_nilpotent()
            False
            sage: (6*x + 12*y + 18*x*y + 24*(x^2+y^2)).is_nilpotent()
            True
        """
        # EXERCISE (Atiyah-McDonald, Ch 1): Let `A[x]` be a polynomial
        # ring in one variable. Then `f=\sum a_i x^i \in A[x]` is
        # nilpotent if and only if `a_0,\ldots, a_n` are nilpotent.
        # (Also noted in Dummit and Foote, "Abstract Algebra", 1991,
        # Section 7.3 Exercise 33).
        # This generalizes easily to the multivariate case, by considering
        # K[x,y,...] as K[x][y]...
        d = self.dict()
        return all(c.is_nilpotent() for c in d.values())

    def is_lorentzian(self, explain=False):
        r"""
        Return whether this is a Lorentzian polynomial.

        INPUT:

        - ``explain`` -- boolean (default: ``False``); if ``True``
          return a tuple whose first element is the boolean result of the test,
          and the second element is a string describing the reason the test failed,
          or ``None`` if the test succeeded.

        Lorentzian polynomials are a class of polynomials connected with the area
        of discrete convex analysis.  A polynomial `f` with positive real coefficients
        is Lorentzian if:

        - `f` is homogeneous;

        - the support of `f` is `M`-convex

        - `f` has degree less than `2`, or if its degree is at least two,
          the collection of sequential partial derivatives of `f` which are
          quadratic forms have Gram matrices with at most one positive eigenvalue.

        Note in particular that the zero polynomial is Lorentzian.  Examples of
        Lorentzian polynomials include homogeneous stable polynomials, volume
        polynomials of convex bodies and projective varieties, and Schur polynomials
        after renormalizing the coefficient of each monomial `x^\alpha` by `1/\alpha!`.

        EXAMPLES:

        Renormalized Schur polynomials are Lorentzian, but not in general if the
        renormalization is skipped::

            sage: P.<x,y> = QQ[]
            sage: p = (x^2 / 2) + x*y + (y^2 / 2)
            sage: p.is_lorentzian()
            True
            sage: p = x^2 + x*y + y^2
            sage: p.is_lorentzian()
            False

        Homogeneous linear forms and constant polynomials with positive
        coefficients are Lorentzian, as well as the zero polynomial::

            sage: p = x + 2*y
            sage: p.is_lorentzian()
            True
            sage: p = P(5)
            sage: p.is_lorentzian()
            True
            sage: P.zero().is_lorentzian()
            True

        Inhomogeneous polynomials and polynomials with negative coefficients
        are not Lorentzian::

            sage: p = x^2 + 2*x + y^2
            sage: p.is_lorentzian()
            False
            sage: p = 2*x^2 - y^2
            sage: p.is_lorentzian()
            False

        It is an error to check if a polynomial is Lorentzian if its base ring
        is not a subring of the real numbers, as the notion is not defined in
        this case::

            sage: Q.<z,w> = CC[]
            sage: q = z^2 + w^2
            sage: q.is_lorentzian()
            
            Traceback (most recent call last):
            ...
            NotImplementedError: is_lorentzian only implemented for real polynomials
<<<<<<< HEAD
=======

>>>>>>> 2d6a7626
        The method can give a reason for a polynomial failing to be Lorentzian::

            sage: p = x^2 + 2*x + y^2
            sage: p.is_lorentzian(explain=True)
            (False, 'inhomogeneous')

        REFERENCES:

        For full definitions and related discussion, see [BrHu2019]_ and
        [HMMS2019]_.  The second reference gives the characterization of
        Lorentzian polynomials applied in this implementation explicitly.
        """
        # function to handle return value when reason requested
        def result(val, explanation=None):
            if explain:
                return (val, explanation)
            else:
                return val

        if not self.base_ring().is_subring(RealField()):
            raise NotImplementedError("is_lorentzian only implemented for real polynomials")

        if self.is_zero():
            return result(True)

        if not self.is_homogeneous():
            return result(False, "inhomogeneous")

        if any(coeff < 0 for coeff in self.coefficients()):
            return result(False, "negative coefficient")

        # for degree <= 1, homogeneous with positive coefficients is sufficient
        if self.degree() <= 1:
            return result(True)

        # check support is M-convex
        if not _is_M_convex_(self.exponents()):
            return result(False, "not M-convex")

        # compute quadratic forms coming from a sequence of partial derivatives
        if self.degree() == 2:
            quadratic_derivs = set([self])
        else:
            gens = self.parent().gens()
            quadratic_derivs = set()
            multi_exponents = IntegerListsLex(self.degree() - 2, length=len(gens))
            for alpha in multi_exponents:
                # construct list [gen_1, exp_1, ..., gen_n, exp_n] for derivative function
                d_list = chain(*zip(gens, alpha))
                d = self.derivative(*d_list)
                quadratic_derivs.add(d)

        # check derivative quadratic forms have at most one positive eigenvalue
        for deriv in quadratic_derivs:
            from sage.quadratic_forms.quadratic_form import QuadraticForm
            G = QuadraticForm(deriv).Gram_matrix()
            spectrum = sorted(G.eigenvalues(), reverse=True)
            if len(spectrum) > 1 and spectrum[1] > 0:
                return result(False, "multiple positive eigenvalues")

        return result(True)

def _is_M_convex_(points):
    r"""
    Return whether ``points`` represents a set of integer lattice points
    which are M-convex.

    Utility function for method ``is_lorentzian``, which would more properly
    fit with code related to discrete convex geometry, generalized permutahedra,
    or polymatroids, which are not currently implemented in Sage.

    INPUT:

    - ``points`` -- iterable for a list of integer lattice points of the
      same dimension.

    Examples of M-convex sets include the vertices of a matroid polytope, and the
    support sets of Schur polynomials.

    EXAMPLES:

    The following points represent the vertices of a matroid polytope (indicator
    vectors of the bases) of rank `2` on five elements::

        sage: from sage.rings.polynomial.multi_polynomial import _is_M_convex_
        sage: P = [[1,1,0,0], [1,0,1,0], [0,1,1,0], [0,1,0,1], [0,0,1,1]]
        sage: _is_M_convex_(P)
        True

    These points are the support of the Schur polynomial in three variables for
    the partition `(2,2)`::

        sage: P = [[2,2,0], [2,0,2], [0,2,2], [2,1,1], [1,2,1], [1,1,2]]
        sage: _is_M_convex_(P)
        True

    The following are not examples of `M`-convex sets of points::

        sage: P = [[1, 0, 0], [1, 1, 0], [1, 1, 1]]
        sage: _is_M_convex_(P)
        False

        sage: P = [[0, 1, 2], [2, 1]]
        sage: _is_M_convex_(P)
        
        Traceback (most recent call last):
        ...
        ValueError: input points are not the same dimension

        sage: P = [[0, 0.5, 1], [1, 1.5, 2]]
        sage: _is_M_convex_(P)
        Traceback (most recent call last):
        ...
        ValueError: input points are not integer lattice points

    REFERENCES:

    See [BrHu2019]_ for a definition of M-convexity.
    """
    points_set = set(map(tuple, points))
    n_points = len(points_set)
    if n_points == 0:
        return True
    elt = list(islice(points_set, 0, 1))[0]
    dim = len(elt)
    if any(len(p) != dim for p in points_set):
        raise ValueError("input points are not the same dimension")
    if any(entry not in ZZ for p in points_set for entry in p):
        raise ValueError("input points are not integer lattice points")
    for p1 in points_set:
        list_p1 = list(p1)
        for p2 in points_set:
            if p2 == p1:
                continue
            delta = list(x2 - x1 for x1, x2 in zip(p1, p2))
            for i in xrange(dim):
                if p2[i] > p1[i]:
                    # modify list_p1 to represent point p1 + e_i - e_j for various i, j
                    list_p1[i] += 1  # add e_i
                    # check exchange condition is satisfied by some index j
                    for j in xrange(dim):
                        if p2[j] < p1[j]:
                            list_p1[j] -= 1  # subtract e_j
                            exch = tuple(list_p1)  # p1 + e_i - e_j
                            list_p1[j] += 1  # add e_j again
                            if tuple(exch) in points_set:
                                break
                    else:
                        return False
                    list_p1[i] -= 1  # subtract e_i
                    # list_p1 should now have same entries as p1 again
    return True

cdef remove_from_tuple(e, int ind):
    w = list(e)
    del w[ind]
    if len(w) == 1:
        return w[0]
    else:
        return tuple(w)<|MERGE_RESOLUTION|>--- conflicted
+++ resolved
@@ -2649,11 +2649,8 @@
             
             Traceback (most recent call last):
             ...
-            NotImplementedError: is_lorentzian only implemented for real polynomials
-<<<<<<< HEAD
-=======
-
->>>>>>> 2d6a7626
+            TypeError: Lorentzian polynomials must have real coefficients
+
         The method can give a reason for a polynomial failing to be Lorentzian::
 
             sage: p = x^2 + 2*x + y^2
