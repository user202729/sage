--- conflicted
+++ resolved
@@ -1531,25 +1531,7 @@
             sage: LaurentPolynomial_mpair(L, {(1,2): 1/42}, mon=(-3, -3))
             1/42*w^-2*z^-1
         """
-<<<<<<< HEAD
         if isinstance(x, PolyDict):
-=======
-        if isinstance(x, LaurentPolynomial_mpair):
-            # check if parent contains all the generators of x.parent() for coercions
-            try:
-                inject_dict = dict(enumerate([parent.variable_names().index(v) for v in x.parent().variable_names()]))
-                tmp_x = x.dict()
-                x = dict()
-                n = int(parent.ngens())
-                m = len(inject_dict)
-                for k in tmp_x.keys():
-                    img_k = ETuple(dict([(inject_dict[a],k[a]) for a in xrange(m)]),n)
-                    x[img_k] = tmp_x[k]
-            # otherwise just pass along a dict for conversions
-            except Exception:
-                x = x.dict()
-        elif isinstance(x, PolyDict):
->>>>>>> 375d4ee7
             x = x.dict()
         if mon is not None:
             self._mon = ETuple(mon)
