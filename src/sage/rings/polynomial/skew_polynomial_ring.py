--- conflicted
+++ resolved
@@ -582,12 +582,9 @@
         if self.Element is None:
             import sage.rings.polynomial.skew_polynomial_finite_order
             self.Element = sage.rings.polynomial.skew_polynomial_finite_order.SkewPolynomial_finite_order_dense
-<<<<<<< HEAD
         if self._fraction_field_class is None:
             from sage.rings.polynomial.ore_function_field import OreFunctionField_with_large_center
             self._fraction_field_class = OreFunctionField_with_large_center
-=======
->>>>>>> 131d78e3
         SkewPolynomialRing.__init__(self, base_ring, morphism, derivation, name, sparse, category)
         self._order = morphism.order()
         (self._constants, self._embed_constants) = morphism.fixed_field()
