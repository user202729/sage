--- conflicted
+++ resolved
@@ -1884,20 +1884,10 @@
         rows_by_val = defaultdict(list)
         for i in range(len(col)):
             v = col[i].valuation()
-<<<<<<< HEAD
-            if v >= prec: continue
-            if v in rows_by_val:
-                rows_by_val[v].append(i)
-            else:
-                rows_by_val[v] = [i]
-        vals = rows_by_val.keys()
-        vals.sort()
-=======
             if v >= prec:
                 continue
             rows_by_val[v].append(i)
         vals = sorted(rows_by_val)
->>>>>>> a1ec9595
         vals.append(prec)
 
         for t in range(len(vals)-1):
@@ -2527,20 +2517,10 @@
         rows_by_val = defaultdict(list)
         for i in range(len(col)):
             v = col[i].valuation()
-<<<<<<< HEAD
-            if v >= prec: continue
-            if v in rows_by_val:
-                rows_by_val[v].append(i)
-            else:
-                rows_by_val[v] = [i]
-        vals = rows_by_val.keys()
-        vals.sort()
-=======
             if v >= prec:
                 continue
             rows_by_val[v].append(i)
         vals = sorted(rows_by_val)
->>>>>>> a1ec9595
         vals.append(prec)
 
         for t in range(len(vals)-1):
