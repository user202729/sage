--- conflicted
+++ resolved
@@ -440,15 +440,10 @@
             ValueError: absprec must be at least 0
 
         """
-<<<<<<< HEAD
         cdef long aprec
         if absprec is infinity:
             return self
-        if PY_TYPE_CHECK(absprec, int):
-=======
-        cdef long aprec, newprec
         if isinstance(absprec, int):
->>>>>>> 83bef8d5
             aprec = absprec
         else:
             if not isinstance(absprec, Integer):
