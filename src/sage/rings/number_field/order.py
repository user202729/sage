--- conflicted
+++ resolved
@@ -478,43 +478,6 @@
         ...
         NotImplementedError
         """
-<<<<<<< HEAD
-        return self.polynomial().degree() * self.base_ring().absolute_degree()
-
-    def absolute_polynomial(self):
-        """
-        Returns the absolute polynomial of this order, which is just the absolute polynomial of the number field.
-
-        EXAMPLES:
-        sage: K.<a, b> = NumberField([x^2 + 1, x^3 + x + 1]); OK = K.maximal_order()
-        Traceback (most recent call last):
-        ...
-        NotImplementedError
-
-        #sage: OK.absolute_polynomial()
-        #x^6 + 5*x^4 - 2*x^3 + 4*x^2 + 4*x + 1
-        """
-        return self.number_field().absolute_polynomial()
-
-    def polynomial(self):
-        """
-        Returns the polynomial defining self (current the polynomial defining self.number_field()
-        """
-        return self.number_field().polynomial()
-
-    def polynomial_ntl(self):
-        """
-        Return defining polynomial of this number field
-        as a pair, an ntl polynomial and a denominator.
-
-        This is used mainly to implement some internal arithmetic.
-
-        EXAMPLES:
-        sage: NumberField(x^2 + 1,'a').maximal_order().polynomial_ntl()
-        ([1 0 1], 1)
-        """
-        return self.number_field().polynomial_ntl()
-=======
         return self.number_field().absolute_degree()
 
 ##     def absolute_polynomial(self):
@@ -550,7 +513,6 @@
 ##             ([1 0 1], 1)
 ##         """
 ##         return self.number_field().polynomial_ntl()
->>>>>>> 2fe15fb6
 
 class AbsoluteOrder(Order):
 
