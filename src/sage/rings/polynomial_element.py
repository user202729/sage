"""
Univariate Polynomials

AUTHORS:
    -- William Stein: first version
    -- Martin Albrecht: Added singular coercion.
"""

#*****************************************************************************
#       Copyright (C) 2005 William Stein <wstein@gmail.com>
#
#  Distributed under the terms of the GNU General Public License (GPL)
#
#    This code is distributed in the hope that it will be useful,
#    but WITHOUT ANY WARRANTY; without even the implied warranty of
#    MERCHANTABILITY or FITNESS FOR A PARTICULAR PURPOSE.  See the GNU
#    General Public License for more details.
#
#  The full text of the GPL is available at:
#
#                  http://www.gnu.org/licenses/
#*****************************************************************************

import operator

import copy

from sage.structure.element import Element, Element_cmp_
import sage.rings.rational_field
import sage.rings.integer_ring
import sage.rings.rational
import integer
import finite_field
import padic_field
import sage.rings.polynomial_ring
from sage.rings.coerce import bin_op, cmp as coerce_cmp
import arith
import sage.rings.ring_element as ring_element
import sage.rings.commutative_algebra_element as commutative_algebra_element
import sage.rings.euclidean_domain_element as euclidean_domain_element
import sage.rings.integral_domain_element as integral_domain_element
import sage.rings.principal_ideal_domain_element as principal_ideal_domain_element
import integer_ring
import integer_mod_ring
import polynomial_pyx
import rational_field
import complex_field
import fraction_field_element
import fraction_field
from infinity import infinity
import sage.misc.misc as misc
from sage.misc.sage_eval import sage_eval
from sage.libs.all import pari, pari_gen
from sage.libs.ntl.all import ZZ as ntl_ZZ, ZZX, ZZX_class, ZZ_p, ZZ_pX, ZZ_pX_class, set_modulus
import sage.misc.latex as latex
import sage.structure.factorization as factorization

from sage.interfaces.all import singular as singular_default, is_SingularElement

from sage.rings.polynomial_singular_interface import Polynomial_singular_repr

from coerce import bin_op

from real_field import RealField, is_RealNumber, is_RealField
RR = RealField()

# Faster than SAGE's
from math import log as pylog
from math import ceil as pyceil
from math import floor as pyfloor
from arith import gcd

QQ = rational_field.RationalField()

ZZ = integer_ring.IntegerRing()

def is_Polynomial(f):
    return isinstance(f, Polynomial)


class Polynomial(Element_cmp_, commutative_algebra_element.CommutativeAlgebraElement):
    """
    A polynomial.

    EXAMPLE:
        sage: R.<y> = QQ['y']
        sage: S.<x> = R['x']
        sage: f = x*y; f
        y*x
        sage: type(f)
        <class 'sage.rings.polynomial_element.Polynomial_generic_dense'>
    """
    def __init__(self, parent, is_gen = False, construct=False):
        """
        The following examples illustrate creation of elements of
        polynomial rings, and some basic arithmetic.

        First we make a polynomial over the integers and do some arithmetic:
            sage: x = PolynomialRing(IntegerRing()).gen()
            sage: f = x^5 + 2*x^2 + (-1); f
            x^5 + 2*x^2 - 1
            sage: f^2
            x^10 + 4*x^7 - 2*x^5 + 4*x^4 - 4*x^2 + 1

        Next we do arithmetic in a sparse polynomial ring over the integers:
            sage: R = PolynomialRing(IntegerRing(), "x"); x = R.gen(); R
            Univariate Polynomial Ring in x over Integer Ring
            sage: S = PolynomialRing(R, "Z"); Z = S.gen(); S
            Univariate Polynomial Ring in Z over Univariate Polynomial Ring in x over Integer Ring
            sage: f = Z^3 + (x^2-2*x+1)*Z - 3; f
            Z^3 + (x^2 - 2*x + 1)*Z + -3
            sage: f*f
            Z^6 + (2*x^2 - 4*x + 2)*Z^4 + (-6)*Z^3 + (x^4 - 4*x^3 + 6*x^2 - 4*x + 1)*Z^2 + (-6*x^2 + 12*x - 6)*Z + 9
            sage: f^3 == f*f*f
            True

        To have the element print as 'y', give 'y' as the
        second argument to the PolynomialRing constructor.
            sage: y = PolynomialRing(IntegerRing(), 'y').gen()
            sage: y^3 - 2*y
            y^3 - 2*y
        """
        commutative_algebra_element.CommutativeAlgebraElement.__init__(self, parent)
        self._is_gen = is_gen

    def _add_(self, right):
        if self.degree() >= right.degree():
            x = list(self.list())
            y = right.list()
        else:
            x = list(right.list())
            y = self.list()

        for i in xrange(len(y)):
            x[i] += y[i]

        return self.polynomial(x)

    def __call__(self, *a):
        """
        Evaluate polynomial at x=a using Horner's rule

        INPUT:
            a -- ring element a; need not be in the coefficient
                 ring of the polynomial.

        OUTPUT:
            the value of f at a.

        EXAMPLES:
            sage: x = QQ['x'].gen()
            sage: f = x/2 - 5
            sage: f(3)
            -7/2
            sage: x = ZZ['x'].gen()
            sage: f = (x-1)^5
            sage: f(2/3)
            -1/243

        AUTHORS:
            -- David Joyner, 2005-04-10
            -- William Stein, 2006-01-22; change so parent
               is determined by the arithmetic
        """
        a = a[0]
        if isinstance(a, tuple):
            a = a[0]
        d = self.degree()
        result = self[d]
        i = d - 1
        while i >= 0:
            result = result * a + self[i]
            i -= 1
        return result

    def _cmp_(self, other):
        """
        Compare the two polynomials self and other.

        We order polynomials in dictionary order starting with the *linear* coefficients.

        EXAMPLES:
            sage: R.<x> = QQ['x']
            sage: 3*x^3  + 5 > 10*x^2 + 19
            False
            sage: x^2 - 2*x - 1 < x^2 - 1
            True
            sage: x^2 - 2*x - 1 > x^2 - 1
            False
            sage: R(-1) < R(0)
            True
        """
        m = max(self.degree(), other.degree())
        for i in xrange(m+1):
            c = cmp(self[i], other[i])
            if c: return c
        return 0

    def __nonzero__(self):
        """
        EXAMPLES:
            sage: P = PolynomialRing(ZZ)(0)
            sage: bool(P)
            False
            sage: P = PolynomialRing(ZZ)([1,2,3])
            sage: bool(P)
            True
        """
        return self.degree() >= 0

    def __getitem__(self, n):
        raise NotImplementedError

    def __iter__(self):
        for x in self.list():
            yield x

    def __hash__(self):
        return hash(tuple(self.list()))

    def __float__(self):
         if self.degree() > 0:
             raise TypeError, "cannot coerce nonconstant polynomial to float"
         return float(self[0])

    def __int__(self):
        if self.degree() > 0:
            raise TypeError, "cannot coerce nonconstant polynomial to int"
        return int(self[0])

    def _im_gens_(self, codomain, im_gens):
        """
        EXAMPLES:
            sage: R, x = PolynomialRing(ZZ).objgen()
            sage: H = Hom(R, QQ); H
            Set of Homomorphisms from Univariate Polynomial Ring in x over Integer Ring to Rational Field
            sage: f = H([5]); f
            Ring morphism:
              From: Univariate Polynomial Ring in x over Integer Ring
              To:   Rational Field
              Defn: x |--> 5
            sage: f(x)
            5
            sage: f(x^2 + 3)
            28
        """
        a = im_gens[0]
        P = a.parent()
        d = self.degree()
        result = P._coerce_(self[d])
        i = d - 1
        while i >= 0:
            result = result * a + P._coerce_(self[i])
            i -= 1
        return result

    def _integer_(self):
        if self.degree() > 0:
            raise TypeError, "cannot coerce nonconstant polynomial"
        return integer.Integer(self[0])

    def __invert__(self):
        return self.parent()(1)/self

    def inverse_of_unit(self):
        if self.degree() > 0:
            raise ValueError, "self is not a unit."
        return self.parent()(~(self[0]))

    def __long__(self):
        if self.degree() > 0:
            raise TypeError, "cannot coerce nonconstant polynomial to long"
        return long(self[0])

    def _mul_(self, right):
        """
        EXAMPLES:
            sage: x = PolynomialRing(IntegerRing()).gen()
            sage: (x - 4)*(x^2 - 8*x + 16)
            x^3 - 12*x^2 + 48*x - 64
        """
        if right == 0 or self == 0:
            return self.polynomial(0)
        return self._mul_karatsuba(right)

    def square(self):
        """
        Returns the square of this polynomial.

        TODO:
          -- This is just a placeholder; for now it just uses ordinary
          multiplication. But generally speaking, squaring is faster than
          ordinary multiplication, and it's frequently used, so subclasses
          may choose to provide a specialised squaring routine.

          -- Perhaps this even belongs at a lower level? ring_element
          or something?

        AUTHOR:
          -- David Harvey (2006-09-09)

        """
        return self * self

    def __div__(self, right):
        """
        EXAMPLES:
            sage: x = QQ['x'].0
            sage: f = (x^3 + 5)/3; f
            1/3*x^3 + 5/3
            sage: f.parent()
            Univariate Polynomial Ring in x over Rational Field

        If we do the same over $\ZZ$ the result has to lie
        in the fraction field.

            sage: x  = ZZ['x'].gen()
            sage: f = (x^3 + 5)/3; f
            (x^3 + 5)/3
            sage: f.parent()
            Fraction Field of Univariate Polynomial Ring in x over Integer Ring

        Note that / is a constructor for elements of the fraction
        field in all cases as long as both arguments have the same
        parent.  This agrees with the behavior for integers and
        rational numbers.

            sage: R.<x> = QQ['x']
            sage: f = x^3 + 5
            sage: g = R(3)
            sage: h = f/g; h
            1/3*x^3 + 5/3
            sage: h.parent()
            Fraction Field of Univariate Polynomial Ring in x over Rational Field

        This is another example over a non-prime finite field
        (submited by a student of Jon Hanke).  It illustrates
        cancellation between the numerator and denominator
        over a non-prime finite field.
            sage: R.<x> = PolynomialRing(GF(5^2), 'x')
            sage: f = x^3 + 4*x
            sage: f / (x - 1)
            x^2 + x
        """
        try:
            if not isinstance(right, Element) or right.parent() != self.parent():
                R = self.parent().base_ring()
                x = R(right)
                return ~x * self
        except (TypeError, ValueError, ZeroDivisionError):
            pass
        return ring_element.RingElement.__div__(self, right)


    def _pow(self, right):
        if self.degree() <= 0:
            return self.parent()(self[0]**right)
        if right < 0:
            return (~self)**(-right)
        if self._is_gen:   # special case x**n should be faster!
            v = [0]*right + [1]
            return self.parent()(v, check=True)
        return arith.generic_power(self, right, self.parent()(1))

    def _repr(self, name=None):
        s = " "
        m = self.degree() + 1
        r = reversed(xrange(m))
        if name is None:
            name = self.parent().variable_name()
        atomic_repr = self.parent().base_ring().is_atomic_repr()
        coeffs = self.list()
        for n in reversed(xrange(m)):
            x = coeffs[n]
            if x != 0:
                if n != m-1:
                    s += " + "
                x = str(x)
                if not atomic_repr and n > 0 and (x.find("+") != -1 or x.find("-") != -1):
                    x = "(%s)"%x
                if n > 1:
                    var = "*%s^%s"%(name,n)
                elif n==1:
                    var = "*%s"%name
                else:
                    var = ""
                s += "%s%s"%(x,var)
        if atomic_repr:
            s = s.replace(" + -", " - ")
        s = s.replace(" 1*"," ")
        s = s.replace(" -1*", " -")
        if s==" ":
            return "0"
        return s[1:]

    def _repr_(self):
        return self._repr()

    def _latex_(self, name=None):
        s = " "
        m = self.degree() + 1
        r = reversed(xrange(m))
        if name is None:
            name = self.parent().variable_name()
        atomic_repr = self.parent().base_ring().is_atomic_repr()
        coeffs = self.list()
        for n in reversed(xrange(m)):
            x = coeffs[n]
            if x != 0:
                if n != m-1:
                    s += " + "
                x = latex.latex(x)
                if not atomic_repr and n > 0 and (x.find("+") != -1 or x.find("-") != -1):
                    x = "\\left(%s\\right)"%x
                if n > 1:
                    var = "|%s^{%s}"%(name,n)
                elif n==1:
                    var = "|%s"%name
                else:
                    var = ""
                s += "%s%s"%(x,var)
        if atomic_repr:
            s = s.replace(" + -", " - ")
        s = s.replace(" 1|"," ")
        s = s.replace(" -1|", " -")
        s = s.replace("|","")
        if s==" ":
            return "0"
        return s[1:]


    def __setitem__(self, n, value):
        raise IndexError, "polynomials are immutable"

    def __floordiv__(self,right):
        """
        Quotient of division of self by other.  This is denoted //.
        """
        Q, _ = self.quo_rem(right)
        return Q

    def __mod__(self, other):
        """
        Remainder of division of self by other.
        EXAMPLES:
            sage: x = PolynomialRing(IntegerRing()).gen()
            sage: x % (x+1)
            -1
            sage: (x^3 + x - 1) % (x^2 - 1)
            2*x - 1
        """
        _, R = self.quo_rem(other)
        return R

    def _is_atomic(self):
        return self.degree() == self.valuation()

    def _mul_generic(self, right):
        d1 = self.degree()
        d2 = right.degree()
        d = d1 + d2
        w = [sum([self[i]*right[k-i] for i in range(0,min(d1,k)+1) if \
                  i <= d1 and k-i <= d2 and self[i]!=0 and right[k-i]!=0]) \
                for k in range(d+1)]
        return Polynomial(self.parent(), w)

    def _mul_fateman(self, right):
        r"""
        Returns the product of two polynomials using Kronecker's trick
        to do the multiplication.  This could be used used over a
        generic base ring.

        NOTES:
        \begin{itemize}
          \item Since this is implemented in interpreted Python, it
                could be hugely sped up by reimplementing it in Pyrex.
          \item Over the reals there is precision loss, at least in
                the current implementation.
        \end{itemize}

        INPUT:
           self -- Polynomial
           right -- Polynomial (over same base ring as self)

        OUTPUT: Polynomial
           The product self*right.

        ALGORITHM:
        Based on a paper by R. Fateman

          {\tt http://www.cs.berkeley.edu/~fateman/papers/polysbyGMP.pdf}

        The idea is to encode dense univariate polynomials as big
        integers, instead of sequences of coefficients. The paper
        argues that because integer multiplication is so cheap, that
        encoding 2 polynomials to big numbers and then decoding the
        result might be faster than popular multiplication algorithms.
        This seems true when the degree is larger than 200.

        EXAMPLES:
            sage: S.<y> = PolynomialRing(RR)
            sage: f = y^10 - 1.393493*y + 0.3
            sage: f._mul_karatsuba(f)
            1.0000000000000000*y^20 - 2.7869860000000002*y^11 + 0.60000000000000031*y^10 + 0.00000000000000011102230246251565*y^8 - 0.00000000000000011102230246251565*y^6 - 0.00000000000000011102230246251565*y^3 + 1.9418227410490003*y^2 - 0.83609580000000017*y + 0.089999999999999997
            sage: f._mul_fateman(f)
            1.0000000000000000*y^20 - 2.7869860000000002*y^11 + 0.59999999999999998*y^10 + 1.9418227410490001*y^2 - 0.83609579999999994*y + 0.089999999999999997

        Advantages:

        \begin{itemize}

        \item Faster than Karatsuba over $\Q$ and $\Z$
             (but much slower still than calling NTL's
             optimized C++ implementation, which is the
             default over $\Z$)

        \item Potentially less complicated.

        \end{itemize}

        Drawbacks:
        \begin{itemize}
        \item Slower over R when the degree of both of polynomials is less
              than 250 (roughly).
        \item Over R, results may not be as accurate as the Karatsuba
              case. This is because we represent coefficients of
              polynomials over R as fractions, then convert them back to
              floating-point numbers.
        \end{itemize}

        AUTHOR:
           -- Didier Deshommes (2006-05-25)
        """
        def to_int2(f_list,g_list):
            """
            Convert an polynomial to an integer by evaluating it
            INPUT: p, a list of integers
            OUTPUT: padding
            """
            max_coeff_f = max([abs(i) for i in f_list])
            max_coeff_g = max([abs(i) for i in g_list])
            b = (1+min(len(f_list),len(g_list)))*max_coeff_f*max_coeff_g
            return int(pyceil(pylog(b,2)))

        def to_poly(number,padding):
            """
            Converts a number to a polynomial, according
            to a padding
            OUTPUT: a list containing the coefficient of
            a polynomial of degree len(list)

            """
            coeffs = []
            flag=0
            append = coeffs.append
            if number < 0:
                number = -number
                flag=1

            while number > 0:
                r =  number%(1<<padding)
                number = (number-r) >> padding
                if r > (1<<(padding-1)):
                    r -= 1<<padding
                    number+=1
                append(r)

            if flag==1:
                return [-c for c in coeffs]
            return coeffs
        def mul(f,g):
            """
            Multiply 2 polynomials
            """

            f=f.base_extend(QQ)
            g=g.base_extend(QQ)

            f_list = f.list()
            g_list = g.list()

            # If these polynomials have real
            # coefficients, convert them to
            # rational coeficients.
            # Note: no precision is lost in this
            # direction

            fgcd = gcd(f_list)
            ggcd = gcd(g_list)

            # Need to change ring to ZZ
            z_poly_f=(f*fgcd.denominator()).base_extend(ZZ)
            z_poly_g=(g*ggcd.denominator()).base_extend(ZZ)

            div = 1/(fgcd.denominator()*ggcd.denominator())

            z_poly_f_list = z_poly_f.coeffs()
            z_poly_g_list = z_poly_g.coeffs()
            padding = to_int2(z_poly_f_list,z_poly_g_list)

            n_f = z_poly_f(1<<padding)
            n_g = z_poly_g(1<<padding)

            if div == 1: return to_poly(n_f*n_g,padding)
            #return to_poly(n_f*n_g,padding)
            else:
                l=to_poly(n_f*n_g,padding)
                return [QQ(i*div) for i in l]
        return self.parent()(mul(self,right))

    def _mul_karatsuba(self, right):
        r"""
        Returns the product of two polynomials using the Karatsuba
        divide and conquer multiplication algorithm.  This is only
        used over a generic base ring.  (Special libraries like NTL
        are used, e.g., for the integers and rationals, which are much
        faster.)

        INPUT:
           self: Polynomial
           right: Polynomial (over same base ring as self)

        OUTPUT: Polynomial
           The product self*right.

        ALGORITHM:
           The basic idea is to use that
           $$
               (aX + b) (cX + d) = acX^2 + ((a+b)(c+d)-ac-bd)X + bd
           $$
           where ac=a*c and bd=b*d, which requires three
           multiplications instead of the naive four.  (In my examples,
           strangely just doing the above with four multiplications
           does tend to speed things up noticeably.)
           Given f and g of arbitrary degree bigger than one, let e
           be min(deg(f),deg(g))/2.  Write
           $$
                  f = a X^e + b   \text{ and }   g = c X^e + d
           $$
           and use the identity
           $$
                 (aX^e + b) (cX^e + d) = ac X^{2e} +((a+b)(c+d) - ac - bd)X^e + bd
           $$
           to recursively compute $fg$.

        TIMINGS:
        On a Pentium M 1.8Ghz laptop:
           f=R.random(1000,bound=100)
           g=R.random(1000,bound=100)
           time h=f._mul_karatsuba(g)
           Time: 0.42 seconds
           The naive multiplication algorithm takes 14.58 seconds.
           In contrast, MAGMA does this sort of product almost
           instantly, and can easily deal with degree 5000.  Basically
           MAGMA is 100 times faster at polynomial multiplication.

           Over Z using NTL, multiplying two polynomials constructed
           using R.random(10000,bound=100) takes 0.10 seconds.  Using
           MAGMA V2.11-10 the same takes 0.14 seconds.  So in this
           case NTL is somewhat faster than MAGMA.

           Over Q using PARI, multiplying two polynomials constructed
           using R.random(10000,bound=100) takes 1.23 seconds.  Not
           good!  TODO: use NTL polynomials over Z with a denominator
           instead of PARI.

        NOTES:
         * Karatsuba multiplication of polynomials is also implemented in PARI in
                src/basemath/polarit3.c
         * The MAGMA documentation appears to give no information about how
           polynomial multiplication is implemented.
        """

        def sum(v,w):
            if len(v)>=len(w):
                x = list(v)
                y = w
            else:
                x = list(w)
                y = v
            for i in range(len(y)):
                x[i] = x[i] + y[i]
            return x
        def dif(v,w):
            if len(v)>=len(w):
                x = list(v)
                y = w
            else:
                x = list(w)
                y = v
            for i in range(len(y)):
                x[i] -= y[i]
            return x
        def do_karatsuba(left, right):
            if len(left) == 0 or len(right) == 0:
                return []
            if len(left) == 1:
                return [left[0]*a for a in right]
            if len(right) == 1:
                return [right[0]*a for a in left]
            if len(left) == 2 and len(right) == 2:
                b = left[0]
                a = left[1]
                d = right[0]
                c = right[1]
                ac = a*c
                bd = b*d
                return [bd,(a+b)*(c+d)-ac-bd,ac]
            e = min(len(left), len(right))/2
            assert e>=1, "bug in karatsuba"
            a, b = left[e:], left[:e]
            c, d = right[e:], right[:e]
            ac = do_karatsuba(a,c)
            bd = do_karatsuba(b,d)
            zeros = [0 for _ in range(e)]
            t2 = zeros + zeros + ac
            t1 = zeros + dif(do_karatsuba(sum(a,b),sum(c,d)),sum(ac,bd))
            t0 = bd
            return sum(t0,sum(t1,t2))
        return self.parent()(do_karatsuba(self.list(), right.list()))

    def base_ring(self):
        """
        Return the base ring of the parent of self.

        EXAMPLES:
            sage: x = PolynomialRing(ZZ).gen()
            sage: x.base_ring()
            Integer Ring
            sage: (2*x+3).base_ring()
            Integer Ring
        """
        return self.parent().base_ring()

    def base_extend(self, R):
        """
        Return a copy of this polynomial but with coefficients in R.
        """
        S = sage.rings.polynomial_ring.PolynomialRing(R,
                                      name = self.parent().variable_name())
        return S(self)

    def __copy__(self):
        """
        Return a "copy" of self.  This is just self, since in SAGE polynomials are
        immutable this just returns self again.

        EXAMPLES:
        We create the polynomial $f=x+3$, then note that the copy is just
        the same polynomial again, which is fine since polynomials are immutable.

            sage: x = ZZ['x'].0
            sage: f = x + 3
            sage: g = copy(f)
            sage: g is f
            True
        """
        return self

    def degree(self):
        """
        Return the degree of this polynomial.  The zero polynomial
        has degree -1.

        EXAMPLES:
            sage: x = ZZ['x'].0
            sage: f = x^93 + 2*x + 1
            sage: f.degree()
            93
            sage: x = PolynomialRing(QQ, sparse=True).gen()
            sage: f = x^100000
            sage: f.degree()
            100000

            sage: x = QQ['x'].0
            sage: f = 2006*x^2006 - x^2 + 3
            sage: f.degree()
            2006
            sage: f = 0*x
            sage: f.degree()
            -1
            sage: f = x + 33
            sage: f.degree()
            1

        AUTHORS:
            -- Naqi Jaffery (2006-01-24): examples
        """
        raise NotImplementedError

    def denominator(self):
        """
        Return the least common multiple of the denominators of
        the entries of self, when this makes sense, i.e., when the
        coefficients have a denominator function.

        WARNING: This is not the denominator of the rational function
        defined by self, which would always be 1 since self is a polynomial.

        EXAMPLES:
        First we compute the denominator of a polynomial with integer
        coefficients, which is of course 1.
            sage: x = PolynomialRing(IntegerRing()).gen()
            sage: f = x^3 + 17*x + 1
            sage: f.denominator()
            1

        Next we compute the denominator of a polynomial with rational coefficients.
            sage: Q = RationalField()
            sage: x = PolynomialRing(QQ).gen()
            sage: f = Q('1/17')*x^19 - Q('2/3')*x + Q('1/3'); f
            1/17*x^19 - 2/3*x + 1/3
            sage: f.denominator()
            51

        Finally, we try to compute the denominator of a polynomial with
        coefficients in the real numbers, which is a ring whose elements
        do not have a denominator method.
            sage: R = RealField()
            sage: x = PolynomialRing(R).gen()
            sage: f = x + R('0.3'); f
            1.0000000000000000*x + 0.29999999999999999
            sage: f.denominator()
            Traceback (most recent call last):
            ...
            AttributeError: 'sage.rings.real_mpfr.RealNumber' object has no attribute 'denominator'
        """
        if self.degree() == -1:
            return 1
        R = self.base_ring()
        x = self.list()
        d = x[0].denominator()
        for y in x:
            d = d.lcm(y.denominator())
        return d

    def derivative(self):
        return self.polynomial([self[n]*n for n in xrange(1,self.degree()+1)])

    def integral(self):
        try:
            return self.polynomial([0] + [self[n]/(n+1) for n in xrange(0,self.degree()+1)])
        except TypeError:
            raise ArithmeticError, "coefficients of integral cannot be coerced into the base ring"


    def dict(self):
        X = {}
        Y = self.list()
        for i in xrange(len(Y)):
            X[i] = Y[i]
        return X

    def factor(self):
        r"""
        Return the factorization of self.

        INPUT:
            a polynomial

        OUTPUT:
            Factorization -- the factorization of self, which is
            a product of a unit with a product of powers of irreducible
            factors.

        Over a field the irreducible factors are all monic.

        EXAMPLES:
        We factor some polynomials over $\Q$.
            sage: x = QQ['x'].0
            sage: f = (x^3 - 1)^2
            sage: f.factor()
            (x - 1)^2 * (x^2 + x + 1)^2

        Notice that over the field $\Q$ the irreducible factors are monic.
            sage: f = 10*x^5 - 1
            sage: f.factor()
            (10) * (x^5 - 1/10)
            sage: f = 10*x^5 - 10
            sage: f.factor()
            (10) * (x - 1) * (x^4 + x^3 + x^2 + x + 1)

        Over $\Z$ the irreducible factors need not be monic:
            sage: x = ZZ['x'].0
            sage: f = 10*x^5 - 1
            sage: f.factor()
            (10*x^5 - 1)


        We factor a non-monic polynomial over the finite field $F_{25}$.
            sage: k, a = GF(25,'a').objgen()
            sage: R, x = PolynomialRing(k).objgen()
            sage: f = 2*x^10 + 2*x + 2*a
            sage: F = f.factor(); F
<<<<<<< HEAD
            (2) * (x + a + 2) * (x^2 + 3*x + 4*a + 4) * (x^2 + (a + 1)*x + a + 2) * (x^5 + (3*a + 4)*x^4 + (3*a + 3)*x^3 + 2*a*x^2 + (3*a + 1)*x + 3*a + 1)
=======
            (2) * (x^5 + (3*a + 4)*x^4 + (3*a + 3)*x^3 + 2*a*x^2 + (3*a + 1)*x + 3*a + 1) * (x^2 + (a + 1)*x + a + 2) * (x^2 + 3*x + 4*a + 4) * (x + a + 2)
>>>>>>> 8b8400eb

        Notice that the unit factor is included when we multiply $F$ back out.
            sage: F.mul()
            2*x^10 + 2*x + 2*a

        Factorization also works even if the variable of the finite field is nefariously
        labeled "x".
            sage: x = GF(3^2, 'a')['x'].0
            sage: f = x^10 +7*x -13
            sage: G = f.factor(); G
            (x^4 + 2*a*x^3 + (a + 1)*x + 2) * (x^4 + (a + 2)*x^3 + (2*a + 2)*x + 2) * (x + 2*a + 1) * (x + a)
            sage: prod(G) == f
            True

            sage: f.parent().base_ring()._assign_names(['a'])
            sage: f.factor()
<<<<<<< HEAD
            (x + x) * (x + 2*x + 1) * (x^4 + (x + 2)*x^3 + (2*x + 2)*x + 2) * (x^4 + 2*x*x^3 + (x + 1)*x + 2)
            sage: f.parent().base_ring().assign_names(['a'])
            sage: f.factor()
            (x + a) * (x + 2*a + 1) * (x^4 + (a + 2)*x^3 + (2*a + 2)*x + 2) * (x^4 + 2*a*x^3 + (a + 1)*x + 2)
=======
            (x^4 + 2*a*x^3 + (a + 1)*x + 2) * (x^4 + (a + 2)*x^3 + (2*a + 2)*x + 2) * (x + 2*a + 1) * (x + a)
>>>>>>> 8b8400eb

            sage: k.<x> = GF(9,'a')
            sage: x = PolynomialRing(k,'x0').gen()
            sage: f = x^3 + x + 1
            sage: f.factor()
            (x0 + 2) * (x0 + x) * (x0 + 2*x + 1)
            sage: f = 0*x
            sage: f.factor()
            Traceback (most recent call last):
            ...
            ValueError: factorization of 0 not defined

            sage: f = x^0
            sage: f.factor()
            1
        """

        # PERFORMANCE NOTE:
        #     In many tests with SMALL degree PARI is substantially
        #     better than NTL.  (And magma is better yet.)  And the
        #     timing difference has nothing to do with moving Python
        #     data to NTL and back.
        #     For large degree ( > 1500) in the one test I tried, NTL was
        #     *much* better than MAGMA, and far better than PARI.  So probably
        #     NTL's implementation is asymptotically better.  I could use
        #     PARI for smaller degree over other rings besides Z, and use
        #     NTL in general.

        R = self.parent().base_ring()
        if self.degree() < 0:
            raise ValueError, "factorization of 0 not defined"
        G = None

        from sage.rings.number_field.all import is_NumberField

        if integer_mod_ring.is_IntegerModRing(R) or finite_field.is_FiniteField(R) or \
               isinstance(R, (integer_ring.IntegerRing, rational_field.RationalField)):

            G = list(self._pari_('x').factor())

        elif is_NumberField(R):

            v = [x._pari_("a") for x in self.list()]
            f = pari(v).Polrev()
            G = list(f.factor())


        if G is None:
            raise NotImplementedError

        return self._factor_pari_helper(G)

    def _factor_pari_helper(self, G, unit=None):
        pols = G[0]
        exps = G[1]
        F = []
        R = self.parent()
        c = R.base_ring()(1)
        for i in xrange(len(pols)):
            f = R(pols[i])
            e = int(exps[i])
            if unit is None:
                c *= f.leading_coefficient()
            F.append((f,e))

        if unit is None:

            unit = R.base_ring()(self.leading_coefficient()/c)

        if not unit.is_unit():

            F.append((R(unit), 1))
            unit = R.base_ring()(1)

        elif R.base_ring().is_field():
            # When the base ring is a field we normalize
            # the irreducible factors so they have leading
            # coefficient 1.
            one = R.base_ring()(1)
            for i in range(len(F)):
                c = F[i][0].leading_coefficient()
                if c != 1:
                    unit *= c
                    F[i] = (F[i][0].monic(), F[i][1])

        return factorization.Factorization(F, unit)

    def _lcm(self, other):
        """
        Let f and g be two polynomials.  Then this function
        returns the monic least common multiple of f and g.
        """
        f = self*other
        g = self.gcd(other)
        q = f//g
        return ~(q[q.degree()])*q  # make monic  (~ is inverse in python)

    def is_constant(self):
        return self.degree() <= 0

    def root_field(self):
        """
        Return the field generated by the roots of self.  The output
        is either a number field, relative number field, a quotient of
        a polynomial ring over a field, or the fraction field of the
        base ring.

        EXAMPLES:
            sage: R.<x> = QQ['x']
            sage: f = x^3 + x + 17
            sage: f.root_field()
            Number Field in a with defining polynomial x^3 + x + 17

            sage: R.<x> = QQ['x']
            sage: f = x - 3
            sage: f.root_field()
            Rational Field

            sage: R.<x> = ZZ['x']
            sage: f = x^3 + x + 17
            sage: f.root_field()
            Number Field in a with defining polynomial x^3 + x + 17

            sage: y = QQ['x'].0
            sage: L.<a> = NumberField(y^3-2)
            sage: R.<x> = L['x']
            sage: f = x^3 + x + 17
            sage: f.root_field()
            Extension by x^3 + x + 17 of the Number Field in a with defining polynomial x^3 - 2

            sage: R.<x> = GF(9)['x']
            sage: f = x^3 + x^2 + 17
            sage: f.root_field()
            Univariate Quotient Polynomial Ring in x over Finite Field in a of size 3^2 with modulus x^3 + x^2 + 2
        """
        from all import (is_IntegralDomain, is_RationalField,
                         is_NumberField, NumberField, PolynomialRing,
                         IntegerRing, QQ)

        R = self.base_ring()
        if not is_IntegralDomain(R):
            raise ValueError, "the base ring must be a domain"

        if self.degree() <= 1:
            return R.fraction_field()

        if isinstance(R, IntegerRing):
            return NumberField(self)


        if is_RationalField(R) or is_NumberField(R):
            return NumberField(self)

        if not self.is_irreducible():
            raise ValueError, "polynomial must be irreducible"

        return PolynomialRing(R.fraction_field(),
                              self.parent().variable_name()).quotient(self)

    def constant_coefficient(self):
        return self[0]

    def is_monic(self):
        """
        Returns True if this polynomial is monic.  The zero
        polynomial is by definition not monic.

        EXAMPLES:
            sage: x = QQ['x'].0
            sage: f = x + 33
            sage: f.is_monic()
            True
            sage: f = 0*x
            sage: f.is_monic()
            False
            sage: f = 3*x^3 + x^4 + x^2
            sage: f.is_monic()
            True
            sage: f = 2*x^2 + x^3 + 56*x^5
            sage: f.is_monic()
            False

        AUTHORS:
            -- Naqi Jaffery (2006-01-24): examples
        """
        return not self.is_zero() and self[self.degree()] == 1

    def is_unit(self):
        if self.degree() > 0:
            return False
        return self[0].is_unit()

    def is_gen(self):
        return self._is_gen

    def is_zero(self):
        return self.degree() == -1

    def leading_coefficient(self):
        return self[self.degree()]

    def monic(self):
        """
        Return this polynomial divided by its leading coefficient.
        Does not change this polynomial.

        EXAMPLES:
            sage: x = QQ['x'].0
            sage: f = 2*x^2 + x^3 + 56*x^5
            sage: f.monic()
            x^5 + 1/56*x^3 + 1/28*x^2
            sage: f = (1/4)*x^2 + 3*x + 1
            sage: f.monic()
            x^2 + 12*x + 4

    The following happens because $f = 0$ cannot be made into a monic polynomial
            sage: f = 0*x
            sage: f.monic()
            Traceback (most recent call last):
            ...
            ZeroDivisionError: rational division by zero

        Notice that the monic version of a polynomial over the
        integers is defined over the rationals.
            sage: x = ZZ['x'].0
            sage: f = 3*x^19 + x^2 - 37
            sage: g = f.monic(); g
            x^19 + 1/3*x^2 - 37/3
            sage: g.parent()
            Univariate Polynomial Ring in x over Rational Field


        AUTHORS:
            -- Naqi Jaffery (2006-01-24): examples
        """
        if self.is_monic():
            return self
        a = ~self.leading_coefficient()
        R = self.parent()
        if a.parent() != R.base_ring():
            S = R.base_extend(a.parent())
            return a*S(self)
        else:
            return a*self


    def list(self):
        """
        Return a new copy of the list of the underlying
        elements of self.
        """
        raise NotImplementedError

    def coeffs(self):
        r"""
        Returns \code{self.list()}.

        (It potentially slightly faster better to use
        \code{self.list()} directly.)

        EXAMPLES:
            sage: x = QQ['x'].0
            sage: f = 10*x^3 + 5*x + 2/17
            sage: f.coeffs()
            [2/17, 5, 0, 10]
        """
        return self.list()

    def newton_raphson(self, n, x0):
        """
        Return a list of n iterative approximations to a root of this
        polynomial, computed using the Newton-Raphson method.

        The Newton-Raphson method is an iterative root-finding algorithm.
        For f(x) a polynomial, as is the case here, this is essentially
        the same as Horner's method.

        INPUT:
           n -- an integer (=the number of iterations),
           x0 -- an initial guess x0.

        OUTPUT:
           A list of numbers hopefully approximating a root of f(x)=0.

           ** If one of the iterates is a critical point of f then
              a ZeroDivisionError exception is raised.

        EXAMPLES:
            sage: x = PolynomialRing(RealField(), 'x').gen()
            sage: f = x^2 - 2
            sage: f.newton_raphson(4, 1)
            [1.5000000000000000, 1.4166666666666667, 1.4142156862745099, 1.4142135623746899]

        AUTHORS: David Joyner and William Stein (2005-11-28)
        """
        n = integer.Integer(n)
        df = self.derivative()
        def newton(z):
            return z -  self(z) / df(z)
        K = self.parent().base_ring()
        a = K(x0)
        L = []
        for i in range(n):
            a = newton(a)
            L.append(a)
        return L

    def polynomial(self, *args, **kwds):
        return self.parent()(*args, **kwds)

    def newton_slopes(self, p):
        """
        Return the $p$-adic slopes of the Newton polygon of self,
        when this makes sense.

        OUTPUT:
            -- list of rational numbers

        EXAMPLES:
            sage: x = QQ['x'].0
            sage: f = x^3 + 2
            sage: f.newton_slopes(2)
            [1/3, 1/3, 1/3]

        ALGORITHM: Uses PARI.
        """
        f = self._pari_()
        v = list(f.newtonpoly(p))
        return [sage.rings.rational.Rational(x) for x in v]


    def _pari_(self, variable=None):
        """
        Return polynomial as a PARI object.  Note that
        the variable will be "x" unless you explicitly specify
        otherwise, no matter what the polynomial indeterminate
        is.

        EXAMPLES:
            sage: f = PolynomialRing(QQ)([0,1,2/3,3])
            sage: pari(f)
            3*x^3 + 2/3*x^2 + x
        """
        try:
            return self.__pari
        except AttributeError:
            K = self.base_ring()
            n = None
            if is_RealField(K) or complex_field.is_ComplexField(K):
                n = pari.get_real_precision()
                pari.set_real_precision(int(K.prec()*3.5)+1)
            v = self.list()
            try:
                v = [x._pari_() for x in v]
            except AttributeError:
                pass
            if variable is None:
                variable = self.parent().variable_name()
            self.__pari = pari(v).Polrev(variable)
            if not n is None:
                pari.set_real_precision(n)
            return self.__pari

    def _pari_init_(self):
        return str(self._pari_())

    def resultant(self, other, flag=0):
        raise NotImplementedError

        ## This should be switched to use NTL, which can apparently compute
        ## resultants!
        ##        void XGCD(ZZ& r, ZZX& s, ZZX& t, const ZZX& a, const ZZX& b,
        ##          long deterministic=0);
        ##// r = resultant of a and b; if r != 0, then computes s and t such
        ##// that: a*s + b*t = r; otherwise s and t not affected.  if
        ##// !deterministic, then resultant computation may use a randomized
        ##// strategy that errs with probability no more than 2^{-80}.
        #m = magma.Magma()
        #cmd = "R<%s> := PolynomialRing(RationalField()); "%self.parent().variable_name() + \
        #      "Resultant(%s, %s);"%(self,other)
        #s = m.cmd(cmd)
        #i = s.find("\r")
        #return eval(s[:i])

    def reverse(self):
        v = list(self.list())
        v.reverse()
        return self.parent()(v)

    def roots(self, multiplicities=True):
        """
        Return all roots of this polynomial.

        INPUT:
            multiplicities -- bool (default: True, except over RR or CC)
                              if True return list of pairs (r, n), where r is
                              the root and n is the multiplicity.

        If the polynomial is over RR or CC returns all roots in CC
        with multiplicities all set to 1.

        Over all other rings it just returns the roots that lie in the
        base ring.

        EXAMPLES:
            sage: x = PolynomialRing(RationalField()).gen()
            sage: f = x^3 - 1
            sage: f.roots()
            [(1, 1)]
            sage: f = (x^3 - 1)^2
            sage: f.roots()
            [(1, 2)]

            sage: f = -19*x + 884736
            sage: f.roots()
            [(884736/19, 1)]
            sage: (f^20).roots()
            [(884736/19, 20)]

            sage: K.<z> = CyclotomicField(3)
            sage: f = K.defining_polynomial()
            sage: g = f.base_extend(GF(7))
            sage: g.roots()
            [(4, 1), (2, 1)]
            sage: g.roots(multiplicities=False)
            [4, 2]
        """
        seq = []

        K = self.parent().base_ring()

        if is_RealField(K) or complex_field.is_ComplexField(K):
            if is_RealField(K):
                K = K.complex_field()
            n = pari.get_real_precision()
            pari.set_real_precision(int(K.prec()/3.2)+1)
            r = pari(self).polroots()
            r = str(r).rstrip('~')
            seq = sage_eval(r, locals={'I':K.gen()})
            pari.set_real_precision(n)
            return seq

        try:
            rts = self.factor()
        except NotImplementedError:
            raise NotImplementedError, "root finding for this polynomial not implemented"
        for fac in rts:
            g = fac[0]
            if g.degree() == 1:
                if multiplicities:
                    seq.append((-g[0]/g[1],fac[1]))
                else:
                    seq.append(-g[0]/g[1])
        return seq

    def valuation(self):
        r"""
        If $f = a_r x^r + a_{r+1}x^{r+1} + \cdots$, with $a_r$ nonzero,
        then the valuation of $f$ is $r$.  The valuation of the zero
        polynomial is $\infty$.
        """
        if self.is_zero():
            return infinity
        for i in xrange(self.degree()+1):
            if self[i] != 0:
                return i
        raise RuntimeError, "bug in computing valuation of polynomial"

    def name(self):
        return self.parent().variable_name()

    def _xgcd(self, other):
        r"""
        Extended gcd of self and polynomial other.

        Returns g, u, and v such that
              \code{g = u*self + v*other.}

        EXAMPLES:
            sage: P, x = PolynomialRing(QQ).objgen()
            sage: F = (x^2 + 2)*x^3; G = (x^2+2)*(x-3)
            sage: g, u, v = F.xgcd(G)
            sage: g, u, v
            (27*x^2 + 54, 1, -x^2 - 3*x - 9)
            sage: u*F + v*G
            27*x^2 + 54
            sage: x.xgcd(P(0))
            (1, 0, x)
            sage: f = P(0)
            sage: f.xgcd(x)
            (x, 0, 1)
        """
        if other.is_zero():
            R = self.parent()
            return R(1), R(0), self
        # Algorithm 3.2.2 of Cohen, GTM 138
        R = self.parent()
        A = self
        B = other
        U = R(1)
        G = A
        V1 = R(0)
        V3 = B
        while not V3.is_zero():
            Q, R = G.quo_rem(V3)
            T = U - V1*Q
            U = V1
            G = V3
            V1 = T
            V3 = R
        V = (G-A*U)//B
        return G, U, V

    def is_irreducible(self):
        F = self.factor()
        if len(F) > 1 or F[0][1] > 1:
            return False
        return True

    def shift(self, n):
        r"""
        Returns this polynomial multiplied by the power $x^n$. If $n$ is negative,
        terms below $x^n$ will be discarded. Does not change this polynomial (since
        polynomials are immutable).

        EXAMPLES:
            sage: R.<x> = PolynomialRing(PolynomialRing(QQ))  # force generic dense poly
            sage: p = x^2 + 2*x + 4
            sage: p.shift(0)
             x^2 + 2*x + 4
            sage: p.shift(-1)
             x + 2
            sage: p.shift(-5)
             0
            sage: p.shift(2)
             x^4 + 2*x^3 + 4*x^2

        AUTHOR:
            -- David Harvey (2006-08-06)
        """
        if n == 0:
            return self   # safe because immutable.
        if n > 0:
            output = [self.base_ring()(0)] * n
            output.extend(self.coeffs())
            return self.polynomial(output, check=False)
        if n < 0:
            if n > self.degree():
                return self.polynomial([])
            else:
                return self.polynomial(self.coeffs()[-int(n):], check=False)

    def truncate(self, n):
        r"""
        Returns the polynomial of degree $ < n$ which is equivalent to self
        modulo $x^n$.
        """
        return self.parent()(self[:int(n)], check=False)

    def radical(self):
        """
        Returns the radical of self; over a field, this is the product of the
        distinct irreducible factors of self. (This is also sometimes called the
        "square-free part" of self, but that term is ambiguous; it is sometimes used
        to mean the quotient of self by its maximal square factor.)

        EXAMPLES:
            sage: P = PolynomialRing(Integers())
            sage: x = P.gen()
            sage: t = (x^2-x+1)^3 * (3*x-1)^2
            sage: t.radical()
            3*x^3 - 4*x^2 + 4*x - 1
        """
        return self // self.gcd(self.derivative())

class Polynomial_generic_dense(Polynomial):
    """
    A generic dense polynomial.

    EXAMPLES:
        sage: R, x = PolynomialRing(PolynomialRing(QQ)).objgen()
        sage: f = x^3 - x + 17
        sage: type(f)
        <class 'sage.rings.polynomial_element.Polynomial_generic_dense'>
        sage: loads(f.dumps()) == f
        True
    """
    def __init__(self, parent, x=None, check=True, is_gen=False, construct=False):
        Polynomial.__init__(self, parent, is_gen=is_gen)
        if x is None:
            self.__coeffs = []
            return
        R = parent.base_ring()
        if isinstance(x, Polynomial):
            if x.parent() == self.parent():
                x = list(x.list())
            elif x.parent() == R:
                x = [x]
            else:
                x = [R(a) for a in x.list()]
                check = False
        elif isinstance(x, dict):
            zero = R(0)
            n = max(x.keys())
            v = [zero for _ in xrange(n+1)]
            for i, z in x.iteritems():
                v[i] = z
            x = v
        elif isinstance(x, pari_gen):
            x = [R(w) for w in x.Vecrev()]
            check = True
        elif not isinstance(x, list):
            x = [x]   # constant polynomials
        if check:
            self.__coeffs = [R(z) for z in x]
        else:
            self.__coeffs = x
        if check:
            self.__normalize()

    def __normalize(self):
        x = self.__coeffs
        n = len(x)-1
        while n>=0 and x[n] == 0:
            del x[n]
            n -= 1

    def __getitem__(self,n):
        if n < 0 or n >= len(self.__coeffs):
            return self.base_ring()(0)
        return self.__coeffs[n]

    def __getslice__(self, i, j):
        if i < 0:
            i = 0
        return self.__coeffs[i:j]
## Just because we could, doesn't mean we should.  Get rid of
## mutability of polynomials,
##    def __setitem__(self, n, value):
##         if self._is_gen:
##             raise ValueError, "the generator cannot be changed"
##         n = int(n)
##         value = self.base_ring()(value)
##         if n >= 0 and n < len(self.__coeffs):
##             self.__coeffs[n] = value
##             if n == len(self.__coeffs) and value == 0:
##                 self.__normalize()
##         elif n < 0:
##             raise IndexError, "polynomial coefficient index must be nonnegative"
##         elif value != 0:
##             zero = self.base_ring()(0)
##             for _ in xrange(len(self.__coeffs), n):
##                 self.__coeffs.append(zero)
##             self.__coeffs.append(value)

    def __floordiv__(self, right):
        if right.parent() == self.parent():
            return Polynomial.__floordiv__(self, right)
        d = self.parent().base_ring()(right)
        return self.polynomial([c // d for c in self.__coeffs], check=false)

    def list(self):
        """
        Return a new copy of the list of the underlying
        elements of self.
        """
        return list(self.__coeffs)

    def degree(self):
        return len(self.__coeffs) - 1

    def shift(self, n):
        r"""
        Returns this polynomial multiplied by the power $x^n$. If $n$ is negative,
        terms below $x^n$ will be discarded. Does not change this polynomial.

        EXAMPLES:
            sage: R.<x> = PolynomialRing(PolynomialRing(QQ))
            sage: p = x^2 + 2*x + 4
            sage: type(p)
            <class 'sage.rings.polynomial_element.Polynomial_generic_dense'>
            sage: p.shift(0)
             x^2 + 2*x + 4
            sage: p.shift(-1)
             x + 2
            sage: p.shift(2)
             x^4 + 2*x^3 + 4*x^2

        AUTHOR:
            -- David Harvey (2006-08-06)
        """
        if n == 0:
            return self
        if n > 0:
            output = [self.base_ring()(0)] * n
            output.extend(self.__coeffs)
            return self.polynomial(output, check=False)
        if n < 0:
            if n > self.degree():
                return self.polynomial([])
            else:
                return self.polynomial(self.__coeffs[-int(n):], check=False)


class Polynomial_generic_sparse(Polynomial):
    """
    A generic sparse polynomial.

    EXAMPLES:
        sage: R, x = PolynomialRing(PolynomialRing(QQ), sparse=True).objgen()
        sage: f = x^3 - x + 17
        sage: type(f)
        <class 'sage.rings.polynomial_element.Polynomial_generic_sparse'>
        sage: loads(f.dumps()) == f
        True
    """
    def __init__(self, parent, x=None, check=True, is_gen=False, construct=False):
        Polynomial.__init__(self, parent, is_gen=is_gen)
        if x is None:
            self.__coeffs = {}
            return
        R = parent.base_ring()
        if isinstance(x, Polynomial):
            if x.parent() == self.parent():
                x = dict(x.dict())
            elif x.parent() == R:
                x = {0:x}
            else:
                w = {}
                for n, c in x.dict().iteritems():
                    w[n] = R(c)
                #raise TypeError, "Cannot coerce %s into %s."%(x, parent)
        elif isinstance(x, list):
            y = {}
            for i in xrange(len(x)):
                if x[i] != 0:
                    y[i] = x[i]
            x = y
        elif not isinstance(x, dict):
            x = {0:x}   # constant polynomials
        elif isinstance(x, pari_gen):
            x = [R(w) for w in x.Vecrev()]
            check = True
        if check:
            self.__coeffs = {}
            for i, z in x.iteritems():
                self.__coeffs[i] = R(z)
        else:
            self.__coeffs = x
        if check:
            self.__normalize()


    def _repr(self, name=None):
        r"""
        AUTHOR:
            -- David Harvey (2006-08-05), based on Polynomial._repr()
        """
        s = " "
        m = self.degree() + 1
        if name is None:
            name = self.parent().variable_name()
        atomic_repr = self.parent().base_ring().is_atomic_repr()
        coeffs = list(self.__coeffs.iteritems())
        coeffs.sort()
        for (n, x) in reversed(coeffs):
            if x != 0:
                if n != m-1:
                    s += " + "
                x = str(x)
                if not atomic_repr and n > 0 and (x.find("+") != -1 or x.find("-") != -1):
                    x = "(%s)"%x
                if n > 1:
                    var = "*%s^%s"%(name,n)
                elif n==1:
                    var = "*%s"%name
                else:
                    var = ""
                s += "%s%s"%(x,var)
        if atomic_repr:
            s = s.replace(" + -", " - ")
        s = s.replace(" 1*"," ")
        s = s.replace(" -1*", " -")
        if s==" ":
            return "0"
        return s[1:]

    def __normalize(self):
        x = self.__coeffs
        zero = self.base_ring()(0)
        D = [n for n, z in x.iteritems() if z == 0]
        for n in D:
            del x[n]

    def __getitem__(self,n):
        if not self.__coeffs.has_key(n):
            return self.base_ring()(0)
        return self.__coeffs[n]

    def __getslice__(self, i, j):
        if i < 0:
            i = 0
        zero = self.base_ring()(0)
        v = [zero for _ in xrange(i,j)]
        x = self.__coeffs
        for k in set(x.keys()).intersection(set(xrange(i,j))):
            v[k] = x[k]
        return v

##    def __setitem__(self, n, value):
##         if self._is_gen:
##             raise ValueError, "the generator cannot be changed"
##         n = int(n)
##         value = self.base_ring()(value)
##         x = self.__coeffs
##         if n < 0:
##             raise IndexError, "polynomial coefficient index must be nonnegative"
##         if value == 0:
##             if x.has_key(n):
##                 del x[n]
##         else:
##             x[n] = value

    def list(self):
        """
        Return a new copy of the list of the underlying
        elements of self.
        """
        zero = self.base_ring()(0)
        v = [zero for _ in xrange(self.degree()+1)]
        for n, x in self.__coeffs.iteritems():
            v[n] = x
        return v

    #def _pari_(self, variable=None):
    #    if variable is None:
    #        return self.__pari
    #    else:
    #        return self.__pari.subst('x',variable)

    def degree(self):
        v = self.__coeffs.keys()
        if len(v) == 0:
            return -1
        return max(v)

    def _add_(self, right):
        r"""
        EXAMPLES:
            sage: R.<x> = PolynomialRing(Integers(), sparse=True)
            sage: (x^100000 + 2*x^50000) + (4*x^75000 - 2*x^50000 + 3*x)
             x^100000 + 4*x^75000 + 3*x

        AUTHOR:
            -- David Harvey (2006-08-05)
        """
        output = copy.copy(self.__coeffs)

        for (index, coeff) in right.__coeffs.iteritems():
            if index in output:
                output[index] += coeff
            else:
                output[index] = coeff

        output = self.polynomial(output, check=False)
        output.__normalize()
        return output

    def _mul_(self, right):
        r"""
        EXAMPLES:
            sage: R.<x> = PolynomialRing(Integers(), sparse=True)
            sage: (x^100000 - x^50000) * (x^100000 + x^50000)
             x^200000 - x^100000
            sage: (x^100000 - x^50000) * R(0)
             0

        AUTHOR:
            -- David Harvey (2006-08-05)
        """
        output = {}

        for (index1, coeff1) in self.__coeffs.iteritems():
            for (index2, coeff2) in right.__coeffs.iteritems():
                product = coeff1 * coeff2
                index = index1 + index2
                if index in output:
                    output[index] += product
                else:
                    output[index] = product

        output = self.polynomial(output, check=False)
        output.__normalize()
        return output

    def shift(self, n):
        r"""
        Returns this polynomial multiplied by the power $x^n$. If $n$ is negative,
        terms below $x^n$ will be discarded. Does not change this polynomial.

        EXAMPLES:
            sage: R.<x> = PolynomialRing(Integers(), sparse=True)
            sage: p = x^100000 + 2*x + 4
            sage: type(p)
            <class 'sage.rings.polynomial_element.Polynomial_generic_sparse'>
            sage: p.shift(0)
             x^100000 + 2*x + 4
            sage: p.shift(-1)
             x^99999 + 2
            sage: p.shift(-100002)
             0
            sage: p.shift(2)
             x^100002 + 2*x^3 + 4*x^2

        AUTHOR:
            -- David Harvey (2006-08-06)
        """
        n = int(n)
        if n == 0:
            return self
        if n > 0:
            output = {}
            for (index, coeff) in self.__coeffs.iteritems():
                output[index + n] = coeff
            return self.polynomial(output, check=False)
        if n < 0:
            output = {}
            for (index, coeff) in self.__coeffs.iteritems():
                if index + n >= 0:
                    output[index + n] = coeff
            return self.polynomial(output, check=False)


class Polynomial_generic_field(Polynomial,
                               Polynomial_singular_repr,
                               euclidean_domain_element.EuclideanDomainElement):
    def __init__(self, parent, is_gen=False, construct=False):
        Polynomial.__init__(self, parent, is_gen=is_gen)

    def quo_rem(self, other):
        """
        Returns a tuple (quotient, remainder) where
            self = quotient*other + remainder.

        EXAMPLES:
            sage: R.<y> = PolynomialRing(QQ)
            sage: K = NumberField(y^2 - 2,'t')
            sage: P.<x> = PolynomialRing(K)
            sage: x.quo_rem(K(1))
            (x, 0)
            sage: x.xgcd(K(1))
            (1, 0, 1)
        """
        other = self.parent()(other)
        if other.is_zero():
            raise ZeroDivisionError, "other must be nonzero"

        # This is algorithm 3.1.1 in Cohen GTM 138
        A = self
        B = other
        R = A
        Q = self.polynomial(0)
        X = self.parent().gen()
        while R.degree() >= B.degree():
            S =  (R.leading_coefficient()/B.leading_coefficient()) * X**(R.degree()-B.degree())
            Q += S
            R -= S*B
        return (Q, R)

    def _gcd(self, other):
        """
        Return the GCD of self and other, as a monic polynomial.
        """
        g = euclidean_domain_element.EuclideanDomainElement._gcd(self, other)
        c = g.leading_coefficient()
        if c.is_unit():
            return (1/c)*g
        return g


class Polynomial_generic_sparse_field(Polynomial_generic_sparse, Polynomial_generic_field):
    """
    EXAMPLES:
        sage: R, x = PolynomialRing(RealField(), sparse=True).objgen()
        sage: f = x^3 - x + 17
        sage: type(f)
        <class 'sage.rings.polynomial_element.Polynomial_generic_sparse_field'>
        sage: loads(f.dumps()) == f
        True
    """
    def __init__(self, parent, x=None, check=True, is_gen = False, construct=False):
        Polynomial_generic_sparse.__init__(self, parent, x, check, is_gen)


class Polynomial_generic_dense_field(Polynomial_generic_dense, Polynomial_generic_field):
    def __init__(self, parent, x=None, check=True, is_gen = False, construct=False):
        Polynomial_generic_dense.__init__(self, parent, x, check, is_gen)


class Polynomial_rational_dense(Polynomial_generic_field):
    """
    A dense polynomial over the rational numbers.
    """
    def __init__(self, parent, x=None, check=True, is_gen=False, construct=False):
        Polynomial.__init__(self, parent, is_gen=is_gen)

        if construct:
            self.__poly = x
            return

        self.__poly = pari([]).Polrev()

        if x is None:
            return         # leave initialized to 0 polynomial.


        if fraction_field_element.is_FractionFieldElement(x):
            if x.denominator() != 1:
                raise TypeError, "denominator must be 1"
            else:
                x = x.numerator()

        if isinstance(x, Polynomial):
            if x.parent() == self.parent():
                self.__poly = x.__poly.copy()
                return
            else:
                x = [QQ(a) for a in x.list()]
                check = False

        if isinstance(x, dict):
            zero = QQ(0)
            n = max(x.keys())
            v = [zero for _ in xrange(n+1)]
            for i, z in x.iteritems():
                v[i] = z
            x = v

        elif isinstance(x, pari_gen):
            f = x.Polrev()
            self.__poly = f
            assert self.__poly.type() == "t_POL"
            return

        elif not isinstance(x, list):
            x = [x]   # constant polynomials

        if check:
            x = [QQ(z) for z in x]

        self.__list = list(x)
        while len(self.__list) > 0 and self.__list[-1] == 0:
            del self.__list[-1]

        # NOTE: It is much faster to convert to string and let pari's parser at it,
        # which is why we pass str(x) in.
        self.__poly = pari(str(x)).Polrev()
        assert self.__poly.type() == "t_POL"

    def _repr(self, name=None):
        if name is None:
            name = self.parent().variable_name()
        return str(self.__poly).replace("x", name)

    def _repr_(self):
        return self._repr()

    def __reduce__(self):
        return Polynomial_rational_dense, \
               (self.parent(), self.list(), False, self.is_gen())

    def __getitem__(self, n):
        return QQ(self.__poly[n])

    def __getslice__(self, i, j):
        return [QQ(x) for x in self.__poly[i:j]]

    def _pow(self, n):
        if self.degree() <= 0:
            return self.parent()(self[0]**n)
        if n < 0:
            return (~self)**(-n)
        return Polynomial_rational_dense(self.parent(), self.__poly**n, construct=True)

    def _add_(self, right):
        return Polynomial_rational_dense(self.parent(),
                                         self.__poly + right.__poly, construct=True)

    def is_irreducible(self):
        try:
            return self.__poly.polisirreducible()
        except NotImplementedError:
            F = self.__poly.factor()
            if len(F) > 1 or F[0][1] > 1:
                return False
            return True

    def galois_group(self, pari_group=False, use_kash=False):
        r"""
        Return the Galois group of f as a permutation group.

        INPUT:
            self -- an irreducible polynomial

            pari_group -- bool (default: False); if True instead return
                          the Galois group as a PARI group.  This has
                          a useful label in it, and may be slightly faster
                          since it doesn't require looking up a group in
                          Gap.  To get a permutation group from a PARI
                          group P, type PermutationGroup(P).

            use_kash --   bool (default: False); if True use KASH's Galois
                          command instead of using the PARI C library.
                          An attempt is always made to use KASH if the
                          degree of the polynomial is >= 12.

        ALGORITHM: The Galois group is computed using PARI in C
        library mode, or possibly kash if available.

        \note{ The PARI documentation contains the following warning:
        The method used is that of resolvent polynomials and is
        sensitive to the current precision. The precision is updated
        internally but, in very rare cases, a wrong result may be
        returned if the initial precision was not sufficient.}

        EXAMPLES:
            sage: R.<x> = PolynomialRing(QQ)
            sage: f = x^4 - 17*x^3 - 2*x + 1
            sage: G = f.galois_group(); G            # uses optional database_gap package
            Transitive group number 5 of degree 4
            sage: G.gens()                           # uses optional database_gap package
            ((1,2,3,4), (1,2))
            sage: G.order()                          # uses optional database_gap package
            24

        It is potentially useful to instead obtain the corresponding
        PARI group, which is little more than a $4$-tuple.  See the
        PARI manual for the exact details.  (Note that the third
        entry in the tuple is in the new standard ordering.)
            sage: f = x^4 - 17*x^3 - 2*x + 1
            sage: G = f.galois_group(pari_group=True); G
            PARI group [24, -1, 5, "S4"] of degree 4
            sage: PermutationGroup(G)                # uses optional database_gap package
            Transitive group number 5 of degree 4

        You can use KASH to compute Galois groups as well.  The
        avantage is that KASH can compute Galois groups of fields up
        to degree 23, whereas PARI only goes to degree 11.  (In my
        not-so-thorough experiments PARI is faster than KASH.)

            sage: f = x^4 - 17*x^3 - 2*x + 1
            sage: f.galois_group(use_kash=true)      # requires optional KASH
            Transitive group number 5 of degree 4

        """
        from sage.groups.all import PariGroup, PermutationGroup, TransitiveGroup
        if not self.is_irreducible():
            raise ValueError, "polynomial must be irreducible"
        if self.degree() > 11 or use_kash:
            # TODO -- maybe use KASH if available or print message that user should install KASH?
            try:
                from sage.interfaces.all import kash
                kash.eval('X := PolynomialRing(RationalField()).1')
                s = self._repr(name='X')
                G = kash('Galois(%s)'%s)
                d = int(kash.eval('%s.ext1'%G.name()))
                n = int(kash.eval('%s.ext2'%G.name()))
                return TransitiveGroup(d, n)
            except RuntimeError:
                raise NotImplementedError, "Sorry, computation of Galois groups of fields of degree bigger than 11 is not yet implemented.  Try installing the optional free (closed source) KASH package, which supports up to degree $23$."
        G = self.__poly.polgalois()
        H = PariGroup(G, self.degree())
        if pari_group:
            return H
        else:
            return PermutationGroup(H)

    def quo_rem(self, right):
        """
        Returns a tuple (quotient, remainder) where
            self = quotient*other + remainder.
        """
        if not isinstance(right, Polynomial_rational_dense):
            right = self.parent()(right)
        if right.parent() != self.parent():
            raise TypeError
        v = self.__poly.divrem(right.__poly)
        return Polynomial_rational_dense(self.parent(), v[0], construct=True), \
               Polynomial_rational_dense(self.parent(), v[1], construct=True)


    def _mul_(self, right):
        """
        EXAMPLES:
            sage: x = PolynomialRing(QQ).gen()
            sage: (x - QQ('2/3'))*(x^2 - 8*x + 16)
            x^3 - 26/3*x^2 + 64/3*x - 32/3
        """
        return self.parent()(self.__poly * right.__poly, construct=True)

    def _sub_(self, right):
        return self.parent()(self.__poly - right.__poly, construct=True)

##     def __setitem__(self, n, value):
##         try:
##             del self.__list
##         except AttributeError:
##             pass
##         if self._is_gen:
##             raise ValueError, "the generator cannot be changed"
##         n = int(n)
##         if n < 0:
##             raise IndexError, "n must be >= 0"
##         if n <= self.__poly.poldegree():
##             self.__poly[n] = QQ(value)
##         else:
##             self.__poly = self.__poly + pari('(%s)*x^%s'%(QQ(value),n))
##         if hasattr(self, "__list"):
##             del self.__list

    def complex_roots(self, flag=0):
        """
        Returns the complex roots of this polynomial.
        INPUT:
            flag -- optional, and can be
                    0: (default), uses Schonhage's method modified by Gourdon,
                    1: uses a modified Newton method.
        OUTPUT:
            list of complex roots of this polynomial, counted with multiplicities.

        NOTE: Calls the pari function polroots.

        EXAMPLE:
        We compute the roots of the characteristic polynomial of some Salem numbers:
            sage: R = PolynomialRing(QQ); x = R.gen()
            sage: f = 1 - x^2 - x^3 - x^4 + x^6
            sage: f.complex_roots()[0]
            0.71363917353690087
        """
        R = self.__poly.polroots(flag)
        C = complex_field.CC
        return [C(a) for a in R]

    def copy(self):
        f = Polynomial_rational_dense(self.parent())
        f.__poly = self.__poly.copy()
        return f

    def degree(self):
        """
        Return the degree of this polynomial.  The zero polynomial
        has degree -1.
        """
        return max(self.__poly.poldegree(), -1)

    def discriminant(self):
        """
        EXAMPLES:
            sage: x = PolynomialRing(QQ).gen()
            sage: f = x^3 + 3*x - 17
            sage: f.discriminant()
            -7911
        """
        return QQ(self.__poly.poldisc())

    def disc(self):
        """
        Same as discriminant().
        """
        return self.discriminant()

    def factor_mod(self, p):
        """
        Return the factorization of self modulo the prime p.

        INPUT:
            p -- prime

        OUTPUT:
            factorization of self reduced modulo p.
        """
        p = integer.Integer(p)
        if not p.is_prime():
            raise ValueError, "p must be prime"
        G = self._pari_().factormod(p)
        K = finite_field.FiniteField(p)
        R = sage.rings.polynomial_ring.PolynomialRing(K, name=self.parent().variable_name())
        return R(1)._factor_pari_helper(G, unit=R(self).leading_coefficient())

    def factor_padic(self, p, prec=10):
        """
        Return p-adic factorization of self to given precision.

        INPUT:
            p -- prime
            prec -- integer; the precision

        OUTPUT:
            factorization of self reduced modulo p.
        """
        p = integer.Integer(p)
        if not p.is_prime():
            raise ValueError, "p must be prime"
        prec = integer.Integer(prec)
        if prec <= 0:
            raise ValueError, "prec must be positive"
        G = self._pari_().factorpadic(p, prec)
        K = padic_field.pAdicField(p)
        R = sage.rings.polynomial_ring.PolynomialRing(K, name=self.parent().variable_name())
        return R(1)._factor_pari_helper(G, K(self.leading_coefficient()))

    def list(self):
        """
        Return a new copy of the list of the underlying
        elements of self.

        EXAMPLES:
            sage: x = PolynomialRing(QQ).gen()
            sage: f = x^3 + 3*x - 17/13; f
            x^3 + 3*x - 17/13
            sage: v = f.list(); v
            [-17/13, 3, 0, 1]
            sage: v[0] = 0
            sage: f
            x^3 + 3*x - 17/13
            sage: f.list()
            [-17/13, 3, 0, 1]
        """
        return [QQ(x) for x in self.__poly.Vecrev()]

##     def partial_fraction(self, g):
##         """
##         Return partial fraction decomposition of self/g, where g
##         has the same parent as self.
##         """
##         g = self.parent()(g)
##         from sage.interfaces.maxima import maxima
##         h = maxima(self)/maxima(g)
##         k = h.partfrac(self.parent().variable())

    def rescale(self, a):
        """
        Return f(a*X).
        """
        b = 1
        c = []
        for i in range(self.degree()+1):
            c.append(self[i]*b)
            b *= a
        return self.parent()(c)

    def resultant(self, other):
        """
        Returns the resultant of self and other, which must lie in the same
        polynomial ring.

        INPUT:
            other -- a polynomial
        OUTPUT:
            an element of the base ring of the polynomial ring

        NOTES:
            Implemented using pari's polresultant function.

        EXAMPLES:
            sage: x = PolynomialRing(RationalField()).gen()
            sage: f = x^3 + x + 1;  g = x^3 - x - 1
            sage: f.resultant(g)
            -8
        """
        if not isinstance(other, Polynomial):
            other = self.polynomial(other)
        if self.parent() != other.parent():
            raise TypeError
        return QQ(str(self.__poly.polresultant(other.__poly, 0)))

    def hensel_lift(self, p, e):
        """
        Assuming that self factors modulo $p$ into distinct factors,
        computes the Hensel lifts of these factors modulo $p^e$.  We
        assume that $p$ has integer coefficients.
        """
        p = integer.Integer(p)
        if not p.is_prime():
            raise ValueError, "p must be prime"
        e = integer.Integer(e)
        if e < 1:
            raise ValueError, "e must be at least 1"
        F = self.factor_mod(p)
        y = []
        for g, n in F:
            if n > 1:
                raise ArithmeticError, "The polynomial must be square free modulo p."
            y.append(g)
        H = self._pari_().polhensellift(y, p, e)
        R = integer_mod_ring.IntegerModRing(p**e)
        S = sage.rings.polynomial_ring.PolynomialRing(R, self.parent().variable_name())
        return [S(eval(str(m.Vec().Polrev().Vec()))) for m in H]

class Polynomial_integer_dense(Polynomial, integral_domain_element.IntegralDomainElement):
    """
    A dense polynomial over the integers.
    """
    def __init__(self, parent, x=None, check=True, is_gen=False, construct=False):
        Polynomial.__init__(self, parent, is_gen=is_gen)
        if construct:
            if isinstance(x, ZZX_class):
                self.__poly = x
                return
            self.__poly = ZZX(x)
            return

        self.__poly = ZZX([])

        if x is None:
            return         # leave initialized to 0 polynomial.

        if isinstance(x, Polynomial):
            if x.parent() == self.parent():
                self.__poly = x.__poly.copy()
                return
            else:
                x = [ZZ(a) for a in x.list()]
                check = False

        if isinstance(x, dict):
            zero = ZZ(0)
            n = max(x.keys())
            v = [zero for _ in xrange(n+1)]
            for i, z in x.iteritems():
                v[i] = z
            x = v

        elif isinstance(x, ZZX_class):
            self.__poly = x.copy()
            return

        elif isinstance(x, pari_gen):
            x = [ZZ(w) for w in x.Vecrev()]
            check = False

        elif isinstance(x, fraction_field_element.FractionFieldElement) and \
                 isinstance(x.numerator(), Polynomial_integer_dense):
            if x.denominator() == 1:
                x = x.numerator().__poly
                check = False

        elif not isinstance(x, list):
            x = [x]   # constant polynomials

        if check:
            x = [ZZ(z) for z in x]

        self.__poly = ZZX(x)

    def content(self):
        """
        Return the greatest common divisor of the coefficients of this
        polynomial.
        """
        return ZZ(self.__poly.content())

    def ntl_ZZX(self):
        """
        Return underlying NTL representation of this polynomial.
        Additional ``bonus'' functionality may be available through
        this function.
        """
        return self.__poly

    def __reduce__(self):
        return Polynomial_integer_dense, \
               (self.parent(), self.list(), False, self.is_gen())

    def __getitem__(self, n):
        return ZZ(self.__poly[n])

    def __getslice__(self, i, j):
        i = max(0,i)
        j = min(j, self.__poly.degree()+1)
        return [ZZ(self.__poly[k]) for k in range(i,j)]

    def _pow(self, n):
        if self.degree() <= 0:
            return self.parent()(self[0]**n)
        if n < 0:
            return (~self)**(-n)
        return self.parent()(self.__poly**n, construct=True)

    def _add_(self, right):
        return self.parent()(self.__poly + right.__poly, construct=True)

    def quo_rem(self, right):
        """
        Returns a tuple (quotient, remainder) where
            self = quotient*other + remainder.
        """
        if not isinstance(right, Polynomial_integer_dense):
            right = self.parent()(right)
        elif self.parent() != right.parent():
            raise TypeError
        v = self.__poly.quo_rem(right.__poly)
        return self.parent()(v[0], construct=True), \
               self.parent()(v[1], construct=True)

    def gcd(self, right):
        """
        Return the GCD of self and other.  The leading
        coefficient need not be 1.
        """
        if not isinstance(right, Polynomial_integer_dense):
            right = self.parent()(right)
        elif self.parent() != right.parent():
            raise TypeError
        g = self.__poly.gcd(right.__poly)
        return self.parent()(g, construct=True)

    def lcm(self, right):
        """
        Return the LCM of self and other, as a monic polynomial.
        """
        if not isinstance(right, Polynomial_integer_dense):
            right = self.parent()(right)
        elif self.parent() != right.parent():
            raise TypeError
        g = self.__poly.lcm(right.__poly)
        return self.parent()(g, construct=True)

    def xgcd(self, right):
        """
        Return $g, u, v$ such that \code{g = u*self + v*right}.

        If self and right are coprime as polynomials over the
        rationals, then $g$ is guaranteed to be the resultant of self
        and right, as a constant polynomial.

        EXAMPLES:
            sage: P, x = PolynomialRing(ZZ).objgen()
            sage: F = (x^2 + 2)*x^3; G = (x^2+2)*(x-3)
            sage: g, u, v = F.xgcd(G)
            sage: g, u, v
            (27*x^2 + 54, 1, -x^2 - 3*x - 9)
            sage: u*F + v*G
            27*x^2 + 54
            sage: x.xgcd(P(0))
            (1, 0, x)
            sage: f = P(0)
            sage: f.xgcd(x)
            (x, 0, 1)
            sage: F = (x-3)^3; G = (x-15)^2
            sage: g, u, v = F.xgcd(G)
            sage: g, u, v
            (2985984, -432*x + 8208, 432*x^2 + 864*x + 14256)
            sage: u*F + v*G
            2985984
        """
        r, s, t = self.ntl_ZZX().xgcd(right.ntl_ZZX())
        K = self.base_ring()
        rr = K(str(r))   # optimize in future
        if rr == 0:
            QQ = sage.rings.rational_field.QQ
            f = self.base_extend(QQ)
            g, u, v = f.xgcd(right.base_extend(QQ))
            d = arith.lcm([g.denominator(), u.denominator(), v.denominator()])
            R = self.parent()
            return R(d*g), R(d*u), R(d*v)
        else:
            S = self.parent()
            return S(rr), S(s, construct=True), \
                   S(t, construct=True)


    def _mul_(self, right):
        """
        EXAMPLES:
            sage: x = PolynomialRing(ZZ).gen()
            sage: (x - 2)*(x^2 - 8*x + 16)
            x^3 - 10*x^2 + 32*x - 32
        """
        return self.parent()(self.__poly * right.__poly, construct=True)

    def _sub_(self, right):
        return self.parent()(self.__poly - right.__poly, construct=True)

    def __floordiv__(self, right):
        if is_Polynomial(right) and right.is_constant() and right[0] in ZZ:
            d = ZZ(right[0])
        elif (right in self.parent().base_ring()):
            d = ZZ(right)
        else:
            return Polynomial.__floordiv__(self, right)
        return self.parent()([c // d for c in self.list()], construct=True)

##     def __setitem__(self, n, value):
##         if self._is_gen:
##             raise ValueError, "the generator cannot be changed"
##         n = int(n)
##         if n < 0:
##             raise IndexError, "n must be >= 0"
##         self.__poly[n] = int(value)

    def complex_roots(self, flag=0):
        """
        Returns the complex roots of this polynomial.
        INPUT:
            flag -- optional, and can be
                    0: (default), uses Schonhage's method modified by Gourdon,
                    1: uses a modified Newton method.
        OUTPUT:
            list of complex roots of this polynomial, counted with multiplicities.

        NOTE: Calls the pari function polroots.

        EXAMPLE:
        We compute the roots of the characteristic polynomial of some Salem numbers:
            sage: R = PolynomialRing(ZZ); x = R.gen()
            sage: f = 1 - x^2 - x^3 - x^4 + x^6
            sage: f.complex_roots()[0]    # todo: known bug in PARI 2.2.10 !!
            0.71363917353690087
        """
        QQ = sage.rings.rational_field.RationalField()
        R = sage.rings.polynomial_ring.PolynomialRing(QQ)
        return R(self.list()).complex_roots()

##     def __copy__(self):
##         f = Polynomial_integer_dense(self.parent())
##         f.__poly = self.__poly.copy()
##         return f

    def degree(self):
        """
        Return the degree of this polynomial.  The zero polynomial
        has degree -1.
        """
        return max(self.__poly.degree(), -1)

    def discriminant(self):
        """
        EXAMPLES:
            sage: x = PolynomialRing(ZZ).gen()
            sage: f = x^3 + 3*x - 17
            sage: f.discriminant()
            -7911
        """
        return ZZ(str(self.__poly.discriminant()))

    def _pari_(self, variable='x'):
        return pari(self.list()).Polrev(variable)

    def factor_mod(self, p):
        """
        Return the factorization of self modulo the prime p.

        INPUT:
            p -- prime

        OUTPUT:
            factorization of self reduced modulo p.

        EXAMPLES:
            sage: x = ZZ['x'].0
            sage: f = -3*x*(x-2)*(x-9) + x
            sage: f.factor_mod(3)
            x
            sage: f = -3*x*(x-2)*(x-9)
            sage: f.factor_mod(3)
            Traceback (most recent call last):
            ...
            ValueError: factorization of 0 not defined

            sage: f = 2*x*(x-2)*(x-9)
            sage: f.factor_mod(7)
            (2) * x * (x + 5)^2
        """
        p = integer.Integer(p)
        if not p.is_prime():
            raise ValueError, "p must be prime"
        f = self._pari_()
        if f * pari('Mod(1,%s)'%p) == pari(0):
            raise ValueError, "factorization of 0 not defined"
        G = f.factormod(p)
        k = finite_field.FiniteField(p)
        R = sage.rings.polynomial_ring.PolynomialRing(k, name=self.parent().variable_name())
        return R(1)._factor_pari_helper(G, unit=R(self).leading_coefficient())


    def factor_padic(self, p, prec=10):
        """
        Return p-adic factorization of self to given precision.

        INPUT:
            p -- prime
            prec -- integer; the precision

        OUTPUT:
            factorization of self reduced modulo p.
        """
        p = integer.Integer(p)
        if not p.is_prime():
            raise ValueError, "p must be prime"
        prec = integer.Integer(prec)
        if prec <= 0:
            raise ValueError, "prec must be positive"
        G = self._pari_().factorpadic(p, prec)
        K = padic_field.pAdicField(p)
        R = sage.rings.polynomial_ring.PolynomialRing(K, name=self.parent().variable_name())
        return R(1)._factor_pari_helper(G, K(self.leading_coefficient()))

    def list(self):
        """
        Return a new copy of the list of the underlying
        elements of self.

        EXAMPLES:
            sage: x = PolynomialRing(ZZ).gen()
            sage: f = x^3 + 3*x - 17
            sage: f.list()
            [-17, 3, 0, 1]
        """
        return [ZZ(str(self.__poly[i])) for i in xrange(self.degree()+1)]

    def resultant(self, other):
        """
        Returns the resultant of self and other, which must lie in the same
        polynomial ring.

        INPUT:
            other -- a polynomial
        OUTPUT:
            an element of the base ring of the polynomial ring

        NOTES:
            Implemented using NTL's polresultant function.

        EXAMPLES:
            sage: x = PolynomialRing(ZZ).gen()
            sage: f = x^3 + x + 1;  g = x^3 - x - 1
            sage: f.resultant(g)
            -8
        """
        if not isinstance(other, Polynomial) or self.parent() != other.parent():
            other = self.polynomial(other)
        return ZZ(str(self.__poly.resultant(other.__poly, 0)))

    def ntl_set_directly(self, v):
        """
        Set the value of this polynomial directly from a vector or string.

        Polynomials over the integers are stored internally using NTL's ZZX
        class.  Use this function to set the value of this polynomial using
        the NTL constructor, which is potentially quicker.   The input v
        is either a vector of ints or a string of the form '[ n1 n2 n3 ... ]'
        where the ni are integers and there are no commas between them.
        The optimal input format is the string format, since that's what NTL uses.

        EXAMPLES:
            sage: R = PolynomialRing(ZZ)
            sage: R([1,2,3])
            3*x^2 + 2*x + 1
            sage: f = R(0)
            sage: f.ntl_set_directly([1,2,3])
            sage: f
            3*x^2 + 2*x + 1
            sage: f.ntl_set_directly('[1 2 3 4]')
            sage: f
            4*x^3 + 3*x^2 + 2*x + 1
        """
        if self._is_gen:
            raise TypeError, "Cannot change the value of the generator."
        self.__poly = ZZX(v)
        try:
            del self.__list
        except AttributeError:
            pass



class Polynomial_dense_mod_n(Polynomial):
    """
    A dense polynomial over the integers modulo n, where n is composite.

    EXAMPLES:
        sage: R, x = PolynomialRing(Integers(16)).objgen()
        sage: f = x^3 - x + 17
        sage: loads(f.dumps()) == f
        True
    """
    def __init__(self, parent, x=None, check=True,
                 is_gen=False, construct=False):
        Polynomial.__init__(self, parent, is_gen=is_gen)

        if construct:
            if isinstance(x, ZZ_pX_class):
                self.__poly = x
                return
            parent._ntl_set_modulus()
            self.__poly = ZZ_pX(x)
            return

        self.__poly = ZZ_pX([])

        if x is None:
            return         # leave initialized to 0 polynomial.

        if isinstance(x, Polynomial):
            if x.parent() == self.parent():
                parent._ntl_set_modulus()
                self.__poly = x.__poly.__copy__()
                return
            else:
                R = parent.base_ring()
                x = [ZZ(R(a)) for a in x.list()]
                check = False

        if isinstance(x, dict):
            zero = ZZ(0)
            n = max(x.keys())
            v = [zero for _ in xrange(n+1)]
            for i, z in x.iteritems():
                v[i] = z
            x = v

        elif isinstance(x, ZZX_class):
            self.__poly = x.copy()
            return

        elif isinstance(x, pari_gen):
            x = [ZZ(w) for w in x.Vecrev()]
            check = False

        elif isinstance(x, fraction_field_element.FractionFieldElement) and \
                 isinstance(x.numerator(), Polynomial_dense_mod_n):
            if x.denominator() == 1:
                x = x.numerator().__poly
                check = False

        elif not isinstance(x, list):
            x = [x]   # constant polynomials

        if check:
            R = parent.base_ring()
            x = [ZZ(R(a)) for a in x]

        parent._ntl_set_modulus()
        self.__poly = ZZ_pX(x)

    def __reduce__(self):
        return Polynomial_dense_mod_n, \
               (self.parent(), self.list(), False, self.is_gen())

    def int_list(self):
        return eval(str(self.__poly).replace(' ',','))

    def _pari_(self, variable='x'):
        return pari(self.int_list()).Polrev(variable) * \
               pari(1).Mod(self.parent().base_ring().order())

    def ntl_ZZ_pX(self):
        """
        Return underlying NTL representation of this polynomial.
        Additional ``bonus'' functionality is available through this
        function.
        """
        return self.__poly

    def __getitem__(self, n):
        return self.base_ring()(self.__poly[n])

    def __getslice__(self, i, j):
        R = self.base_ring()
        if i < 0:
            i = 0
        if j > self.__poly.degree()+1:
            j = self.__poly.degree()+1
        return [R(self.__poly[k]) for k in range(i,j)]

    def _pow(self, n):
        n = int(n)
        if self.degree() <= 0:
            return self.parent()(self[0]**n)
        if n < 0:
            return (~self)**(-n)
        return self.parent()(self.__poly**n, construct=True)

    def _add_(self, right):
        return self.parent()(self.__poly + right.__poly, construct=True)

    def quo_rem(self, right):
        """
        Returns a tuple (quotient, remainder) where
            self = quotient*other + remainder.
        """
        if not isinstance(right, Polynomial_dense_mod_n):
            right = self.parent()(right)
        elif self.parent() != right.parent():
            raise TypeError
        v = self.__poly.quo_rem(right.__poly)
        P = self.parent()
        return P(v[0], construct=True), P(v[1], construct=True)

    def _mul_(self, right):
        """
        EXAMPLES:
            sage: x = PolynomialRing(Integers(100)).gen()
            sage: (x - 2)*(x^2 - 8*x + 16)
            x^3 + 90*x^2 + 32*x + 68
        """
        return self.parent()(self.__poly * right.__poly, construct=True)

    def shift(self, n):
        r"""
        Returns this polynomial multiplied by the power $x^n$. If $n$ is negative,
        terms below $x^n$ will be discarded. Does not change this polynomial.

        EXAMPLES:
            sage: R.<x> = PolynomialRing(Integers(12345678901234567890))
            sage: p = x^2 + 2*x + 4
            sage: p.shift(0)
             x^2 + 2*x + 4
            sage: p.shift(-1)
             x + 2
            sage: p.shift(-5)
             0
            sage: p.shift(2)
             x^4 + 2*x^3 + 4*x^2

        AUTHOR:
            -- David Harvey (2006-08-06)
        """
        if n == 0:
            return self
        return self.parent()(self.__poly.left_shift(n), construct=True)

    def _sub_(self, right):
        return self.parent()(self.__poly - right.__poly, construct=True)

    def __floordiv__(self, right):
        if is_Polynomial(right) and right.is_constant() and right[0] in self.parent().base_ring():
            d = right[0]
        elif (right in self.parent().base_ring()):
            d = right
        else:
            return Polynomial.__floordiv__(self, right)
        return self.parent()([c // d for c in self.list()], construct=True)

##     def __setitem__(self, n, value):
##         if self._is_gen:
##             raise ValueError, "the generator cannot be changed"
##         n = int(n)
##         if n < 0:
##             raise IndexError, "n must be >= 0"
##         self.parent()._ntl_set_modulus()
##         self.__poly[n] = int(value)

##     def __copy__(self):
##         self.parent()._ntl_set_modulus()
##         f = self.parent()()
##         f.__poly = self.__poly.copy()
##         return f

    def degree(self):
        """
        Return the degree of this polynomial.  The zero polynomial
        has degree -1.
        """
        return max(self.__poly.degree(), -1)

    def is_irreducible(self):
        return bool(self._pari_().polisirreducible())

    def list(self):
        """
        Return a new copy of the list of the underlying
        elements of self.

        EXAMPLES:
            sage: x = PolynomialRing(Integers(100)).gen()
            sage: f = x^3 + 3*x - 17
            sage: f.list()
            [83, 3, 0, 1]
        """
        R = self.base_ring()
        return [R(x) for x in self.int_list()]

    def ntl_set_directly(self, v):
        r"""
        Set the value of this polynomial directly from a vector or string.

        Polynomials over the integers modulo n are stored internally
        using NTL's ZZ_pX class.  Use this function to set the value
        of this polynomial using the NTL constructor, which is
        potentially \emph{very} fast.  The input v is either a vector
        of ints or a string of the form '[ n1 n2 n3 ... ]' where the
        ni are integers and there are no commas between them.  The
        optimal input format is the string format, since that's what
        NTL uses by default.

        EXAMPLES:
            sage: R = PolynomialRing(Integers(100))
            sage: R([1,-2,3])
            3*x^2 + 98*x + 1
            sage: f = R(0)
            sage: f.ntl_set_directly([1,-2,3])
            sage: f
            3*x^2 + 98*x + 1
            sage: f.ntl_set_directly('[1 -2 3 4]')
            sage: f
            4*x^3 + 3*x^2 + 98*x + 1
        """
        if self._is_gen:
            raise TypeError, "Cannot change the value of the generator."
        self.parent()._ntl_set_modulus()
        self.__poly = ZZ_pX(v)
        try:
            del self.__list
        except AttributeError:
            pass

class Polynomial_dense_mod_p(Polynomial_dense_mod_n,
                             Polynomial_singular_repr,
                             principal_ideal_domain_element.PrincipalIdealDomainElement):
    """
    A dense polynomial over the integers modulo p, where p is prime.
    """
    def __reduce__(self):
        return Polynomial_dense_mod_p, \
               (self.parent(), self.list(), False, self.is_gen())

    def _gcd(self, right):
        """
        Return the GCD of self and other, as a monic polynomial.
        """
        if not isinstance(right, Polynomial_dense_mod_p):
            right = self.parent()(right)
        elif self.parent() != right.parent():
            raise TypeError
        g = self.ntl_ZZ_pX().gcd(right.ntl_ZZ_pX())
        return self.parent()(g, construct=True)

    def _xgcd(self, right):
        """
        Return $g, u, v$ such that \code{g = u*self + v*right}.
        """
        r, s, t = self.ntl_ZZ_pX().xgcd(right.ntl_ZZ_pX())
        return self.parent()(r, construct=True), self.parent()(s, construct=True), \
               self.parent()(t, construct=True)

    def resultant(self, other):
        """
        Returns the resultant of self and other, which must lie in the same
        polynomial ring.

        INPUT:
            other -- a polynomial
        OUTPUT:
            an element of the base ring of the polynomial ring

        EXAMPLES:
            sage: x = PolynomialRing(GF(19)).gen()
            sage: f = x^3 + x + 1;  g = x^3 - x - 1
            sage: f.resultant(g)
            11
        """
        if not isinstance(other, Polynomial) or self.parent() != other.parent():
            other = self.polynomial(other)
        self.parent()._ntl_set_modulus()
        return self.base_ring()(str(self.ntl_ZZ_pX().resultant(other.ntl_ZZ_pX())))

    def discriminant(self):
        """
        EXAMPLES:
            sage: x = PolynomialRing(GF(19)).gen()
            sage: f = x^3 + 3*x - 17
            sage: f.discriminant()
            12
        """
        self.parent()._ntl_set_modulus()
        return self.base_ring()(str(self.ntl_ZZ_pX().discriminant()))

    # PARI is way better than NTL for poly factor, and is called by default in the base class.
    #def factor(self, verbose=False):
    #    M = self.monic()
    #    self.parent()._ntl_set_modulus()
    #    F = [(self.parent()(f, construct=True), n) for f, n in M.ntl_ZZ_pX().factor(verbose)]
    #    return factorization.Factorization(F)

<|MERGE_RESOLUTION|>--- conflicted
+++ resolved
@@ -892,11 +892,7 @@
             sage: R, x = PolynomialRing(k).objgen()
             sage: f = 2*x^10 + 2*x + 2*a
             sage: F = f.factor(); F
-<<<<<<< HEAD
-            (2) * (x + a + 2) * (x^2 + 3*x + 4*a + 4) * (x^2 + (a + 1)*x + a + 2) * (x^5 + (3*a + 4)*x^4 + (3*a + 3)*x^3 + 2*a*x^2 + (3*a + 1)*x + 3*a + 1)
-=======
             (2) * (x^5 + (3*a + 4)*x^4 + (3*a + 3)*x^3 + 2*a*x^2 + (3*a + 1)*x + 3*a + 1) * (x^2 + (a + 1)*x + a + 2) * (x^2 + 3*x + 4*a + 4) * (x + a + 2)
->>>>>>> 8b8400eb
 
         Notice that the unit factor is included when we multiply $F$ back out.
             sage: F.mul()
@@ -913,14 +909,7 @@
 
             sage: f.parent().base_ring()._assign_names(['a'])
             sage: f.factor()
-<<<<<<< HEAD
-            (x + x) * (x + 2*x + 1) * (x^4 + (x + 2)*x^3 + (2*x + 2)*x + 2) * (x^4 + 2*x*x^3 + (x + 1)*x + 2)
-            sage: f.parent().base_ring().assign_names(['a'])
-            sage: f.factor()
-            (x + a) * (x + 2*a + 1) * (x^4 + (a + 2)*x^3 + (2*a + 2)*x + 2) * (x^4 + 2*a*x^3 + (a + 1)*x + 2)
-=======
             (x^4 + 2*a*x^3 + (a + 1)*x + 2) * (x^4 + (a + 2)*x^3 + (2*a + 2)*x + 2) * (x + 2*a + 1) * (x + a)
->>>>>>> 8b8400eb
 
             sage: k.<x> = GF(9,'a')
             sage: x = PolynomialRing(k,'x0').gen()
