"""
Sets

AUTHORS:

- William Stein (2005) - first version

- William Stein (2006-02-16) - large number of documentation and
  examples; improved code

- Mike Hansen (2007-3-25) - added differences and symmetric
  differences; fixed operators

- Florent Hivert (2010-06-17) - Adapted to categories

- Nicolas M. Thiery (2011-03-15) - Added subset and superset methods

- Julian Rueth (2013-04-09) - Collected common code in
  :class:`Set_object_binary`, fixed ``__hash__``.

"""

# ****************************************************************************
#       Copyright (C) 2005 William Stein <wstein@gmail.com>
#                     2013 Julian Rueth <julian.rueth@fsfe.org>
#
#  Distributed under the terms of the GNU General Public License (GPL)
#
#    This code is distributed in the hope that it will be useful,
#    but WITHOUT ANY WARRANTY; without even the implied warranty of
#    MERCHANTABILITY or FITNESS FOR A PARTICULAR PURPOSE.  See the GNU
#    General Public License for more details.
#
#  The full text of the GPL is available at:
#
#                  https://www.gnu.org/licenses/
# ****************************************************************************

from sage.misc.latex import latex
from sage.misc.prandom import choice
from sage.misc.cachefunc import cached_method

from sage.structure.category_object import CategoryObject
from sage.structure.element import Element
from sage.structure.parent import Parent, Set_generic
from sage.structure.richcmp import richcmp_method, richcmp, rich_to_bool
from sage.misc.classcall_metaclass import ClasscallMetaclass

from sage.categories.sets_cat import Sets
from sage.categories.enumerated_sets import EnumeratedSets

import sage.rings.infinity


def has_finite_length(obj):
    """
    Return ``True`` if ``obj`` is known to have finite length.

    This is mainly meant for pure Python types, so we do not call any
    Sage-specific methods.

    EXAMPLES::

        sage: from sage.sets.set import has_finite_length
        sage: has_finite_length(tuple(range(10)))
        True
        sage: has_finite_length(list(range(10)))
        True
        sage: has_finite_length(set(range(10)))
        True
        sage: has_finite_length(iter(range(10)))
        False
        sage: has_finite_length(GF(17^127))
        True
        sage: has_finite_length(ZZ)
        False
    """
    try:
        len(obj)
    except OverflowError:
        return True
    except Exception:
        return False
    else:
        return True


def Set(X=None):
    r"""
    Create the underlying set of ``X``.

    If ``X`` is a list, tuple, Python set, or ``X.is_finite()`` is
    ``True``, this returns a wrapper around Python's enumerated immutable
    ``frozenset`` type with extra functionality.  Otherwise it returns a
    more formal wrapper.

    If you need the functionality of mutable sets, use Python's
    builtin set type.

    EXAMPLES::

        sage: X = Set(GF(9,'a'))
        sage: X
        {0, 1, 2, a, a + 1, a + 2, 2*a, 2*a + 1, 2*a + 2}
        sage: type(X)
        <class 'sage.sets.set.Set_object_enumerated_with_category'>
        sage: Y = X.union(Set(QQ))
        sage: Y
        Set-theoretic union of {0, 1, 2, a, a + 1, a + 2, 2*a, 2*a + 1, 2*a + 2} and Set of elements of Rational Field
        sage: type(Y)
        <class 'sage.sets.set.Set_object_union_with_category'>

    Usually sets can be used as dictionary keys.

    ::

        sage: d={Set([2*I,1+I]):10}
        sage: d                  # key is randomly ordered
        {{I + 1, 2*I}: 10}
        sage: d[Set([1+I,2*I])]
        10
        sage: d[Set((1+I,2*I))]
        10

    The original object is often forgotten.

    ::

        sage: v = [1,2,3]
        sage: X = Set(v)
        sage: X
        {1, 2, 3}
        sage: v.append(5)
        sage: X
        {1, 2, 3}
        sage: 5 in X
        False

    Set also accepts iterators, but be careful to only give *finite*
    sets::

        sage: sorted(Set(range(1,6)))
        [1, 2, 3, 4, 5]
        sage: sorted(Set(list(range(1,6))))
        [1, 2, 3, 4, 5]
        sage: sorted(Set(iter(range(1,6))))
        [1, 2, 3, 4, 5]

    We can also create sets from different types::

        sage: sorted(Set([Sequence([3,1], immutable=True), 5, QQ, Partition([3,1,1])]), key=str)
        [5, Rational Field, [3, 1, 1], [3, 1]]

    Sets with unhashable objects work, but with less functionality::

        sage: A = Set([QQ, (3, 1), 5])  # hashable
        sage: sorted(A.list(), key=repr)
        [(3, 1), 5, Rational Field]
        sage: type(A)
        <class 'sage.sets.set.Set_object_enumerated_with_category'>
        sage: B = Set([QQ, [3, 1], 5])  # unhashable
        sage: sorted(B.list(), key=repr)
        Traceback (most recent call last):
        ...
        AttributeError: 'Set_object_with_category' object has no attribute 'list'
        sage: type(B)
        <class 'sage.sets.set.Set_object_with_category'>

    TESTS::

        sage: Set(Primes())
        Set of all prime numbers: 2, 3, 5, 7, ...
        sage: Set(Subsets([1,2,3])).cardinality()
        8
        sage: S = Set(iter([1,2,3])); S
        {1, 2, 3}
        sage: type(S)
        <class 'sage.sets.set.Set_object_enumerated_with_category'>
        sage: S = Set([])
        sage: TestSuite(S).run()

    Check that :trac:`16090` is fixed::

        sage: Set()
        {}
    """
    if X is None:
        X = []
    elif isinstance(X, CategoryObject):
        if isinstance(X, Set_generic):
            return X
        elif X in Sets().Finite():
            return Set_object_enumerated(X)
        else:
            return Set_object(X)

    if isinstance(X, Element) and not isinstance(X, Set_base):
        raise TypeError("Element has no defined underlying set")

    try:
        X = frozenset(X)
    except TypeError:
        return Set_object(X)
    else:
        return Set_object_enumerated(X)


class Set_base():
    r"""
    Abstract base class for sets, not necessarily parents.
    """

    def union(self, X):
        """
        Return the union of ``self`` and ``X``.

        EXAMPLES::

            sage: Set(QQ).union(Set(ZZ))
            Set-theoretic union of Set of elements of Rational Field and Set of elements of Integer Ring
            sage: Set(QQ) + Set(ZZ)
            Set-theoretic union of Set of elements of Rational Field and Set of elements of Integer Ring
            sage: X = Set(QQ).union(Set(GF(3))); X
            Set-theoretic union of Set of elements of Rational Field and {0, 1, 2}
            sage: 2/3 in X
            True
            sage: GF(3)(2) in X
            True
            sage: GF(5)(2) in X
            False
            sage: sorted(Set(GF(7)) + Set(GF(3)), key=int)
            [0, 0, 1, 1, 2, 2, 3, 4, 5, 6]
        """
        if isinstance(X, (Set_generic, Set_base)):
            if self is X:
                return self
            return Set_object_union(self, X)
        raise TypeError("X (=%s) must be a Set" % X)

    def intersection(self, X):
        r"""
        Return the intersection of ``self`` and ``X``.

        EXAMPLES::

            sage: X = Set(ZZ).intersection(Primes())
            sage: 4 in X
            False
            sage: 3 in X
            True

            sage: 2/1 in X
            True

            sage: X = Set(GF(9,'b')).intersection(Set(GF(27,'c')))
            sage: X
            {}

            sage: X = Set(GF(9,'b')).intersection(Set(GF(27,'b')))
            sage: X
            {}
        """
        if isinstance(X, (Set_generic, Set_base)):
            if self is X:
                return self
            return Set_object_intersection(self, X)
        raise TypeError("X (=%s) must be a Set" % X)

    def difference(self, X):
        r"""
        Return the set difference ``self - X``.

        EXAMPLES::

            sage: X = Set(ZZ).difference(Primes())
            sage: 4 in X
            True
            sage: 3 in X
            False

            sage: 4/1 in X
            True

            sage: X = Set(GF(9,'b')).difference(Set(GF(27,'c')))
            sage: X
            {0, 1, 2, b, b + 1, b + 2, 2*b, 2*b + 1, 2*b + 2}

            sage: X = Set(GF(9,'b')).difference(Set(GF(27,'b')))
            sage: X
            {0, 1, 2, b, b + 1, b + 2, 2*b, 2*b + 1, 2*b + 2}
        """
        if isinstance(X, (Set_generic, Set_base)):
            if self is X:
                return Set([])
            return Set_object_difference(self, X)
        raise TypeError("X (=%s) must be a Set" % X)

    def symmetric_difference(self, X):
        r"""
        Returns the symmetric difference of ``self`` and ``X``.

        EXAMPLES::

            sage: X = Set([1,2,3]).symmetric_difference(Set([3,4]))
            sage: X
            {1, 2, 4}
        """
        if isinstance(X, (Set_generic, Set_base)):
            if self is X:
                return Set([])
            return Set_object_symmetric_difference(self, X)
        raise TypeError("X (=%s) must be a Set" % X)

    def _test_as_set_object(self, tester=None, **options):
        r"""
        Run the test suite of ``Set(self)`` unless it is identical to ``self``.

        EXAMPLES:

        Nothing is tested for instances of :class`Set_generic` (constructed
        with the :func:`Set` constructor)::

            sage: Set(ZZ)._test_as_set_object(verbose=True)

        Instances of other subclasses of :class:`Set_base` run this method::

            sage: Polyhedron()._test_as_set_object(verbose=True)
            Running the test suite of Set(self)
            running ._test_an_element() . . . pass
            ...
            running ._test_some_elements() . . . pass
        """
        if tester is None:
            tester = self._tester(**options)
        set_self = Set(self)
        if set_self is not self:
            from sage.misc.sage_unittest import TestSuite
            tester.info("\n  Running the test suite of Set(self)")
            TestSuite(set_self).run(skip="_test_pickling",  # see Trac #32025
                                    verbose=tester._verbose,
                                    prefix=tester._prefix + "  ")
            tester.info(tester._prefix + " ", newline=False)


class Set_boolean_operators:
    r"""
    Mix-in class providing the Boolean operators ``__or__``, ``__and__``, ``__xor__``.

    The operators delegate to the methods ``union``, ``intersection``, and
    ``symmetric_difference``, which need to be implemented by the class.
    """

    def __or__(self, X):
        """
        Return the union of ``self`` and ``X``.

        EXAMPLES::

            sage: Set([2,3]) | Set([3,4])
            {2, 3, 4}
            sage: Set(ZZ) | Set(QQ)
            Set-theoretic union of Set of elements of Integer Ring and Set of elements of Rational Field
        """
        return self.union(X)

    def __and__(self, X):
        """
        Returns the intersection of ``self`` and ``X``.

        EXAMPLES::

            sage: Set([2,3]) & Set([3,4])
            {3}
            sage: Set(ZZ) & Set(QQ)
            Set-theoretic intersection of Set of elements of Integer Ring and Set of elements of Rational Field
        """
        return self.intersection(X)

    def __xor__(self, X):
        """
        Returns the symmetric difference of ``self`` and ``X``.

        EXAMPLES::

            sage: X = Set([1,2,3,4])
            sage: Y = Set([1,2])
            sage: X.symmetric_difference(Y)
            {3, 4}
            sage: X.__xor__(Y)
            {3, 4}
        """
        return self.symmetric_difference(X)


class Set_add_sub_operators:
    r"""
    Mix-in class providing the operators ``__add__`` and ``__sub__``.

    The operators delegate to the methods ``union`` and ``intersection``,
    which need to be implemented by the class.
    """

    def __add__(self, X):
        """
        Return the union of ``self`` and ``X``.

        EXAMPLES::

            sage: Set(RealField()) + Set(QQ^5)
             Set-theoretic union of
              Set of elements of Real Field with 53 bits of precision and
              Set of elements of Vector space of dimension 5 over Rational Field
            sage: Set(GF(3)) + Set(GF(2))
            {0, 1, 2, 0, 1}
            sage: Set(GF(2)) + Set(GF(4,'a'))
            {0, 1, a, a + 1}
            sage: sorted(Set(GF(8,'b')) + Set(GF(4,'a')), key=str)
            [0, 0, 1, 1, a, a + 1, b, b + 1, b^2, b^2 + 1, b^2 + b, b^2 + b + 1]
        """
        return self.union(X)

    def __sub__(self, X):
        """
        Return the difference of ``self`` and ``X``.

        EXAMPLES::

            sage: X = Set(ZZ).difference(Primes())
            sage: Y = Set(ZZ) - Primes()
            sage: X == Y
            True
        """
        return self.difference(X)


@richcmp_method
class Set_object(Set_generic, Set_base, Set_boolean_operators, Set_add_sub_operators):
    r"""
    A set attached to an almost arbitrary object.

    EXAMPLES::

        sage: K = GF(19)
        sage: Set(K)
        {0, 1, 2, 3, 4, 5, 6, 7, 8, 9, 10, 11, 12, 13, 14, 15, 16, 17, 18}
        sage: S = Set(K)

        sage: latex(S)
        \left\{0, 1, 2, 3, 4, 5, 6, 7, 8, 9, 10, 11, 12, 13, 14, 15, 16, 17, 18\right\}
        sage: TestSuite(S).run()

        sage: latex(Set(ZZ))
        \Bold{Z}

    TESTS:

    See :trac:`14486`::

        sage: 0 == Set([1]), Set([1]) == 0
        (False, False)
        sage: 1 == Set([0]), Set([0]) == 1
        (False, False)
    """

    def __init__(self, X, category=None):
        """
        Create a Set_object

        This function is called by the Set function; users
        shouldn't call this directly.

        EXAMPLES::

            sage: type(Set(QQ))
            <class 'sage.sets.set.Set_object_with_category'>
            sage: Set(QQ).category()
            Category of sets

        TESTS::

            sage: _a, _b = get_coercion_model().canonical_coercion(Set([0]), 0)
            Traceback (most recent call last):
            ...
            TypeError: no common canonical parent for objects with parents:
            '<class 'sage.sets.set.Set_object_enumerated_with_category'>'
            and 'Integer Ring'
        """
        from sage.rings.integer import is_Integer
        if isinstance(X, int) or is_Integer(X):
            # The coercion model will try to call Set_object(0)
            raise ValueError('underlying object cannot be an integer')

        if category is None:
            category = Sets()
        Parent.__init__(self, category=category)
        self.__object = X

    def __hash__(self):
        """
        Return the hash value of ``self``.

        EXAMPLES::

            sage: hash(Set(QQ)) == hash(QQ)
            True
        """
        return hash(self.__object)

    def _latex_(self):
        r"""
        Return latex representation of this set.

        This is often the same as the latex representation of this
        object when the object is infinite.

        EXAMPLES::

            sage: latex(Set(QQ))
            \Bold{Q}

        When the object is finite or a special set then the latex
        representation can be more interesting.

        ::

            sage: print(latex(Primes()))
            \text{\texttt{Set{ }of{ }all{ }prime{ }numbers:{ }2,{ }3,{ }5,{ }7,{ }...}}
            sage: print(latex(Set([1,1,1,5,6])))
            \left\{1, 5, 6\right\}
        """
        return latex(self.__object)

    def _repr_(self):
        """
        Print representation of this set.

        EXAMPLES::

            sage: X = Set(ZZ)
            sage: X
            Set of elements of Integer Ring
            sage: X.rename('{ integers }')
            sage: X
            { integers }
        """
        return "Set of elements of " + repr(self.__object)

    def __iter__(self):
        """
        Iterate over the elements of this set.

        EXAMPLES::

            sage: X = Set(ZZ)
            sage: I = X.__iter__()
            sage: next(I)
            0
            sage: next(I)
            1
            sage: next(I)
            -1
            sage: next(I)
            2
        """
        return iter(self.__object)

    _an_element_from_iterator = EnumeratedSets.ParentMethods.__dict__['_an_element_from_iterator']

    def _an_element_(self):
        """
        Return an element of ``self``.

        EXAMPLES::

            sage: R = Set(RR)
            sage: R.an_element()  # indirect doctest
            1.00000000000000

            sage: F = Set([1, 2, 3])
            sage: F.an_element()
            1
        """
        if self.__object is not self:
            try:
                return self.__object.an_element()
            except (AttributeError, NotImplementedError):
                pass
        return self._an_element_from_iterator()

    def __contains__(self, x):
        """
        Return ``True`` if `x` is in ``self``.

        EXAMPLES::

            sage: X = Set(ZZ)
            sage: 5 in X
            True
            sage: GF(7)(3) in X
            True
            sage: 2/1 in X
            True
            sage: 2/1 in ZZ
            True
            sage: 2/3 in X
            False

        Finite fields better illustrate the difference between
        ``__contains__`` for objects and their underlying sets.

            sage: X = Set(GF(7))
            sage: X
            {0, 1, 2, 3, 4, 5, 6}
            sage: 5/3 in X
            False
            sage: 5/3 in GF(7)
            False
            sage: sorted(Set(GF(7)).union(Set(GF(5))), key=int)
            [0, 0, 1, 1, 2, 2, 3, 3, 4, 4, 5, 6]
            sage: Set(GF(7)).intersection(Set(GF(5)))
            {}
        """
        return x in self.__object

    def __richcmp__(self, right, op):
        r"""
        Compare ``self`` and ``right``.

        If ``right`` is not a :class:`Set_object`, return ``NotImplemented``.
        If ``right`` is also a :class:`Set_object`, returns comparison
        on the underlying objects.

        .. NOTE::

           If `X < Y` is true this does *not* necessarily mean
           that `X` is a subset of `Y`.  Also, any two sets can be
           compared still, but the result need not be meaningful
           if they are not equal.

        EXAMPLES::

            sage: Set(ZZ) == Set(QQ)
            False
            sage: Set(ZZ) < Set(QQ)
            True
            sage: Primes() == Set(QQ)
            False

        The following is random, illustrating that comparison of
        sets is not the subset relation, when they are not equal::

            sage: Primes() < Set(QQ)             # random  # py2
            True or False
        """
        if not isinstance(right, Set_object):
            return NotImplemented
        return richcmp(self.__object, right.__object, op)

    def cardinality(self):
        """
        Return the cardinality of this set, which is either an integer or
        ``Infinity``.

        EXAMPLES::

            sage: Set(ZZ).cardinality()
            +Infinity
            sage: Primes().cardinality()
            +Infinity
            sage: Set(GF(5)).cardinality()
            5
            sage: Set(GF(5^2,'a')).cardinality()
            25
        """
        if not self.is_finite():
            return sage.rings.infinity.infinity

        if self is not self.__object:
            try:
                return self.__object.cardinality()
            except (AttributeError, NotImplementedError):
                pass
            from sage.rings.integer import Integer
            try:
                return Integer(len(self.__object))
            except TypeError:
                pass

        raise NotImplementedError("computation of cardinality of %s not yet implemented" % self.__object)

    def is_empty(self):
        """
        Return boolean representing emptiness of the set.

        OUTPUT:

        True if the set is empty, False if otherwise.

        EXAMPLES::

            sage: Set([]).is_empty()
            True
            sage: Set([0]).is_empty()
            False
            sage: Set([1..100]).is_empty()
            False
            sage: Set(SymmetricGroup(2).list()).is_empty()
            False
            sage: Set(ZZ).is_empty()
            False

        TESTS::

            sage: Set([]).is_empty()
            True
            sage: Set([1,2,3]).is_empty()
            False
            sage: Set([1..100]).is_empty()
            False
            sage: Set(DihedralGroup(4).list()).is_empty()
            False
            sage: Set(QQ).is_empty()
            False
        """
        return not self

    def is_finite(self):
        """
        Return ``True`` if ``self`` is finite.

        EXAMPLES::

            sage: Set(QQ).is_finite()
            False
            sage: Set(GF(250037)).is_finite()
            True
            sage: Set(Integers(2^1000000)).is_finite()
            True
            sage: Set([1,'a',ZZ]).is_finite()
            True
        """
        obj = self.__object
        try:
            is_finite = obj.is_finite
        except AttributeError:
            return has_finite_length(obj)
        else:
            return is_finite()

    def object(self):
        """
        Return underlying object.

        EXAMPLES::

            sage: X = Set(QQ)
            sage: X.object()
            Rational Field
            sage: X = Primes()
            sage: X.object()
            Set of all prime numbers: 2, 3, 5, 7, ...
        """
        return self.__object

    def subsets(self, size=None):
        """
        Return the :class:`Subsets` object representing the subsets of a set.
        If size is specified, return the subsets of that size.

        EXAMPLES::

            sage: X = Set([1, 2, 3])
            sage: list(X.subsets())
            [{}, {1}, {2}, {3}, {1, 2}, {1, 3}, {2, 3}, {1, 2, 3}]
            sage: list(X.subsets(2))
            [{1, 2}, {1, 3}, {2, 3}]
        """
        from sage.combinat.subset import Subsets
        return Subsets(self, size)

    def subsets_lattice(self):
        """
        Return the lattice of subsets ordered by containment.

        EXAMPLES::

            sage: X = Set([1,2,3])
            sage: X.subsets_lattice()
            Finite lattice containing 8 elements
            sage: Y = Set()
            sage: Y.subsets_lattice()
            Finite lattice containing 1 elements

        """
        if not self.is_finite():
            raise NotImplementedError(
                "this method is only implemented for finite sets")
        from sage.combinat.posets.lattices import FiniteLatticePoset
        from sage.graphs.graph import DiGraph
        from sage.rings.integer import Integer
        n = self.cardinality()
        # list, contains at position 0 <= i < 2^n
        # the i-th subset of self
        subset_of_index = [Set([self[i] for i in range(n) if v & (1 << i)])
                           for v in range(2**n)]
        # list, contains at position 0 <= i < 2^n
        # the list of indices of all immediate supersets
        upper_covers = [[Integer(x | (1 << y)) for y in range(n) if not x & (1 << y)]
                        for x in range(2**n)]
        # DiGraph, every subset points to all immediate supersets
        D = DiGraph({subset_of_index[v]:
                     [subset_of_index[w] for w in upper_covers[v]]
                     for v in range(2**n)})
        # Lattice poset, defined by hasse diagram D
        L = FiniteLatticePoset(hasse_diagram=D)
        return L

<<<<<<< HEAD
=======
    @cached_method
    def _sympy_(self):
        """
        Return an instance of a subclass of SymPy ``Set`` corresponding to ``self``.

        EXAMPLES::

            sage: X = Set(ZZ); X
            Set of elements of Integer Ring
            sage: X._sympy_()
            Integers
        """
        from sage.interfaces.sympy import sympy_init
        sympy_init()
        return self.__object._sympy_()

>>>>>>> 689986b2

class Set_object_enumerated(Set_object):
    """
    A finite enumerated set.
    """
    def __init__(self, X):
        r"""
        Initialize ``self``.

        EXAMPLES::

            sage: S = Set(GF(19)); S
            {0, 1, 2, 3, 4, 5, 6, 7, 8, 9, 10, 11, 12, 13, 14, 15, 16, 17, 18}
            sage: S.category()
            Category of finite sets
            sage: print(latex(S))
            \left\{0, 1, 2, 3, 4, 5, 6, 7, 8, 9, 10, 11, 12, 13, 14, 15, 16, 17, 18\right\}
            sage: TestSuite(S).run()
        """
        Set_object.__init__(self, X, category=Sets().Finite())

    def random_element(self):
        r"""
        Return a random element in this set.

        EXAMPLES::

            sage: Set([1,2,3]).random_element() # random
            2
        """
        try:
            return self.object().random_element()
        except AttributeError:
            # TODO: this very slow!
            return choice(self.list())

    def is_finite(self):
        r"""
        Return ``True`` as this is a finite set.

        EXAMPLES::

            sage: Set(GF(19)).is_finite()
            True
        """
        return True

    def cardinality(self):
        """
        Return the cardinality of ``self``.

        EXAMPLES::

            sage: Set([1,1]).cardinality()
            1
        """
        from sage.rings.integer import Integer
        return Integer(len(self.set()))

    def __len__(self):
        """
        EXAMPLES::

            sage: len(Set([1,1]))
            1
        """
        return len(self.set())

    def __iter__(self):
        r"""
        Iterating through the elements of ``self``.

        EXAMPLES::

            sage: S = Set(GF(19))
            sage: I = iter(S)
            sage: next(I)
            0
            sage: next(I)
            1
            sage: next(I)
            2
            sage: next(I)
            3
        """
        return iter(self.set())

    def _latex_(self):
        r"""
        Return the LaTeX representation of ``self``.

        EXAMPLES::

            sage: S = Set(GF(2))
            sage: latex(S)
            \left\{0, 1\right\}
        """
        return '\\left\\{' + ', '.join(latex(x) for x in self.set()) + '\\right\\}'

    def _repr_(self):
        r"""
        Return the string representation of ``self``.

        EXAMPLES::

            sage: S = Set(GF(2))
            sage: S
            {0, 1}

        TESTS::

            sage: Set()
            {}
        """
        py_set = self.set()
        if not py_set:
            return "{}"
        return repr(py_set)

    def list(self):
        """
        Return the elements of ``self``, as a list.

        EXAMPLES::

            sage: X = Set(GF(8,'c'))
            sage: X
            {0, 1, c, c + 1, c^2, c^2 + 1, c^2 + c, c^2 + c + 1}
            sage: X.list()
            [0, 1, c, c + 1, c^2, c^2 + 1, c^2 + c, c^2 + c + 1]
            sage: type(X.list())
            <... 'list'>

        .. TODO::

            FIXME: What should be the order of the result?
            That of ``self.object()``? Or the order given by
            ``set(self.object())``? Note that :meth:`__getitem__` is
            currently implemented in term of this list method, which
            is really inefficient ...
        """
        return list(set(self.object()))

    def set(self):
        """
        Return the Python set object associated to this set.

        Python has a notion of finite set, and often Sage sets
        have an associated Python set.  This function returns
        that set.

        EXAMPLES::

            sage: X = Set(GF(8,'c'))
            sage: X
            {0, 1, c, c + 1, c^2, c^2 + 1, c^2 + c, c^2 + c + 1}
            sage: X.set()
            {0, 1, c, c + 1, c^2, c^2 + 1, c^2 + c, c^2 + c + 1}
            sage: type(X.set())
            <... 'set'>
            sage: type(X)
            <class 'sage.sets.set.Set_object_enumerated_with_category'>
        """
        return set(self.object())

    def frozenset(self):
        """
        Return the Python frozenset object associated to this set,
        which is an immutable set (hence hashable).

        EXAMPLES::

            sage: X = Set(GF(8,'c'))
            sage: X
            {0, 1, c, c + 1, c^2, c^2 + 1, c^2 + c, c^2 + c + 1}
            sage: s = X.set(); s
            {0, 1, c, c + 1, c^2, c^2 + 1, c^2 + c, c^2 + c + 1}
            sage: hash(s)
            Traceback (most recent call last):
            ...
            TypeError: unhashable type: 'set'
            sage: s = X.frozenset(); s
            frozenset({0, 1, c, c + 1, c^2, c^2 + 1, c^2 + c, c^2 + c + 1})

            sage: hash(s) != hash(tuple(X.set()))
            True

            sage: type(s)
            <... 'frozenset'>
        """
        return frozenset(self.object())

    def __hash__(self):
        """
        Return the hash of ``self`` (as a ``frozenset``).

        EXAMPLES::

            sage: s = Set(GF(8,'c'))
            sage: hash(s) == hash(s)
            True
        """
        return hash(self.frozenset())

    def __richcmp__(self, other, op):
        """
        Compare the sets ``self`` and ``other``.

        EXAMPLES::

            sage: X = Set(GF(8,'c'))
            sage: X == Set(GF(8,'c'))
            True
            sage: X == Set(GF(4,'a'))
            False
            sage: Set(QQ) == Set(ZZ)
            False
            sage: Set([1]) == set([1])
            True
        """
        if not isinstance(other, Set_object_enumerated):
            if isinstance(other, (set, frozenset)):
                return self.set() == other
            return NotImplemented
        if self.set() == other.set():
            return rich_to_bool(op, 0)
        return rich_to_bool(op, -1)

    def issubset(self, other):
        r"""
        Return whether ``self`` is a subset of ``other``.

        INPUT:

         - ``other`` -- a finite Set

        EXAMPLES::

            sage: X = Set([1,3,5])
            sage: Y = Set([0,1,2,3,5,7])
            sage: X.issubset(Y)
            True
            sage: Y.issubset(X)
            False
            sage: X.issubset(X)
            True

        TESTS::

            sage: len([Z for Z in Y.subsets() if Z.issubset(X)])
            8
        """
        if not isinstance(other, Set_object_enumerated):
            raise NotImplementedError
        return self.set().issubset(other.set())

    def issuperset(self, other):
        r"""
        Return whether ``self`` is a superset of ``other``.

        INPUT:

         - ``other`` -- a finite Set

        EXAMPLES::

            sage: X = Set([1,3,5])
            sage: Y = Set([0,1,2,3,5])
            sage: X.issuperset(Y)
            False
            sage: Y.issuperset(X)
            True
            sage: X.issuperset(X)
            True

        TESTS::

            sage: len([Z for Z in Y.subsets() if Z.issuperset(X)])
            4
        """
        if not isinstance(other, Set_object_enumerated):
            raise NotImplementedError
        return self.set().issuperset(other.set())

    def union(self, other):
        """
        Return the union of ``self`` and ``other``.

        EXAMPLES::

            sage: X = Set(GF(8,'c'))
            sage: Y = Set([GF(8,'c').0, 1, 2, 3])
            sage: X
            {0, 1, c, c + 1, c^2, c^2 + 1, c^2 + c, c^2 + c + 1}
            sage: sorted(Y)
            [1, 2, 3, c]
            sage: sorted(X.union(Y), key=str)
            [0, 1, 2, 3, c, c + 1, c^2, c^2 + 1, c^2 + c, c^2 + c + 1]
        """
        if not isinstance(other, Set_object_enumerated):
            return Set_object.union(self, other)
        return Set_object_enumerated(self.set().union(other.set()))

    def intersection(self, other):
        """
        Return the intersection of ``self`` and ``other``.

        EXAMPLES::

            sage: X = Set(GF(8,'c'))
            sage: Y = Set([GF(8,'c').0, 1, 2, 3])
            sage: X.intersection(Y)
            {1, c}
        """
        if not isinstance(other, Set_object_enumerated):
            return Set_object.intersection(self, other)
        return Set_object_enumerated(self.set().intersection(other.set()))

    def difference(self, other):
        """
        Return the set difference ``self - other``.

        EXAMPLES::

            sage: X = Set([1,2,3,4])
            sage: Y = Set([1,2])
            sage: X.difference(Y)
            {3, 4}
            sage: Z = Set(ZZ)
            sage: W = Set([2.5, 4, 5, 6])
            sage: W.difference(Z)
            {2.50000000000000}
        """
        if not isinstance(other, Set_object_enumerated):
            return Set([x for x in self if x not in other])
        return Set_object_enumerated(self.set().difference(other.set()))

    def symmetric_difference(self, other):
        """
        Return the symmetric difference of ``self`` and ``other``.

        EXAMPLES::

            sage: X = Set([1,2,3,4])
            sage: Y = Set([1,2])
            sage: X.symmetric_difference(Y)
            {3, 4}
            sage: Z = Set(ZZ)
            sage: W = Set([2.5, 4, 5, 6])
            sage: U = W.symmetric_difference(Z)
            sage: 2.5 in U
            True
            sage: 4 in U
            False
            sage: V = Z.symmetric_difference(W)
            sage: V == U
            True
            sage: 2.5 in V
            True
            sage: 6 in V
            False
        """
        if not isinstance(other, Set_object_enumerated):
            return Set_object.symmetric_difference(self, other)
        return Set_object_enumerated(self.set().symmetric_difference(other.set()))

<<<<<<< HEAD
=======
    @cached_method
    def _sympy_(self):
        """
        Return an instance of a subclass of SymPy ``Set`` corresponding to ``self``.

        EXAMPLES::

            sage: X = Set({1, 2, 3}); X
            {1, 2, 3}
            sage: sX = X._sympy_(); sX
            Set(1, 2, 3)
            sage: sX.is_empty is None
            True

            sage: Empty = Set([]); Empty
            {}
            sage: sEmpty = Empty._sympy_(); sEmpty
            EmptySet
            sage: sEmpty.is_empty
            True
        """
        from sympy import Set, EmptySet
        from sage.interfaces.sympy import sympy_init
        sympy_init()
        if self.is_empty():
            return EmptySet
        return Set(*[x._sympy_() for x in self])

>>>>>>> 689986b2

class Set_object_binary(Set_object, metaclass=ClasscallMetaclass):
    r"""
    An abstract common base class for sets defined by a binary operation (ex.
    :class:`Set_object_union`, :class:`Set_object_intersection`,
    :class:`Set_object_difference`, and
    :class:`Set_object_symmetric_difference`).

    INPUT:

    - ``X``, ``Y`` -- sets, the operands to ``op``

    - ``op`` -- a string describing the binary operation

    - ``latex_op`` -- a string used for rendering this object in LaTeX

    EXAMPLES::

        sage: X = Set(QQ^2)
        sage: Y = Set(ZZ)
        sage: from sage.sets.set import Set_object_binary
        sage: S = Set_object_binary(X, Y, "union", "\\cup"); S
        Set-theoretic union of
         Set of elements of Vector space of dimension 2 over Rational Field and
         Set of elements of Integer Ring
    """

    @staticmethod
    def __classcall__(cls, X, Y, *args, **kwds):
        r"""
        Convert the operands to instances of :class:`Set_object` if necessary.

        TESTS::

            sage: from sage.sets.set import Set_object_binary
            sage: X = QQ^2
            sage: Y = ZZ
            sage: Set_object_binary(X, Y, "union", "\\cup")
            Set-theoretic union of
             Set of elements of Vector space of dimension 2 over Rational Field and
             Set of elements of Integer Ring
        """
        if not isinstance(X, Set_object):
            X = Set(X)
        if not isinstance(Y, Set_object):
            Y = Set(Y)
        return type.__call__(cls, X, Y, *args, **kwds)

    def __init__(self, X, Y, op, latex_op):
        r"""
        Initialization.

        TESTS::

            sage: from sage.sets.set import Set_object_binary
            sage: X = Set(QQ^2)
            sage: Y = Set(ZZ)
            sage: S = Set_object_binary(X, Y, "union", "\\cup")
            sage: type(S)
            <class 'sage.sets.set.Set_object_binary_with_category'>
        """
        self._X = X
        self._Y = Y
        self._op = op
        self._latex_op = latex_op
        Set_object.__init__(self, self)

    def _repr_(self):
        r"""
        Return a string representation of this set.

        EXAMPLES::

            sage: Set(ZZ).union(Set(GF(5)))
            Set-theoretic union of Set of elements of Integer Ring and {0, 1, 2, 3, 4}
        """
        return "Set-theoretic {} of {} and {}".format(self._op, self._X, self._Y)

    def _latex_(self):
        r"""
        Return a latex representation of this set.

        EXAMPLES::

            sage: latex(Set(ZZ).union(Set(GF(5))))
            \Bold{Z} \cup \left\{0, 1, 2, 3, 4\right\}
        """
        return latex(self._X) + self._latex_op + latex(self._Y)

    def __hash__(self):
        """
        The hash value of this set.

        EXAMPLES:

        The hash values of equal sets are in general not equal since it is not
        decidable whether two sets are equal::

            sage: X = Set(GF(13)).intersection(Set(ZZ))
            sage: Y = Set(ZZ).intersection(Set(GF(13)))
            sage: hash(X) == hash(Y)
            False

        TESTS:

        Test that :trac:`14432` has been resolved::

            sage: S = Set(ZZ).union(Set([infinity]))
            sage: T = Set(ZZ).union(Set([infinity]))
            sage: hash(S) == hash(T)
            True
        """
        return hash((self._X, self._Y, self._op))


class Set_object_union(Set_object_binary):
    """
    A formal union of two sets.
    """
    def __init__(self, X, Y):
        r"""
        Initialize ``self``.

        EXAMPLES::

            sage: S = Set(QQ^2)
            sage: T = Set(ZZ)
            sage: X = S.union(T); X
            Set-theoretic union of Set of elements of Vector space of dimension 2 over Rational Field and Set of elements of Integer Ring

            sage: latex(X)
            \Bold{Q}^{2} \cup \Bold{Z}

            sage: TestSuite(X).run()
        """
        Set_object_binary.__init__(self, X, Y, "union", "\\cup")

    def is_finite(self):
        r"""
        Return whether this set is finite.

        EXAMPLES::

            sage: X = Set(range(10))
            sage: Y = Set(range(-10,0))
            sage: Z = Set(Primes())
            sage: X.union(Y).is_finite()
            True
            sage: X.union(Z).is_finite()
            False
        """
        return self._X.is_finite() and self._Y.is_finite()

    def __richcmp__(self, right, op):
        r"""
        Try to compare ``self`` and ``right``.

        .. NOTE::

           Comparison is basically not implemented, or rather it could
           say sets are not equal even though they are.  I don't know
           how one could implement this for a generic union of sets in
           a meaningful manner.  So be careful when using this.

        EXAMPLES::

            sage: Y = Set(ZZ^2).union(Set(ZZ^3))
            sage: X = Set(ZZ^3).union(Set(ZZ^2))
            sage: X == Y
            True
            sage: Y == X
            True

        This illustrates that equality testing for formal unions
        can be misleading in general.

        ::

            sage: Set(ZZ).union(Set(QQ)) == Set(QQ)
            False
        """
        if not isinstance(right, Set_generic):
            return rich_to_bool(op, -1)
        if not isinstance(right, Set_object_union):
            return rich_to_bool(op, -1)
        if self._X == right._X and self._Y == right._Y or \
           self._X == right._Y and self._Y == right._X:
            return rich_to_bool(op, 0)
        return rich_to_bool(op, -1)

    def __iter__(self):
        """
        Return iterator over the elements of ``self``.

        EXAMPLES::

            sage: [x for x in Set(GF(3)).union(Set(GF(2)))]
            [0, 1, 2, 0, 1]
        """
        for x in self._X:
            yield x
        for y in self._Y:
            yield y

    def __contains__(self, x):
        """
        Return ``True`` if ``x`` is an element of ``self``.

        EXAMPLES::

            sage: X = Set(GF(3)).union(Set(GF(2)))
            sage: GF(5)(1) in X
            False
            sage: GF(3)(2) in X
            True
            sage: GF(2)(0) in X
            True
            sage: GF(5)(0) in X
            False
        """
        return x in self._X or x in self._Y

    def cardinality(self):
        """
        Return the cardinality of this set.

        EXAMPLES::

            sage: X = Set(GF(3)).union(Set(GF(2)))
            sage: X
            {0, 1, 2, 0, 1}
            sage: X.cardinality()
            5

            sage: X = Set(GF(3)).union(Set(ZZ))
            sage: X.cardinality()
            +Infinity
        """
        return self._X.cardinality() + self._Y.cardinality()

<<<<<<< HEAD
=======
    @cached_method
    def _sympy_(self):
        """
        Return an instance of a subclass of SymPy ``Set`` corresponding to ``self``.

        EXAMPLES::

            sage: X = Set(ZZ).union(Set([1/2])); X
            Set-theoretic union of Set of elements of Integer Ring and {1/2}
            sage: X._sympy_()
            Union(Integers, Set(1/2))
        """
        from sympy import Union
        from sage.interfaces.sympy import sympy_init
        sympy_init()
        return Union(self._X._sympy_(), self._Y._sympy_())

>>>>>>> 689986b2

class Set_object_intersection(Set_object_binary):
    """
    Formal intersection of two sets.
    """
    def __init__(self, X, Y):
        r"""
        Initialize ``self``.

        EXAMPLES::

            sage: S = Set(QQ^2)
            sage: T = Set(ZZ)
            sage: X = S.intersection(T); X
            Set-theoretic intersection of Set of elements of Vector space of dimension 2 over Rational Field and Set of elements of Integer Ring
            sage: latex(X)
            \Bold{Q}^{2} \cap \Bold{Z}

            sage: X = Set(IntegerRange(100)).intersection(Primes())
            sage: X.is_finite()
            True
            sage: TestSuite(X).run()
        """
        Set_object_binary.__init__(self, X, Y, "intersection", "\\cap")

    def is_finite(self):
        r"""
        Return whether this set is finite.

        EXAMPLES::

            sage: X = Set(IntegerRange(100))
            sage: Y = Set(ZZ)
            sage: X.intersection(Y).is_finite()
            True
            sage: Y.intersection(X).is_finite()
            True
            sage: Y.intersection(Set(QQ)).is_finite()
            Traceback (most recent call last):
            ...
            NotImplementedError
        """
        if self._X.is_finite():
            return True
        elif self._Y.is_finite():
            return True
        raise NotImplementedError

    def __richcmp__(self, right, op):
        r"""
        Try to compare ``self`` and ``right``.

        .. NOTE::

           Comparison is basically not implemented, or rather it could
           say sets are not equal even though they are.  I don't know
           how one could implement this for a generic intersection of
           sets in a meaningful manner.  So be careful when using this.

        EXAMPLES::

            sage: Y = Set(ZZ).intersection(Set(QQ))
            sage: X = Set(QQ).intersection(Set(ZZ))
            sage: X == Y
            True
            sage: Y == X
            True

        This illustrates that equality testing for formal unions
        can be misleading in general.

        ::

            sage: Set(ZZ).intersection(Set(QQ)) == Set(QQ)
            False
        """
        if not isinstance(right, Set_generic):
            return rich_to_bool(op, -1)
        if not isinstance(right, Set_object_intersection):
            return rich_to_bool(op, -1)
        if self._X == right._X and self._Y == right._Y or \
           self._X == right._Y and self._Y == right._X:
            return rich_to_bool(op, 0)
        return rich_to_bool(op, -1)

    def __iter__(self):
        """
        Return iterator through elements of ``self``.

        ``self`` is a formal intersection of `X` and `Y` and this function is
        implemented by iterating through the elements of `X` and for
        each checking if it is in `Y`, and if yielding it.

        EXAMPLES::

            sage: X = Set(ZZ).intersection(Primes())
            sage: I = X.__iter__()
            sage: next(I)
            2

        Check that known finite intersections have finite iterators (see
        :trac:`18159`)::

            sage: P = Set(ZZ).intersection(Set(range(10,20)))
            sage: list(P)
            [10, 11, 12, 13, 14, 15, 16, 17, 18, 19]
        """
        X = self._X
        Y = self._Y
        if not self._X.is_finite() and self._Y.is_finite():
            X, Y = Y, X
        for x in X:
            if x in Y:
                yield x

    def __contains__(self, x):
        """
        Return ``True`` if ``self`` contains ``x``.

        Since ``self`` is a formal intersection of `X` and `Y` this function
        returns ``True`` if both `X` and `Y` contains ``x``.

        EXAMPLES::

            sage: X = Set(QQ).intersection(Set(RR))
            sage: 5 in X
            True
            sage: ComplexField().0 in X
            False

        Any specific floating-point number in Sage is to finite precision,
        hence it is rational::

            sage: RR(sqrt(2)) in X
            True

        Real constants are not rational::

            sage: pi in X
            False
        """
        return x in self._X and x in self._Y

<<<<<<< HEAD
=======
    @cached_method
    def _sympy_(self):
        """
        Return an instance of a subclass of SymPy ``Set`` corresponding to ``self``.

        EXAMPLES::

            sage: X = Set(ZZ).intersection(RealSet([3/2, 11/2])); X
            Set-theoretic intersection of
             Set of elements of Integer Ring and
             Set of elements of [3/2, 11/2]
            sage: X._sympy_()
            Range(2, 6, 1)
        """
        from sympy import Intersection
        from sage.interfaces.sympy import sympy_init
        sympy_init()
        return Intersection(self._X._sympy_(), self._Y._sympy_())

>>>>>>> 689986b2

class Set_object_difference(Set_object_binary):
    """
    Formal difference of two sets.
    """
    def __init__(self, X, Y):
        r"""
        Initialize ``self``.

        EXAMPLES::

            sage: S = Set(QQ)
            sage: T = Set(ZZ)
            sage: X = S.difference(T); X
            Set-theoretic difference of Set of elements of Rational Field and Set of elements of Integer Ring
            sage: latex(X)
            \Bold{Q} - \Bold{Z}

            sage: TestSuite(X).run()
        """
        Set_object_binary.__init__(self, X, Y, "difference", "-")

    def is_finite(self):
        r"""
        Return whether this set is finite.

        EXAMPLES::

            sage: X = Set(range(10))
            sage: Y = Set(range(-10,5))
            sage: Z = Set(QQ)
            sage: X.difference(Y).is_finite()
            True
            sage: X.difference(Z).is_finite()
            True
            sage: Z.difference(X).is_finite()
            False
            sage: Z.difference(Set(ZZ)).is_finite()
            Traceback (most recent call last):
            ...
            NotImplementedError
        """
        if self._X.is_finite():
            return True
        elif self._Y.is_finite():
            return False
        raise NotImplementedError

    def __richcmp__(self, right, op):
        r"""
        Try to compare ``self`` and ``right``.

        .. NOTE::

           Comparison is basically not implemented, or rather it could
           say sets are not equal even though they are.  I don't know
           how one could implement this for a generic intersection of
           sets in a meaningful manner.  So be careful when using
           this.

        EXAMPLES::

            sage: Y = Set(ZZ).difference(Set(QQ))
            sage: Y == Set([])
            False
            sage: X = Set(QQ).difference(Set(ZZ))
            sage: Y == X
            False
            sage: Z = X.difference(Set(ZZ))
            sage: Z == X
            False

        This illustrates that equality testing for formal unions
        can be misleading in general.

        ::

            sage: X == Set(QQ).difference(Set(ZZ))
            True
        """
        if not isinstance(right, Set_generic):
            return rich_to_bool(op, -1)
        if not isinstance(right, Set_object_difference):
            return rich_to_bool(op, -1)
        if self._X == right._X and self._Y == right._Y:
            return rich_to_bool(op, 0)
        return rich_to_bool(op, -1)

    def __iter__(self):
        """
        Return iterator through elements of ``self``.

        ``self`` is a formal difference of `X` and `Y` and this function
        is implemented by iterating through the elements of `X` and for
        each checking if it is not in `Y`, and if yielding it.

        EXAMPLES::

            sage: X = Set(ZZ).difference(Primes())
            sage: I = X.__iter__()
            sage: next(I)
            0
            sage: next(I)
            1
            sage: next(I)
            -1
            sage: next(I)
            -2
            sage: next(I)
            -3
        """
        for x in self._X:
            if x not in self._Y:
                yield x

    def __contains__(self, x):
        """
        Return ``True`` if ``self`` contains ``x``.

        Since ``self`` is a formal intersection of `X` and `Y` this function
        returns ``True`` if both `X` and `Y` contains ``x``.

        EXAMPLES::

            sage: X = Set(QQ).difference(Set(ZZ))
            sage: 5 in X
            False
            sage: ComplexField().0 in X
            False
            sage: sqrt(2) in X     # since sqrt(2) is not a numerical approx
            False
            sage: sqrt(RR(2)) in X # since sqrt(RR(2)) is a numerical approx
            True
            sage: 5/2 in X
            True
        """
        return x in self._X and x not in self._Y

<<<<<<< HEAD
=======
    @cached_method
    def _sympy_(self):
        """
        Return an instance of a subclass of SymPy ``Set`` corresponding to ``self``.

        EXAMPLES::

            sage: X = Set(QQ).difference(Set(ZZ)); X
            Set-theoretic difference of
             Set of elements of Rational Field and
             Set of elements of Integer Ring
            sage: X._sympy_()
            Complement(Rationals, Integers)

            sage: X = Set(ZZ).difference(Set(QQ)); X
            Set-theoretic difference of
             Set of elements of Integer Ring and
             Set of elements of Rational Field
            sage: X._sympy_()
            EmptySet
        """
        from sympy import Complement
        from sage.interfaces.sympy import sympy_init
        sympy_init()
        return Complement(self._X._sympy_(), self._Y._sympy_())

>>>>>>> 689986b2

class Set_object_symmetric_difference(Set_object_binary):
    """
    Formal symmetric difference of two sets.
    """
    def __init__(self, X, Y):
        r"""
        Initialize ``self``.

        EXAMPLES::

            sage: S = Set(QQ)
            sage: T = Set(ZZ)
            sage: X = S.symmetric_difference(T); X
            Set-theoretic symmetric difference of Set of elements of Rational Field and Set of elements of Integer Ring
            sage: latex(X)
            \Bold{Q} \bigtriangleup \Bold{Z}

            sage: TestSuite(X).run()
        """
        Set_object_binary.__init__(self, X, Y, "symmetric difference", "\\bigtriangleup")

    def is_finite(self):
        r"""
        Return whether this set is finite.

        EXAMPLES::

            sage: X = Set(range(10))
            sage: Y = Set(range(-10,5))
            sage: Z = Set(QQ)
            sage: X.symmetric_difference(Y).is_finite()
            True
            sage: X.symmetric_difference(Z).is_finite()
            False
            sage: Z.symmetric_difference(X).is_finite()
            False
            sage: Z.symmetric_difference(Set(ZZ)).is_finite()
            Traceback (most recent call last):
            ...
            NotImplementedError
        """
        if self._X.is_finite():
            return self._Y.is_finite()
        elif self._Y.is_finite():
            return False
        raise NotImplementedError

    def __richcmp__(self, right, op):
        r"""
        Try to compare ``self`` and ``right``.

        .. NOTE::

           Comparison is basically not implemented, or rather it could
           say sets are not equal even though they are.  I don't know
           how one could implement this for a generic symmetric
           difference of sets in a meaningful manner.  So be careful
           when using this.

        EXAMPLES::

            sage: Y = Set(ZZ).symmetric_difference(Set(QQ))
            sage: X = Set(QQ).symmetric_difference(Set(ZZ))
            sage: X == Y
            True
            sage: Y == X
            True

        """
        if not isinstance(right, Set_generic):
            return rich_to_bool(op, -1)
        if not isinstance(right, Set_object_symmetric_difference):
            return rich_to_bool(op, -1)
        if self._X == right._X and self._Y == right._Y or \
           self._X == right._Y and self._Y == right._X:
            return rich_to_bool(op, 0)
        return rich_to_bool(op, -1)

    def __iter__(self):
        """
        Return iterator through elements of ``self``.

        This function is implemented by first iterating through the elements
        of `X` and  yielding it if it is not in `Y`.
        Then it will iterate throw all the elements of `Y` and yielding it if
        it is not in `X`.

        EXAMPLES::

            sage: X = Set(ZZ).symmetric_difference(Primes())
            sage: I = X.__iter__()
            sage: next(I)
            0
            sage: next(I)
            1
            sage: next(I)
            -1
            sage: next(I)
            -2
            sage: next(I)
            -3
        """
        for x in self._X:
            if x not in self._Y:
                yield x

        for y in self._Y:
            if y not in self._X:
                yield y

    def __contains__(self, x):
        """
        Return ``True`` if ``self`` contains ``x``.

        Since ``self`` is the formal symmetric difference of `X` and `Y`
        this function returns ``True`` if either `X` or `Y` (but not both)
        contains ``x``.

        EXAMPLES::

            sage: X = Set(QQ).symmetric_difference(Primes())
            sage: 4 in X
            True
            sage: ComplexField().0 in X
            False
            sage: sqrt(2) in X      # since sqrt(2) is currently symbolic
            False
            sage: sqrt(RR(2)) in X # since sqrt(RR(2)) is currently approximated
            True
            sage: pi in X
            False
            sage: 5/2 in X
            True
            sage: 3 in X
            False
        """
        return ((x in self._X and x not in self._Y)
<<<<<<< HEAD
                or (x in self._Y and x not in self._X))
=======
                or (x in self._Y and x not in self._X))

    @cached_method
    def _sympy_(self):
        """
        Return an instance of a subclass of SymPy ``Set`` corresponding to ``self``.

        EXAMPLES::

            sage: X = Set(ZZ).symmetric_difference(Set(srange(0, 3, 1/3))); X
            Set-theoretic symmetric difference of
             Set of elements of Integer Ring and
             {0, 1, 2, 1/3, 2/3, 4/3, 5/3, 7/3, 8/3}
            sage: X._sympy_()
            Union(Complement(Integers, Set(0, 1, 2, 1/3, 2/3, 4/3, 5/3, 7/3, 8/3)),
                  Complement(Set(0, 1, 2, 1/3, 2/3, 4/3, 5/3, 7/3, 8/3), Integers))
        """
        from sympy import SymmetricDifference
        from sage.interfaces.sympy import sympy_init
        sympy_init()
        return SymmetricDifference(self._X._sympy_(), self._Y._sympy_())
>>>>>>> 689986b2
<|MERGE_RESOLUTION|>--- conflicted
+++ resolved
@@ -815,8 +815,6 @@
         L = FiniteLatticePoset(hasse_diagram=D)
         return L
 
-<<<<<<< HEAD
-=======
     @cached_method
     def _sympy_(self):
         """
@@ -833,7 +831,6 @@
         sympy_init()
         return self.__object._sympy_()
 
->>>>>>> 689986b2
 
 class Set_object_enumerated(Set_object):
     """
@@ -1200,8 +1197,6 @@
             return Set_object.symmetric_difference(self, other)
         return Set_object_enumerated(self.set().symmetric_difference(other.set()))
 
-<<<<<<< HEAD
-=======
     @cached_method
     def _sympy_(self):
         """
@@ -1230,7 +1225,6 @@
             return EmptySet
         return Set(*[x._sympy_() for x in self])
 
->>>>>>> 689986b2
 
 class Set_object_binary(Set_object, metaclass=ClasscallMetaclass):
     r"""
@@ -1471,8 +1465,6 @@
         """
         return self._X.cardinality() + self._Y.cardinality()
 
-<<<<<<< HEAD
-=======
     @cached_method
     def _sympy_(self):
         """
@@ -1490,7 +1482,6 @@
         sympy_init()
         return Union(self._X._sympy_(), self._Y._sympy_())
 
->>>>>>> 689986b2
 
 class Set_object_intersection(Set_object_binary):
     """
@@ -1634,8 +1625,6 @@
         """
         return x in self._X and x in self._Y
 
-<<<<<<< HEAD
-=======
     @cached_method
     def _sympy_(self):
         """
@@ -1655,7 +1644,6 @@
         sympy_init()
         return Intersection(self._X._sympy_(), self._Y._sympy_())
 
->>>>>>> 689986b2
 
 class Set_object_difference(Set_object_binary):
     """
@@ -1794,8 +1782,6 @@
         """
         return x in self._X and x not in self._Y
 
-<<<<<<< HEAD
-=======
     @cached_method
     def _sympy_(self):
         """
@@ -1822,7 +1808,6 @@
         sympy_init()
         return Complement(self._X._sympy_(), self._Y._sympy_())
 
->>>>>>> 689986b2
 
 class Set_object_symmetric_difference(Set_object_binary):
     """
@@ -1961,9 +1946,6 @@
             False
         """
         return ((x in self._X and x not in self._Y)
-<<<<<<< HEAD
-                or (x in self._Y and x not in self._X))
-=======
                 or (x in self._Y and x not in self._X))
 
     @cached_method
@@ -1984,5 +1966,4 @@
         from sympy import SymmetricDifference
         from sage.interfaces.sympy import sympy_init
         sympy_init()
-        return SymmetricDifference(self._X._sympy_(), self._Y._sympy_())
->>>>>>> 689986b2
+        return SymmetricDifference(self._X._sympy_(), self._Y._sympy_())