# -*- coding: utf-8 -*-
"""
Boolean functions

Those functions are used for example in LFSR based ciphers like
the filter generator or the combination generator.

This module allows to study properties linked to spectral analysis,
and also algebraic immunity.

EXAMPLES::

    sage: R.<x>=GF(2^8,'a')[]
    sage: from sage.crypto.boolean_function import BooleanFunction
    sage: B = BooleanFunction( x^254 ) # the Boolean function Tr(x^254)
    sage: B
    Boolean function with 8 variables
    sage: B.nonlinearity()
    112
    sage: B.algebraic_immunity()
    4

AUTHOR:

- Rusydi H. Makarim (2016-10-13): add functions related to linear structures
- Rusydi H. Makarim (2016-07-09): add is_plateaued()
- Yann Laigle-Chapuy (2010-02-26): add basic arithmetic
- Yann Laigle-Chapuy (2009-08-28): first implementation

"""

from cysignals.signals cimport sig_check
from libc.string cimport memcpy

from sage.structure.sage_object cimport SageObject
from sage.structure.richcmp cimport rich_to_bool
from sage.rings.integer_ring import ZZ
from sage.rings.integer cimport Integer
from sage.rings.finite_rings.finite_field_constructor import GF
from sage.rings.polynomial.pbori.pbori import BooleanPolynomial
from sage.rings.finite_rings.finite_field_constructor import is_FiniteField
from sage.rings.finite_rings.finite_field_givaro import FiniteField_givaro
from sage.rings.polynomial.polynomial_element import is_Polynomial

from sage.misc.superseded import deprecated_function_alias

from sage.data_structures.bitset_base cimport *

# for details about the implementation of hamming_weight (in .pxd),
# walsh_hadamard transform, reed_muller transform, and a lot
# more, see 'Matters computational' available on www.jjj.de.

cdef walsh_hadamard(long *f, int ldn):
    r"""
    The Walsh Hadamard transform is an orthogonal transform equivalent
    to a multidimensional discrete Fourier transform of size 2x2x...x2.
    It can be defined by the following formula:

    .. MATH:: W(j) = \sum_{i\in\{0,1\}^n} (-1)^{f(i)\oplus i \cdot j}

    EXAMPLES::

        sage: from sage.crypto.boolean_function import BooleanFunction
        sage: B = BooleanFunction([1,0,0,1])
        sage: B.walsh_hadamard_transform() # indirect doctest
        (0, 0, 0, -4)
    """
    cdef long n, ldm, m, mh, t1, t2, r, j, u, v
    n = 1 << ldn
    for ldm in range(1, ldn+1):
        m  = (1 << ldm)
        mh = m // 2
        # If this is ``for r in range(0, n, m):``, then Cython generates horrible C code
        for 0 <= r < n by m:
            t1 = r
            t2 = r + mh
            for j in range(mh):
                sig_check()
                u = f[t1]
                v = f[t2]
                f[t1] = u + v
                f[t2] = u - v
                t1 += 1
                t2 += 1

cdef long yellow_code(unsigned long a):
    """
    The yellow-code is just a Reed Muller transform applied to a
    word.

    EXAMPLES::

        sage: from sage.crypto.boolean_function import BooleanFunction
        sage: R.<x,y,z> = BooleanPolynomialRing(3)
        sage: P = x*y
        sage: B = BooleanFunction( P )
        sage: B.truth_table() # indirect doctest
        (False, False, False, True, False, False, False, True)
    """
    cdef unsigned long s = (8*sizeof(unsigned long)) >> 1
    cdef unsigned long m = (~0UL) >> s
    cdef unsigned long r = a
    while(s):
        sig_check()
        r ^= ( (r&m) << s )
        s >>= 1
        m ^= (m<<s)
    return r

cdef reed_muller(mp_limb_t* f, int ldn):
    r"""
    The Reed Muller transform (also known as binary Möbius transform)
    is an orthogonal transform. For a function `f` defined by

    .. MATH:: f(x) = \bigoplus_{I\subset\{1,\ldots,n\}} \left(a_I \prod_{i\in I} x_i\right)

    it allows to compute efficiently the ANF from the truth table and
    vice versa, using the formulae:

    .. MATH:: f(x) = \bigoplus_{support(x)\subset I} a_I
    .. MATH:: a_i  = \bigoplus_{I\subset support(x)} f(x)


    EXAMPLES::

        sage: from sage.crypto.boolean_function import BooleanFunction
        sage: R.<x,y,z> = BooleanPolynomialRing(3)
        sage: P = x*y
        sage: B = BooleanFunction( P )
        sage: B.truth_table() # indirect doctest
        (False, False, False, True, False, False, False, True)
    """
    cdef long n, ldm, m, mh, t1, t2, r, j
    n = 1 << ldn
    # intra word transform
    for r in range(n):
        f[r] = yellow_code(f[r])
    # inter word transform
    for ldm in range(1, ldn+1):
        m  = 1 << ldm
        mh = m // 2
        # If this is ``for r in range(0, n, m):``, then Cython generates horrible C code
        for 0 <= r < n by m:
            t1 = r
            t2 = r + mh
            for j in range(mh):
                sig_check()
                f[t2] ^= f[t1]
                t1 += 1
                t2 += 1

cdef class BooleanFunction(SageObject):
    r"""
    This module implements Boolean functions represented as a truth table.

    We can construct a Boolean Function from either:

    - an integer - the result is the zero function with ``x`` variables;
    - a list - it is expected to be the truth table of the
      result. Therefore it must be of length a power of 2, and its
      elements are interpreted as Booleans;
    - a string - representing the truth table in hexadecimal;
    - a Boolean polynomial - the result is the corresponding Boolean function;
    - a polynomial P over an extension of GF(2) - the result is
      the Boolean function with truth table ``( Tr(P(x)) for x in
      GF(2^k) )``

    EXAMPLES:

    from the number of variables::

        sage: from sage.crypto.boolean_function import BooleanFunction
        sage: BooleanFunction(5)
        Boolean function with 5 variables

    from a truth table::

        sage: BooleanFunction([1,0,0,1])
        Boolean function with 2 variables

    note that elements can be of different types::

        sage: B = BooleanFunction([False, sqrt(2)])
        sage: B
        Boolean function with 1 variable
        sage: [b for b in B]
        [False, True]

    from a string::

        sage: BooleanFunction("111e")
        Boolean function with 4 variables

    from a :class:`sage.rings.polynomial.pbori.BooleanPolynomial`::

        sage: R.<x,y,z> = BooleanPolynomialRing(3)
        sage: P = x*y
        sage: BooleanFunction( P )
        Boolean function with 3 variables

    from a polynomial over a binary field::

        sage: R.<x> = GF(2^8,'a')[]
        sage: B = BooleanFunction( x^7 )
        sage: B
        Boolean function with 8 variables

    two failure cases::

        sage: BooleanFunction(sqrt(2))
        Traceback (most recent call last):
        ...
        TypeError: unable to init the Boolean function

        sage: BooleanFunction([1, 0, 1])
        Traceback (most recent call last):
        ...
        ValueError: the length of the truth table must be a power of 2
    """

    cdef bitset_t _truth_table
    cdef tuple _walsh_hadamard_transform
    cdef object _nvariables
    cdef object _nonlinearity
    cdef object _correlation_immunity
    cdef object _autocorrelation
    cdef object _absolute_indicator
    cdef object _sum_of_square_indicator

    def __cinit__(self, x):
        r"""
        Construct a Boolean Function.
        The input ``x`` can be either:

        - an integer - the result is the zero function with ``x`` variables;
        - a list - it is expected to be the truth table of the
          result. Therefore it must be of length a power of 2, and its
          elements are interpreted as Booleans;
        - a Boolean polynomial - the result is the corresponding Boolean function;
        - a polynomial P over an extension of GF(2) - the result is
          the Boolean function with truth table ``( Tr(P(x)) for x in
          GF(2^k) )``

        EXAMPLES:

        from the number of variables::

            sage: from sage.crypto.boolean_function import BooleanFunction
            sage: BooleanFunction(5)
            Boolean function with 5 variables

        from a truth table::

            sage: BooleanFunction([1,0,0,1])
            Boolean function with 2 variables

        note that elements can be of different types::

            sage: B = BooleanFunction([False, sqrt(2)])
            sage: B
            Boolean function with 1 variable
            sage: [b for b in B]
            [False, True]

        from a :class:`sage.rings.polynomial.pbori.BooleanPolynomial`::

            sage: R.<x,y,z> = BooleanPolynomialRing(3)
            sage: P = x*y
            sage: BooleanFunction( P )
            Boolean function with 3 variables

        from a polynomial over a binary field::

            sage: R.<x> = GF(2^8,'a')[]
            sage: B = BooleanFunction( x^7 )
            sage: B
            Boolean function with 8 variables

        two failure cases::

            sage: BooleanFunction(sqrt(2))
            Traceback (most recent call last):
            ...
            TypeError: unable to init the Boolean function

            sage: BooleanFunction([1, 0, 1])
            Traceback (most recent call last):
            ...
            ValueError: the length of the truth table must be a power of 2
        """
<<<<<<< HEAD
        cdef long i

=======
        cdef mp_bitcnt_t i
>>>>>>> 38323507
        if isinstance(x, str):
            L = ZZ(len(x))
            if L.is_power_of(2):
                x = ZZ("0x"+x).digits(base=2,padto=4*L)
            else:
                raise ValueError("the length of the truth table must be a power of 2")
        from types import GeneratorType
        if isinstance(x, (list,tuple,GeneratorType)):
        # initialisation from a truth table

            # first, check the length
            L = ZZ(len(x))
            if L.is_power_of(2):
                self._nvariables = L.exact_log(2)
            else:
                raise ValueError("the length of the truth table must be a power of 2")

            # then, initialize our bitset
<<<<<<< HEAD
            bitset_init(self._truth_table, L)
            for i in range(L):
=======
            bitset_init(self._truth_table, <mp_bitcnt_t> L)
            for 0<= i < L:
>>>>>>> 38323507
                bitset_set_to(self._truth_table, i, x[i])#int(x[i])&1)

        elif isinstance(x, BooleanPolynomial):
        # initialisation from a Boolean polynomial
            self._nvariables = ZZ(x.parent().ngens())
            bitset_init(self._truth_table, <mp_bitcnt_t> (1<<self._nvariables))
            bitset_zero(self._truth_table)
            for m in x:
                i = sum( [1<<k for k in m.iterindex()] )
                bitset_set(self._truth_table, i)
            reed_muller(self._truth_table.bits, ZZ(self._truth_table.limbs).exact_log(2) )

        elif isinstance(x, (int,long,Integer) ):
        # initialisation to the zero function
            self._nvariables = ZZ(x)
            bitset_init(self._truth_table, <mp_bitcnt_t> (1<<self._nvariables))
            bitset_zero(self._truth_table)

        elif is_Polynomial(x):
            K = x.base_ring()
            if is_FiniteField(K) and K.characteristic() == 2:
                self._nvariables = K.degree()
                bitset_init(self._truth_table, <mp_bitcnt_t> (1<<self._nvariables))
                bitset_zero(self._truth_table)
                if isinstance(K,FiniteField_givaro): #the ordering is not the same in this case
                    for u in K:
                        bitset_set_to(self._truth_table, ZZ(u._vector_().list(),2) , (x(u)).trace())
                else:
                    for i,u in enumerate(K):
                        bitset_set_to(self._truth_table, i , (x(u)).trace())
        elif isinstance(x, BooleanFunction):
            self._nvariables = x.nvariables()
            bitset_init(self._truth_table, <mp_bitcnt_t> (1<<self._nvariables))
            bitset_copy(self._truth_table,(<BooleanFunction>x)._truth_table)
        else:
            raise TypeError("unable to init the Boolean function")

    def __dealloc__(self):
        bitset_free(self._truth_table)

    def _repr_(self):
        """
        EXAMPLES::

            sage: from sage.crypto.boolean_function import BooleanFunction
            sage: BooleanFunction(4) #indirect doctest
            Boolean function with 4 variables
        """
        r = "Boolean function with " + self._nvariables.str() + " variable"
        if self._nvariables>1:
            r += "s"
        return r

    def __invert__(self):
        """
        Return the complement Boolean function of `self`.

        EXAMPLES::

            sage: from sage.crypto.boolean_function import BooleanFunction
            sage: B=BooleanFunction([0, 1, 1, 0, 1, 0, 0, 0])
            sage: (~B).truth_table(format='int')
            (1, 0, 0, 1, 0, 1, 1, 1)
        """
        cdef BooleanFunction res=BooleanFunction(self.nvariables())
        bitset_complement(res._truth_table, self._truth_table)
        return res

    def __add__(self, BooleanFunction other):
        """
        Return the element wise sum of ``self`` and ``other``,
        which must have the same number of variables.

        EXAMPLES::

            sage: from sage.crypto.boolean_function import BooleanFunction
            sage: A=BooleanFunction([0, 1, 0, 1, 1, 0, 0, 1])
            sage: B=BooleanFunction([0, 1, 1, 0, 1, 0, 0, 0])
            sage: (A+B).truth_table(format='int')
            (0, 0, 1, 1, 0, 0, 0, 1)

        it also corresponds to the addition of algebraic normal forms::

            sage: S = A.algebraic_normal_form() + B.algebraic_normal_form()
            sage: (A+B).algebraic_normal_form() == S
            True

        TESTS::

            sage: A+BooleanFunction([0,1])
            Traceback (most recent call last):
            ...
            ValueError: the two Boolean functions must have the same number of variables
        """
        if (self.nvariables() != other.nvariables() ):
            raise ValueError("the two Boolean functions must have the same number of variables")
        cdef BooleanFunction res = BooleanFunction(self)
        bitset_xor(res._truth_table, res._truth_table, other._truth_table)
        return res

    def __mul__(self, BooleanFunction other):
        """
        Return the elementwise multiplication of ``self`` and ``other``,
        which must have the same number of variables.

        EXAMPLES::

            sage: from sage.crypto.boolean_function import BooleanFunction
            sage: A=BooleanFunction([0, 1, 0, 1, 1, 0, 0, 1])
            sage: B=BooleanFunction([0, 1, 1, 0, 1, 0, 0, 0])
            sage: (A*B).truth_table(format='int')
            (0, 1, 0, 0, 1, 0, 0, 0)

        it also corresponds to the multiplication of algebraic normal forms::

            sage: P = A.algebraic_normal_form() * B.algebraic_normal_form()
            sage: (A*B).algebraic_normal_form() == P
            True

        TESTS::

            sage: A*BooleanFunction([0,1])
            Traceback (most recent call last):
            ...
            ValueError: the two Boolean functions must have the same number of variables
        """
        if (self.nvariables() != other.nvariables() ):
            raise ValueError("the two Boolean functions must have the same number of variables")
        cdef BooleanFunction res = BooleanFunction(self)
        bitset_and(res._truth_table, res._truth_table, other._truth_table)
        return res

    def __or__(BooleanFunction self, BooleanFunction other):
        """
        Return the concatenation of ``self`` and ``other``,
        which must have the same number of variables.

        EXAMPLES::

            sage: from sage.crypto.boolean_function import BooleanFunction
            sage: A=BooleanFunction([0, 1, 0, 1])
            sage: B=BooleanFunction([0, 1, 1, 0])
            sage: (A|B).truth_table(format='int')
            (0, 1, 0, 1, 0, 1, 1, 0)

            sage: C = A.truth_table() + B.truth_table()
            sage: (A|B).truth_table(format='int') == C
            True

        TESTS::

            sage: A|BooleanFunction([0,1])
            Traceback (most recent call last):
            ...
            ValueError: the two Boolean functions must have the same number of variables
        """
        if (self._nvariables != other.nvariables()):
            raise ValueError("the two Boolean functions must have the same number of variables")

        cdef BooleanFunction res=BooleanFunction(self.nvariables()+1)
        cdef long i

        nb_limbs = self._truth_table.limbs
        if nb_limbs == 1:
            L = len(self)
            for i in range(L):
                res[i  ]=self[i]
                res[i+L]=other[i]
            return res

        memcpy(res._truth_table.bits             , self._truth_table.bits, nb_limbs * sizeof(unsigned long))
        memcpy(&(res._truth_table.bits[nb_limbs]), other._truth_table.bits, nb_limbs * sizeof(unsigned long))

        return res


    def algebraic_normal_form(self):
        """
        Return the :class:`sage.rings.polynomial.pbori.BooleanPolynomial`
        corresponding to the algebraic normal form.

        EXAMPLES::

            sage: from sage.crypto.boolean_function import BooleanFunction
            sage: B = BooleanFunction([0,1,1,0,1,0,1,1])
            sage: P = B.algebraic_normal_form()
            sage: P
            x0*x1*x2 + x0 + x1*x2 + x1 + x2
            sage: [ P(*ZZ(i).digits(base=2,padto=3)) for i in range(8) ]
            [0, 1, 1, 0, 1, 0, 1, 1]
        """
        cdef bitset_t anf
        cdef mp_bitcnt_t i, inf, sup, j
        bitset_init(anf, <mp_bitcnt_t> (1<<self._nvariables))
        bitset_copy(anf, self._truth_table)
        reed_muller(anf.bits, ZZ(anf.limbs).exact_log(2))
        from sage.rings.polynomial.pbori.pbori import BooleanPolynomialRing
        R = BooleanPolynomialRing(self._nvariables,"x")
        G = R.gens()
        P = R(0)

        cdef long i, j, k
        for i in range(anf.limbs):
            if anf.bits[i]:
                inf = i*sizeof(long)*8
                sup = min( (i+1)*sizeof(long)*8 , (1<<self._nvariables) )
                for j in range(inf, sup):
                    if bitset_in(anf,j):
                        m = R(1)
                        for k in range(self._nvariables):
                            if (j>>k)&1:
                                m *= G[k]
                        P+=m
        bitset_free(anf)
        return P

    def nvariables(self):
        """
        The number of variables of this function.

        EXAMPLES::

            sage: from sage.crypto.boolean_function import BooleanFunction
            sage: BooleanFunction(4).nvariables()
            4
        """
        return self._nvariables

    def truth_table(self, format='bin'):
        """
        The truth table of the Boolean function.

        INPUT: a string representing the desired format, can be either

        - 'bin' (default) : we return a tuple of Boolean values
        - 'int' : we return a tuple of 0 or 1 values
        - 'hex' : we return a string representing the truth_table in hexadecimal

        EXAMPLES::

            sage: from sage.crypto.boolean_function import BooleanFunction
            sage: R.<x,y,z> = BooleanPolynomialRing(3)
            sage: B = BooleanFunction( x*y*z + z + y + 1 )
            sage: B.truth_table()
            (True, True, False, False, False, False, True, False)
            sage: B.truth_table(format='int')
            (1, 1, 0, 0, 0, 0, 1, 0)
            sage: B.truth_table(format='hex')
            '43'

            sage: BooleanFunction('00ab').truth_table(format='hex')
            '00ab'

            sage: H = '0abbacadabbacad0'
            sage: len(H)
            16
            sage: T = BooleanFunction(H).truth_table(format='hex')
            sage: T == H
            True
            sage: H = H * 4
            sage: T = BooleanFunction(H).truth_table(format='hex')
            sage: T == H
            True
            sage: H = H * 4
            sage: T = BooleanFunction(H).truth_table(format='hex')
            sage: T == H
            True
            sage: len(T)
            256
            sage: B.truth_table(format='oct')
            Traceback (most recent call last):
            ...
            ValueError: unknown output format
        """
        if format == 'bin':
            return tuple(self)
        if format == 'int':
            return tuple(map(int,self))
        if format == 'hex':
            S = ZZ(self.truth_table(),2).str(16)
            S = "0"*((1<<(self._nvariables-2)) - len(S)) + S
            return S
        raise ValueError("unknown output format")

    def __len__(self):
        """
        Return the number of different input values.

        EXAMPLES::

            sage: from sage.crypto.boolean_function import BooleanFunction
            sage: len(BooleanFunction(4))
            16
        """
        return 2**self._nvariables

    def __richcmp__(BooleanFunction self, other, int op):
        """
        Boolean functions are considered to be equal if the number of
        input variables is the same, and all the values are equal.

        EXAMPLES::

            sage: from sage.crypto.boolean_function import BooleanFunction
            sage: b1 = BooleanFunction([0,1,1,0])
            sage: b2 = BooleanFunction([0,1,1,0])
            sage: b3 = BooleanFunction([0,1,1,1])
            sage: b4 = BooleanFunction([0,1])
            sage: b1 == b2
            True
            sage: b1 == b3
            False
            sage: b1 == b4
            False
        """
        if not isinstance(other, BooleanFunction):
            return NotImplemented
        o = <BooleanFunction> other
        return rich_to_bool(op, bitset_cmp(self._truth_table, o._truth_table))

    def __call__(self, x):
        """
        Return the value of the function for the given input.

        INPUT: either

        - a list -- then all elements are evaluated as Booleans
        - an integer -- then we consider its binary representation

        EXAMPLES::

            sage: from sage.crypto.boolean_function import BooleanFunction
            sage: B = BooleanFunction([0,1,0,0])
            sage: B(1)
            1
            sage: B([1,0])
            1
            sage: B(4)
            Traceback (most recent call last):
            ...
            IndexError: index out of bound
        """
        if isinstance(x, (int,long,Integer)):
            if x >= self._truth_table.size:
                raise IndexError("index out of bound")
            return bitset_in(self._truth_table, <mp_bitcnt_t> x)
        elif isinstance(x, list):
            if len(x) != self._nvariables:
                raise ValueError("bad number of inputs")
            return self(ZZ([bool(_) for _ in x], 2))
        else:
            raise TypeError("cannot apply Boolean function to provided element")

    def __iter__(self):
        """
        Iterate through the value of the function.

        EXAMPLES::

            sage: from sage.crypto.boolean_function import BooleanFunction
            sage: B = BooleanFunction([0,1,1,0,1,0,1,0])
            sage: [int(b) for b in B]
            [0, 1, 1, 0, 1, 0, 1, 0]
        """
        return BooleanFunctionIterator(self)

    def _walsh_hadamard_transform_cached(self):
        """
        Return the cached Walsh Hadamard transform. *Unsafe*, no check.

        EXAMPLES::

            sage: from sage.crypto.boolean_function import BooleanFunction
            sage: B = BooleanFunction(3)
            sage: W = B.walsh_hadamard_transform()
            sage: B._walsh_hadamard_transform_cached() is W
            True
        """
        return self._walsh_hadamard_transform

    cpdef tuple walsh_hadamard_transform(self):
        r"""
        Compute the Walsh Hadamard transform `W` of the function `f`.

        .. MATH:: W(j) = \sum_{i\in\{0,1\}^n} (-1)^{f(i)\oplus i \cdot j}

        EXAMPLES::

            sage: from sage.crypto.boolean_function import BooleanFunction
            sage: R.<x> = GF(2^3,'a')[]
            sage: B = BooleanFunction( x^3 )
            sage: B.walsh_hadamard_transform()
            (0, -4, 0, 4, 0, 4, 0, 4)
        """
        cdef long *temp
<<<<<<< HEAD
        cdef long i
=======
        cdef mp_bitcnt_t i,n
>>>>>>> 38323507

        if self._walsh_hadamard_transform is None:
            n =  self._truth_table.size
            temp = <long *>sig_malloc(sizeof(long)*n)

            for i in range(n):
                temp[i] = 1 - (bitset_in(self._truth_table, i) << 1)

            walsh_hadamard(temp, self._nvariables)
            self._walsh_hadamard_transform = tuple([temp[i] for i in range(n)])
            sig_free(temp)

        return self._walsh_hadamard_transform

    def absolute_walsh_spectrum(self):
        """
        Return the absolute Walsh spectrum fo the function.

        EXAMPLES::

            sage: from sage.crypto.boolean_function import BooleanFunction
            sage: B = BooleanFunction("7969817CC5893BA6AC326E47619F5AD0")
            sage: sorted(B.absolute_walsh_spectrum().items())
            [(0, 64), (16, 64)]

            sage: B = BooleanFunction("0113077C165E76A8")
            sage: B.absolute_walsh_spectrum()
            {8: 64}
        """
        d = {}
        cdef long i
        for i in self.walsh_hadamard_transform():
            if abs(i) in d:
                d[abs(i)] += 1
            else:
                d[abs(i)] = 1
        return d

    def is_balanced(self):
        """
        Return True if the function takes the value True half of the time.

        EXAMPLES::

            sage: from sage.crypto.boolean_function import BooleanFunction
            sage: B = BooleanFunction(1)
            sage: B.is_balanced()
            False
            sage: B[0] = True
            sage: B.is_balanced()
            True
        """
        return self.walsh_hadamard_transform()[0] == 0

    def is_symmetric(self):
        """
        Return True if the function is symmetric, i.e. invariant under
        permutation of its input bits. Another way to see it is that the
        output depends only on the Hamming weight of the input.

        EXAMPLES::

            sage: from sage.crypto.boolean_function import BooleanFunction
            sage: B = BooleanFunction(5)
            sage: B[3] = 1
            sage: B.is_symmetric()
            False
            sage: V_B = [0, 1, 1, 0, 1, 0]
            sage: for i in srange(32): B[i] = V_B[i.popcount()]
            sage: B.is_symmetric()
            True
        """
<<<<<<< HEAD
        cdef long i
        cdef list T = [ self(2**i-1) for i in range(self._nvariables+1) ]
        for i in range(1 << self._nvariables):
=======
        cdef mp_bitcnt_t i
        cdef list T = [ self(2**i-1) for i in xrange(self._nvariables+1) ]
        for i in xrange(2**self._nvariables):
>>>>>>> 38323507
            sig_check()
            if T[ hamming_weight(i) ] != bitset_in(self._truth_table, i):
                return False
        return True

    def nonlinearity(self):
        """
        Return the nonlinearity of the function. This is the distance
        to the linear functions, or the number of output ones need to
        change to obtain a linear function.

        EXAMPLES::

            sage: from sage.crypto.boolean_function import BooleanFunction
            sage: B = BooleanFunction(5)
            sage: B[1] = B[3] = 1
            sage: B.nonlinearity()
            2
            sage: B = BooleanFunction("0113077C165E76A8")
            sage: B.nonlinearity()
            28
        """
        cdef long w
        if self._nonlinearity is None:
            self._nonlinearity = \
                ( (1<<self._nvariables) - max( [abs(w) for w in self.walsh_hadamard_transform()] ) ) >> 1
        return self._nonlinearity

    def is_bent(self):
        """
        Return True if the function is bent.

        EXAMPLES::

            sage: from sage.crypto.boolean_function import BooleanFunction
            sage: B = BooleanFunction("0113077C165E76A8")
            sage: B.is_bent()
            True
        """
        if (self._nvariables & 1):
            return False
        return self.nonlinearity() == ((1<<self._nvariables)-(1<<(self._nvariables//2)))>>1

    def correlation_immunity(self):
        """
        Return the maximum value `m` such that the function is
        correlation immune of order `m`.

        A Boolean function is said to be correlation immune of order
        `m` , if the output of the function is statistically
        independent of the combination of any m of its inputs.

        EXAMPLES::

            sage: from sage.crypto.boolean_function import BooleanFunction
            sage: B = BooleanFunction("7969817CC5893BA6AC326E47619F5AD0")
            sage: B.correlation_immunity()
            2
        """
<<<<<<< HEAD
        cdef long c, i
=======
        cdef size_t c
>>>>>>> 38323507
        if self._correlation_immunity is None:
            c = self._nvariables
            W = self.walsh_hadamard_transform()
            for i in range(len(W)):
                sig_check()
<<<<<<< HEAD
                if (W[i] != 0):
                    c = min( c , hamming_weight(i) )
=======
                if W[i]:
                    c = min( c , hamming_weight_int(i) )
>>>>>>> 38323507
            self._correlation_immunity = ZZ(c-1)
        return self._correlation_immunity

    def resiliency_order(self):
        """
        Return the maximum value `m` such that the function is
        resilient of order `m`.

        A Boolean function is said to be resilient of order `m` if it
        is balanced and correlation immune of order `m`.

        If the function is not balanced, we return -1.

        EXAMPLES::

            sage: from sage.crypto.boolean_function import BooleanFunction
            sage: B = BooleanFunction("077CE5A2F8831A5DF8831A5D077CE5A26996699669699696669999665AA5A55A")
            sage: B.resiliency_order()
            3
        """
        if not self.is_balanced():
            return -1
        return self.correlation_immunity()

    def autocorrelation(self):
        r"""
        Return the autocorrelation of the function, defined by

        .. MATH:: \Delta_f(j) = \sum_{i\in\{0,1\}^n} (-1)^{f(i)\oplus f(i\oplus j)}.

        EXAMPLES::

            sage: from sage.crypto.boolean_function import BooleanFunction
            sage: B = BooleanFunction("03")
            sage: B.autocorrelation()
            (8, 8, 0, 0, 0, 0, 0, 0)
        """
        cdef long *temp
        cdef long i

        if self._autocorrelation is None:
            n =  self._truth_table.size
            temp = <long *>sig_malloc(sizeof(long)*n)
            W = self.walsh_hadamard_transform()

            for i in range(n):
                sig_check()
                temp[i] = W[i]*W[i]

            walsh_hadamard(temp, self._nvariables)
            self._autocorrelation = tuple([temp[i] >> self._nvariables for i in xrange(n)])
            sig_free(temp)

        return self._autocorrelation

    def absolute_autocorrelation(self):
        """
        Return the absolute autocorrelation of the function.

        EXAMPLES::

            sage: from sage.crypto.boolean_function import BooleanFunction
            sage: B = BooleanFunction("7969817CC5893BA6AC326E47619F5AD0")
            sage: sorted(B.absolute_autocorrelation().items())
            [(0, 33), (8, 58), (16, 28), (24, 6), (32, 2), (128, 1)]
        """
        d = {}
        cdef long i
        for i in self.autocorrelation():
            if abs(i) in d:
                d[abs(i)] += 1
            else:
                d[abs(i)] = 1
        return d

    def absolute_indicator(self):
        """
        Return the absolute indicator of the function.

        The absolute indicator is defined as the maximal absolute value of
        the autocorrelation.

        EXAMPLES::

            sage: from sage.crypto.boolean_function import BooleanFunction
            sage: B = BooleanFunction("7969817CC5893BA6AC326E47619F5AD0")
            sage: B.absolute_indicator()
            32

        The old method's name contained a typo, it is deprecated::

            sage: B.absolut_indicator()
            doctest:warning
            ...
            DeprecationWarning: absolut_indicator is deprecated. Please use absolute_indicator instead.
            See https://trac.sagemath.org/28001 for details.
            32
        """
<<<<<<< HEAD
        cdef long a
        if self._absolut_indicator is None:
            D = self.autocorrelation()
            self._absolut_indicator = max(abs(a) for a in D[1:])
        return self._absolut_indicator
=======
        if self._absolute_indicator is None:
            D = self.autocorrelation()
            self._absolute_indicator = max([ abs(a) for a in D[1:] ])
        return self._absolute_indicator

    absolut_indicator = deprecated_function_alias(28001, absolute_indicator)
>>>>>>> 38323507

    def sum_of_square_indicator(self):
        """
        Return the sum of square indicator of the function.

        EXAMPLES::

            sage: from sage.crypto.boolean_function import BooleanFunction
            sage: B = BooleanFunction("7969817CC5893BA6AC326E47619F5AD0")
            sage: B.sum_of_square_indicator()
            32768
        """
        cdef long a
        if self._sum_of_square_indicator is None:
            D = self.autocorrelation()
            self._sum_of_square_indicator = sum(a**2 for a in D)
        return self._sum_of_square_indicator

    def annihilator(self,d, dim = False):
        r"""
        Return (if it exists) an annihilator of the boolean function of
        degree at most `d`, that is a Boolean polynomial `g` such that

        .. MATH::

            f(x)g(x) = 0 \forall x.

        INPUT:

        - ``d`` -- an integer;
        - ``dim`` -- a Boolean (default: False), if True, return also
          the dimension of the annihilator vector space.

        EXAMPLES::

            sage: from sage.crypto.boolean_function import BooleanFunction
            sage: f = BooleanFunction("7969817CC5893BA6AC326E47619F5AD0")
            sage: f.annihilator(1) is None
            True
            sage: g = BooleanFunction( f.annihilator(3) )
            sage: set([ fi*g(i) for i,fi in enumerate(f) ])
            {0}
        """
        # NOTE: this is a toy implementation
        from sage.rings.polynomial.polynomial_ring_constructor import BooleanPolynomialRing_constructor
        R = BooleanPolynomialRing_constructor(self._nvariables,'x')
        G = R.gens()
        r = [R(1)]

        from sage.modules.free_module_element import vector
        s = vector(self.truth_table()).support()

        from sage.combinat.combination import Combinations
        from sage.misc.misc_c import prod

        from sage.matrix.constructor import Matrix
        from sage.arith.all import binomial
        M = Matrix(GF(2), sum(binomial(self._nvariables,i) for i in range(d+1)), len(s))

        cdef long i
        for i in range(1, d+1):
            C = Combinations(self._nvariables, i)
            for c in C:
                sig_check()
                r.append(prod([G[i] for i in c]))

        cdef BooleanFunction t

<<<<<<< HEAD
        cdef long j
=======
        cdef mp_bitcnt_t v

>>>>>>> 38323507
        for i,m in enumerate(r):
            t = BooleanFunction(m)
            for j,v in enumerate(s):
                sig_check()
                M[i,j] = bitset_in(t._truth_table,v)

        kg = M.kernel().gens()

        if kg:
            res = sum([kg[0][i]*ri for i,ri in enumerate(r)])
        else:
            res = None

        if dim:
            return res, len(kg)
        else:
            return res

    def algebraic_immunity(self, annihilator = False):
        """
        Return the algebraic immunity of the Boolean function.

<<<<<<< HEAD
        The algebraic immunity is the smallest integer `i` such that
        there exists a non trivial annihilator for ``self`` or ``~self``.
=======
        This is the smallest integer `i` such that there exists a non
        trivial annihilator for `self` or `~self`.
>>>>>>> 38323507

        INPUT:

        - ``annihilator`` -- boolean (default: ``False``); if ``True``,
          returns also an annihilator of minimal degree

        EXAMPLES::

            sage: from sage.crypto.boolean_function import BooleanFunction
            sage: R.<x0,x1,x2,x3,x4,x5> = BooleanPolynomialRing(6)
            sage: B = BooleanFunction(x0*x1 + x1*x2 + x2*x3 + x3*x4 + x4*x5)
            sage: B.algebraic_immunity(annihilator=True)
            (2, x0*x1 + x1*x2 + x2*x3 + x3*x4 + x4*x5 + 1)
            sage: B[0] +=1
            sage: B.algebraic_immunity()
            2

            sage: R.<x> = GF(2^8,'a')[]
            sage: B = BooleanFunction(x^31)
            sage: B.algebraic_immunity()
            4
        """
        f = self
        g = ~self
        cdef long i
        for i in range(self._nvariables):
            for fun in [f, g]:
                A = fun.annihilator(i)
                if A is not None:
                    if annihilator:
                        return i, A
                    else:
                        return i
        assert False, "you just found a bug!"

    def algebraic_degree(self):
        r"""
        Return the algebraic degree of this Boolean function.

        The algebraic degree of a Boolean function is defined as the degree
        of its algebraic normal form. Note that the degree of the constant
        zero function is defined to be equal to -1.

        EXAMPLES::

            sage: from sage.crypto.boolean_function import BooleanFunction
            sage: B.<x0, x1, x2, x3> = BooleanPolynomialRing()
            sage: f = BooleanFunction(x1*x2 + x1*x2*x3 + x1)
            sage: f.algebraic_degree()
            3
            sage: g = BooleanFunction([0, 0])
            sage: g.algebraic_degree()
            -1
        """
        return self.algebraic_normal_form().degree()

    def is_plateaued(self):
        r"""
        Return ``True`` if this function is plateaued, i.e. its Walsh transform
        takes at most three values `0` and `\pm \lambda`, where `\lambda` is some
        positive integer.

        EXAMPLES::

            sage: from sage.crypto.boolean_function import BooleanFunction
            sage: R.<x0, x1, x2, x3> = BooleanPolynomialRing()
            sage: f = BooleanFunction(x0*x1 + x2 + x3)
            sage: f.walsh_hadamard_transform()
            (0, 0, 0, 0, 0, 0, 0, 0, 0, 0, 0, 0, 8, 8, 8, -8)
            sage: f.is_plateaued()
            True
        """
        W = self.absolute_walsh_spectrum()
        return (len(W) == 1) or (len(W) == 2 and 0 in W)

    def is_linear_structure(self, val):
        """
        Return ``True`` if ``val`` is a linear structure of this Boolean
        function.

        INPUT:

        - ``val`` -- either an integer or a tuple/list of `\GF{2}` elements
          of length equal to the number of variables

        .. SEEALSO::

            :meth:`has_linear_structure`,
            :meth:`linear_structures`.

        EXAMPLES::

            sage: from sage.crypto.boolean_function import BooleanFunction
            sage: f = BooleanFunction([0, 1, 0, 1, 1, 0, 0, 1, 1, 0, 1, 0, 0, 1, 1, 0])
            sage: f.is_linear_structure(1)
            True
            sage: l = [1, 0, 0, 1]
            sage: f.is_linear_structure(l)
            True
            sage: v = vector(GF(2), l)
            sage: f.is_linear_structure(v)
            True
            sage: f.is_linear_structure(7)
            False
            sage: f.is_linear_structure(20) #parameter is out of range
            Traceback (most recent call last):
            ...
            IndexError: index out of range
            sage: v = vector(GF(3), [1, 0, 1, 1])
            sage: f.is_linear_structure(v)
            Traceback (most recent call last):
            ...
            TypeError: base ring of input vector must be GF(2)
            sage: v = vector(GF(2), [1, 0, 1, 1, 1])
            sage: f.is_linear_structure(v)
            Traceback (most recent call last):
            ...
            TypeError: input vector must be an element of a vector space with dimension 4
            sage: f.is_linear_structure('X') #failure case
            Traceback (most recent call last):
            ...
            TypeError: cannot compute is_linear_structure() using parameter X
        """
        from sage.structure.element import is_Vector
        nvars = self._nvariables

        if isinstance(val, (tuple, list)):
            i = ZZ(val, base=2)
        elif is_Vector(val):
            if val.base_ring() != GF(2):
                raise TypeError("base ring of input vector must be GF(2)")
            elif val.parent().dimension() != nvars:
                raise TypeError("input vector must be an element of a vector"
                                " space with dimension %d" % (nvars,))
            i = ZZ(val.list(), base=2)
        else:
            i = val

        a = self.autocorrelation()
        try:
            return abs(a[i]) == 1 << nvars
        except IndexError:
            raise IndexError("index out of range")
        except TypeError:
            raise TypeError("cannot compute is_linear_structure() using parameter %s" % (val,))

    def has_linear_structure(self):
        """
        Return ``True`` if this function has a linear structure.

        An `n`-variable Boolean function `f` has a linear structure if
        there exists a nonzero `a \in \GF{2}^n` such that
        `f(x \oplus a) \oplus f(x)` is a constant function.

        .. SEEALSO::

            :meth:`is_linear_structure`,
            :meth:`linear_structures`.

        EXAMPLES::

            sage: from sage.crypto.boolean_function import BooleanFunction
            sage: f = BooleanFunction([0, 1, 0, 1, 1, 0, 0, 1, 1, 0, 1, 0, 0, 1, 1, 0])
            sage: f.has_linear_structure()
            True
            sage: f.autocorrelation()
            (16, -16, 0, 0, 0, 0, 0, 0, -16, 16, 0, 0, 0, 0, 0, 0)
            sage: g = BooleanFunction([0, 1, 1, 1, 0, 0, 0, 0, 1, 0, 1, 1, 1, 0, 1, 1])
            sage: g.has_linear_structure()
            False
            sage: g.autocorrelation()
            (16, 4, 4, 4, 4, -4, -4, -4, -4, 4, -4, -4, -4, 4, -4, -4)
        """
        a = self.autocorrelation()
        nvars = self._nvariables
        cdef long i
        return any(abs(a[i]) == 1 << nvars for i in range(1, 1 << nvars))

    def linear_structures(self):
        """
        Return all linear structures of this Boolean function as a
        vector subspace of `\GF{2}^n`.

        .. SEEALSO::

            :meth:`is_linear_structure`,
            :meth:`has_linear_structure`.

        EXAMPLES::

            sage: from sage.crypto.boolean_function import BooleanFunction
            sage: f = BooleanFunction([0, 1, 0, 1, 1, 0, 0, 1, 1, 0, 1, 0, 0, 1, 1, 0])
            sage: LS = f.linear_structures()
            sage: LS.dimension()
            2
            sage: LS.basis_matrix()
            [1 0 0 0]
            [0 0 0 1]
            sage: LS.list()
            [(0, 0, 0, 0), (1, 0, 0, 0), (0, 0, 0, 1), (1, 0, 0, 1)]
        """
        from sage.modules.free_module import VectorSpace

        cdef long i
        nvars = self.nvariables()
        a = self.autocorrelation()
        l = [ZZ(i).digits(base=2, padto=nvars) for i in range(1<<nvars) if abs(a[i]) == 1<<nvars]
        V = VectorSpace(GF(2), nvars)
        return V.subspace(l)

    def derivative(self, u):
        """
        Return the derivative in direction of ``u``

        INPUT:

        - ``u`` -- either an integer or a tuple/list of `\GF{2}` elements
          of length equal to the number of variables


        The derivative of `f` in direction of `u` is defined as
        `x \mapsto f(x) + f(x + u)`.

        EXAMPLES::

            sage: from sage.crypto.boolean_function import BooleanFunction
            sage: f = BooleanFunction([0,1,0,1,0,1,0,1])
            sage: f.derivative(1).algebraic_normal_form()
            1
            sage: u = [1,0,0]
            sage: f.derivative(u).algebraic_normal_form()
            1
            sage: v = vector(GF(2), u)
            sage: f.derivative(u).algebraic_normal_form()
            1
            sage: f.derivative(8).algebraic_normal_form()
            Traceback (most recent call last):
            ...
            IndexError: index out of bound
        """
        from sage.structure.element import is_Vector
        nvars = self._nvariables

        if isinstance(u, (tuple, list)):
            v = ZZ(u, base=2)
        elif is_Vector(u):
            if u.base_ring() != GF(2):
                raise TypeError("base ring of input vector must be GF(2)")
            elif u.parent().dimension() != nvars:
                raise TypeError("input vector must be an element of a vector space with dimension %d" % (nvars,))
            v = ZZ(u.list(), base=2)
        else:
            v = u

        return BooleanFunction([self(x) ^ self(x ^ v)
                                for x in range(1 << nvars)])

    def __setitem__(self, i, y):
        """
        Set a value of the function.

        EXAMPLES::

            sage: from sage.crypto.boolean_function import BooleanFunction
            sage: B=BooleanFunction([0,0,1,1])
            sage: B[0]=1
            sage: B[2]=(3**17 == 9)
            sage: [b for b in B]
            [True, False, False, True]

        We take care to clear cached values::

            sage: W = B.walsh_hadamard_transform()
            sage: B[2] = 1
            sage: B._walsh_hadamard_transform_cached() is None
            True
        """
        self._clear_cache()
        bitset_set_to(self._truth_table, int(i), int(y)&1)

    def __getitem__(self, i):
        """
        Return the value of the function for the given input.

        EXAMPLES::

            sage: from sage.crypto.boolean_function import BooleanFunction
            sage: B=BooleanFunction([0,1,1,1])
            sage: [ int(B[i]) for i in range(len(B)) ]
            [0, 1, 1, 1]
        """
        return self(i)

    def _clear_cache(self):
        """
        Clear cached values.

        EXAMPLES::

            sage: from sage.crypto.boolean_function import BooleanFunction
            sage: B = BooleanFunction([0,1,1,0])
            sage: W = B.walsh_hadamard_transform()
            sage: B._walsh_hadamard_transform_cached() is None
            False
            sage: B._clear_cache()
            sage: B._walsh_hadamard_transform_cached() is None
            True
        """
        self._walsh_hadamard_transform = None
        self._nonlinearity = None
        self._correlation_immunity = None
        self._autocorrelation = None
        self._absolute_indicator = None
        self._sum_of_square_indicator = None

    def __reduce__(self):
        """
        EXAMPLES::

            sage: from sage.crypto.boolean_function import BooleanFunction
            sage: B = BooleanFunction([0,1,1,0])
            sage: loads(dumps(B)) == B
            True
        """
        return unpickle_BooleanFunction, (self.truth_table(format='hex'),)

def unpickle_BooleanFunction(bool_list):
    """
    Specific function to unpickle Boolean functions.

    EXAMPLES::

        sage: from sage.crypto.boolean_function import BooleanFunction
        sage: B = BooleanFunction([0,1,1,0])
        sage: loads(dumps(B)) == B # indirect doctest
        True
    """
    return BooleanFunction(bool_list)

cdef class BooleanFunctionIterator:
    cdef long index, last
    cdef BooleanFunction f

    def __init__(self, f):
        """
        Iterator through the values of a Boolean function.

        EXAMPLES::

            sage: from sage.crypto.boolean_function import BooleanFunction
            sage: B = BooleanFunction(3)
            sage: type(B.__iter__())
            <class 'sage.crypto.boolean_function.BooleanFunctionIterator'>
        """
        self.f = f
        self.index = -1
        self.last = self.f._truth_table.size-1

    def __iter__(self):
        """
        Iterator through the values of a Boolean function.

        EXAMPLES::

            sage: from sage.crypto.boolean_function import BooleanFunction
            sage: B = BooleanFunction(1)
            sage: [b for b in B] # indirect doctest
            [False, False]
        """
        return self

    def __next__(self):
        """
        Next value.

        EXAMPLES::

            sage: from sage.crypto.boolean_function import BooleanFunction
            sage: B = BooleanFunction(1)
            sage: I = B.__iter__()
            sage: next(I)
            False
        """
        if self.index == self.last:
            raise StopIteration
        self.index += 1
        return bitset_in(self.f._truth_table, self.index)

##########################################
# Below we provide some constructions of #
# cryptographic Boolean function.        #
##########################################


def random_boolean_function(n):
    """
    Return a random Boolean function with `n` variables.

    EXAMPLES::

        sage: from sage.crypto.boolean_function import random_boolean_function
        sage: B = random_boolean_function(9)
        sage: B.nvariables()
        9
        sage: while not (210 < B.nonlinearity() < 220):
        ....:     B = random_boolean_function(9)
    """
    from sage.misc.randstate import current_randstate
    r = current_randstate().python_random()
    cdef BooleanFunction B = BooleanFunction(n)
    cdef bitset_t T
    cdef long i
    T[0] = B._truth_table[0]
    for i in range(T.limbs):
        sig_check()
        T.bits[i] = r.randrange(0,Integer(1)<<(sizeof(unsigned long)*8))
    return B
<|MERGE_RESOLUTION|>--- conflicted
+++ resolved
@@ -288,12 +288,7 @@
             ...
             ValueError: the length of the truth table must be a power of 2
         """
-<<<<<<< HEAD
-        cdef long i
-
-=======
         cdef mp_bitcnt_t i
->>>>>>> 38323507
         if isinstance(x, str):
             L = ZZ(len(x))
             if L.is_power_of(2):
@@ -312,13 +307,8 @@
                 raise ValueError("the length of the truth table must be a power of 2")
 
             # then, initialize our bitset
-<<<<<<< HEAD
-            bitset_init(self._truth_table, L)
+            bitset_init(self._truth_table, <mp_bitcnt_t> L)
             for i in range(L):
-=======
-            bitset_init(self._truth_table, <mp_bitcnt_t> L)
-            for 0<= i < L:
->>>>>>> 38323507
                 bitset_set_to(self._truth_table, i, x[i])#int(x[i])&1)
 
         elif isinstance(x, BooleanPolynomial):
@@ -511,7 +501,7 @@
             [0, 1, 1, 0, 1, 0, 1, 1]
         """
         cdef bitset_t anf
-        cdef mp_bitcnt_t i, inf, sup, j
+        cdef mp_bitcnt_t inf, sup
         bitset_init(anf, <mp_bitcnt_t> (1<<self._nvariables))
         bitset_copy(anf, self._truth_table)
         reed_muller(anf.bits, ZZ(anf.limbs).exact_log(2))
@@ -714,11 +704,7 @@
             (0, -4, 0, 4, 0, 4, 0, 4)
         """
         cdef long *temp
-<<<<<<< HEAD
-        cdef long i
-=======
         cdef mp_bitcnt_t i,n
->>>>>>> 38323507
 
         if self._walsh_hadamard_transform is None:
             n =  self._truth_table.size
@@ -791,15 +777,9 @@
             sage: B.is_symmetric()
             True
         """
-<<<<<<< HEAD
-        cdef long i
+        cdef mp_bitcnt_t i
         cdef list T = [ self(2**i-1) for i in range(self._nvariables+1) ]
         for i in range(1 << self._nvariables):
-=======
-        cdef mp_bitcnt_t i
-        cdef list T = [ self(2**i-1) for i in xrange(self._nvariables+1) ]
-        for i in xrange(2**self._nvariables):
->>>>>>> 38323507
             sig_check()
             if T[ hamming_weight(i) ] != bitset_in(self._truth_table, i):
                 return False
@@ -859,23 +839,14 @@
             sage: B.correlation_immunity()
             2
         """
-<<<<<<< HEAD
         cdef long c, i
-=======
-        cdef size_t c
->>>>>>> 38323507
         if self._correlation_immunity is None:
             c = self._nvariables
             W = self.walsh_hadamard_transform()
             for i in range(len(W)):
                 sig_check()
-<<<<<<< HEAD
-                if (W[i] != 0):
+                if W[i]:
                     c = min( c , hamming_weight(i) )
-=======
-                if W[i]:
-                    c = min( c , hamming_weight_int(i) )
->>>>>>> 38323507
             self._correlation_immunity = ZZ(c-1)
         return self._correlation_immunity
 
@@ -974,20 +945,13 @@
             See https://trac.sagemath.org/28001 for details.
             32
         """
-<<<<<<< HEAD
         cdef long a
-        if self._absolut_indicator is None:
-            D = self.autocorrelation()
-            self._absolut_indicator = max(abs(a) for a in D[1:])
-        return self._absolut_indicator
-=======
         if self._absolute_indicator is None:
             D = self.autocorrelation()
             self._absolute_indicator = max([ abs(a) for a in D[1:] ])
         return self._absolute_indicator
 
     absolut_indicator = deprecated_function_alias(28001, absolute_indicator)
->>>>>>> 38323507
 
     def sum_of_square_indicator(self):
         """
@@ -1056,12 +1020,9 @@
 
         cdef BooleanFunction t
 
-<<<<<<< HEAD
         cdef long j
-=======
         cdef mp_bitcnt_t v
 
->>>>>>> 38323507
         for i,m in enumerate(r):
             t = BooleanFunction(m)
             for j,v in enumerate(s):
@@ -1084,13 +1045,8 @@
         """
         Return the algebraic immunity of the Boolean function.
 
-<<<<<<< HEAD
-        The algebraic immunity is the smallest integer `i` such that
-        there exists a non trivial annihilator for ``self`` or ``~self``.
-=======
         This is the smallest integer `i` such that there exists a non
         trivial annihilator for `self` or `~self`.
->>>>>>> 38323507
 
         INPUT:
 
