--- conflicted
+++ resolved
@@ -49,20 +49,16 @@
       Laplace transforms). Note: returns a *string*.
 
 TODO:
-    * extend 'integrate' so that it always returns a class instance
+    * extend "integrate" so that it always returns a class instance
       instead of a string
-    * extend 'desolve' so that it always returns a class instance
+    * extend "desolve" so that it always returns a class instance
       instead of a string
     * extend piecewise piecewise functions to allow ElementaryFunctions.
 \end{verbatim}
 
 AUTHOR: David Joyner (2006-06)
-<<<<<<< HEAD
-         -- (2006-09) minor bug fixes
-=======
         -- (2006-09) - minor bug fixes
         -- (2006-11) -- completely rewrite
->>>>>>> 9486c2c2
 
      REFERENCE:
         * Abramowitz and Stegun: Handbook of Mathematical Functions,
