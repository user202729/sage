--- conflicted
+++ resolved
@@ -1,7 +1,5 @@
-<<<<<<< HEAD
 # sage_setup: distribution = sagemath-flint
-# distutils: extra_compile_args = -D_XPG6
-=======
+
 r"""
 Deprecated module.
 
@@ -66,7 +64,6 @@
     Importing harmonic_number from here is deprecated; please use "from sage.libs.flint.arith_sage import harmonic_number" instead.
     See https://github.com/sagemath/sage/issues/36449 for details.
     25/12
->>>>>>> 09ffed7a
 """
 
 from sage.misc.lazy_import import LazyImport
