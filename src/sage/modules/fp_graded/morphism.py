r"""
Homomorphisms of finitely presented graded modules

AUTHORS:

- Robert R. Bruner, Michael J. Catanzaro (2012): Initial version.
- Sverre Lunoee--Nielsen and Koen van Woerden (2019-11-29): Updated the
  original software to Sage version 8.9.
- Sverre Lunoee--Nielsen (2020-07-01): Refactored the code and added
  new documentation and tests.
"""

#*****************************************************************************
#       Copyright (C) 2011 Robert R. Bruner <rrb@math.wayne.edu>
#             and          Michael J. Catanzaro <mike@math.wayne.edu>
#
# This program is free software: you can redistribute it and/or modify
# it under the terms of the GNU General Public License as published by
# the Free Software Foundation, either version 2 of the License, or
# (at your option) any later version.
#                  https://www.gnu.org/licenses/
# ****************************************************************************

from inspect import isfunction

from sage.categories.homset import End, Hom
from sage.categories.morphism import Morphism
from sage.misc.cachefunc import cached_method, cached_function
from sage.misc.lazy_attribute import lazy_attribute
from sage.rings.infinity import infinity

def _create_relations_matrix(module, relations, source_degs, target_degs):
    r"""
    The action by the given relations can be written as multiplication by
    the matrix `R = (r_{ij})_{i,j}` where each entry is an algebra element and
    each row in the matrix contains the coefficients of a single relation.

    For a given source degree, `n`, the multiplication by `r_{ij}` restricts to
    a linear transformation `M_n\to M_{n + \deg(r_{ij})}`.  This function returns
    the matrix of linear transformations gotten by restricting `R` to the given
    source degrees.

    INPUT:

    - ``module`` -- the module where the relations acts
    - ``relations`` -- a list of lists of algebra coefficients defining the
      matrix `R`
    - ``source_degs`` -- a list of integer degrees; its length should be
      equal to the number of columns of `R`
    - ``target_degs`` -- a list of integer degrees; its length should be
      equal to the number of rows of `R`

    Furthermore must the degrees given by the input satisfy the following::

        source_degs[j] + deg(r[i,j]) = target_degs[i]

    for all `i, j`.

    OUTPUT:

    - ``block_matrix`` -- A list of lists representing a matrix of linear
      transformations `(T_{ij})`.  Each transformtion `T_{ij}` is the linear map
      representing multiplication by the coefficient `r_{ij}` restricted to
      the module elements of degree ``source_degs[j]``.
    - ``R`` -- A matrix representing ``block_matrix`` as a single linear
      transformation.

    TESTS::

        sage: from sage.modules.fp_graded.module import FPModule
        sage: from sage.modules.fp_graded.morphism import _create_relations_matrix
        sage: A = SteenrodAlgebra(p=2)
        sage: M = FPModule(A, [0], [[0]])
        sage: blocks, R = _create_relations_matrix(M, [[Sq(2)]], [4], [6])

        sage: blocks
          [[Vector space morphism represented by the matrix:
            [0 1 0]
            [0 1 1]
            Domain: Vector space quotient V/W of dimension 2 over Finite Field of size 2 where
            V: Vector space of dimension 2 over Finite Field of size 2
            W: Vector space of degree 2 and dimension 0 over Finite Field of size 2
            Basis matrix:
            []
            Codomain: Vector space quotient V/W of dimension 3 over Finite Field of size 2 where
            V: Vector space of dimension 3 over Finite Field of size 2
            W: Vector space of degree 3 and dimension 0 over Finite Field of size 2
            Basis matrix:
            []]]

        sage: R
          [0 0]
          [1 1]
          [0 1]
    """
    from sage.matrix.constructor import matrix

    if not relations:
        raise ValueError('no relations given, can not build matrix')

    # Create the block matrix of linear transformations.
    block_matrix = []
    for i, r_i in enumerate(relations):
        row = []
        target_space = module.vector_presentation(target_degs[i])

        for j, r_ij in enumerate(r_i):

            values = []
            for b in module.basis_elements(source_degs[j]):
                w = r_ij * b
                values.append(
                    target_space.zero() if w.is_zero() else w.vector_presentation())

            row.append(
                Hom(module.vector_presentation(source_degs[j]), target_space)(values))

        block_matrix.append(row)

    # Deal with the case of zero dimensional matrices first.
    total_source_dim = 0
    for el in block_matrix[0]:
        total_source_dim += el.domain().dimension()
    total_target_dim = 0
    for row in block_matrix:
        total_target_dim += row[0].codomain().dimension()
    if total_source_dim == 0:
        return block_matrix, matrix(total_target_dim, 0)
    elif total_target_dim == 0:
        return block_matrix, matrix(0, total_source_dim)

    # Create a matrix from the matrix of linear transformations.
    entries = []
    for j, block in enumerate(block_matrix[0]):
        for n in range(block.domain().dimension()):
            column = []
            for i in range(len(block_matrix)):
                lin_trans = block_matrix[i][j]
                column += lin_trans(lin_trans.domain().basis()[n])
            entries.append(column)

    return block_matrix, matrix(module.base_ring().base_ring(), entries).transpose()


class FPModuleMorphism(Morphism):
    r"""
    Create a homomorphism between finitely presented graded modules.

    INPUT:

    - ``parent`` -- a homspace of finitely presented graded modules
    - ``values`` -- a list of elements in the codomain; each element
      corresponds to a module generator in the domain
    - ``check`` -- boolean (default: ``True``); if ``True``, check
      that the morphism is well-defined

    TESTS::

        sage: from sage.modules.fp_graded.module import FPModule

    Trying to map the generators of a non-free module into a
    free module::

        sage: A = SteenrodAlgebra(2)
        sage: F = FPModule(A, [2,3])
        sage: Q = FPModule(A, [2,3], relations=[[Sq(6), Sq(5)]])
        sage: v1 = Q((Sq(1), 0))
        sage: v2 = Q((0, 1))
        sage: m = Hom(F, Q)( (v1, v2) )
        Traceback (most recent call last):
        ...
        ValueError: ill-defined homomorphism: degrees do not match

    Trying to map the generators of a non-free module into a
    free module::

        sage: w = Hom(Q, F)( (F((1, 0)), F((0, 1))) )
        Traceback (most recent call last):
        ...
        ValueError: relation Sq(6)*g[2] + Sq(5)*g[3] is not sent to zero
    """
    def __init__(self, parent, values, check=True):
        r"""
        Create a homomorphism between finitely presented graded modules.

        OUTPUT:

        A module homomorphism defined by sending the generator
        with index `i` to the corresponding element in ``values``.

        TESTS::

            sage: from sage.modules.fp_graded.module import FPModule
            sage: A2 = SteenrodAlgebra(2, profile=(3,2,1))
            sage: A3 = SteenrodAlgebra(2, profile=(4,3,2,1))
            sage: M = FPModule(A2, [0], relations=[[Sq(1)]])
            sage: N = FPModule(A2, [0], relations=[[Sq(4)],[Sq(1)]])
            sage: f = Hom(M,N)([A2.Sq(3)*N.generator(0)])
            sage: TestSuite(f).run()
        """
        from .homspace import FPModuleHomspace

        if not isinstance(parent, FPModuleHomspace):
            raise TypeError('parent (=%s) must be a fp module hom space' % parent)

        # Get the values.
        C = parent.codomain()
        D = parent.domain()
        if isfunction(values):
            values = [C(values(g)) for g in D.generators()]
        elif not values:
            values = len(D.generator_degrees()) * [C.zero()]
        else:
            values = [C(a) for a in values]

        # Check the homomorphism is well defined.
        if len(D.generator_degrees()) != len(values):
            raise ValueError('the number of values must equal the number of '
                             'generators in the domain; invalid argument: %s' % values)

        self._values = tuple(values)

        # Call the base class constructor.
        Morphism.__init__(self, parent)

        # Check that the homomorphism is well defined.
        if check:
            self._free_morphism
            for relation in parent.domain().relations():
                # The relation is an element in the free part of the domain.
                img = self._free_morphism(relation)
                if parent.codomain()(img):
                    raise ValueError('relation %s is not sent to zero' % relation)


    @lazy_attribute
    def _free_morphism(self):
        """
        Return the lifted morphism between free modules.

        TESTS::

            sage: from sage.modules.fp_graded.module import FPModule
            sage: A2 = SteenrodAlgebra(2, profile=(3,2,1))
            sage: A3 = SteenrodAlgebra(2, profile=(4,3,2,1))
            sage: M = FPModule(A2, [0], relations=[[Sq(1)]])
            sage: N = FPModule(A2, [0], relations=[[Sq(4)],[Sq(1)]])
            sage: f = Hom(M,N)([A2.Sq(3)*N.generator(0)])
            sage: f._free_morphism
            Module endomorphism of Free graded left module on 1 generator
             over sub-Hopf algebra of mod 2 Steenrod algebra, milnor basis, profile function [3, 2, 1]
              Defn: g[0] |--> Sq(3)*g[0]
        """
        P = self.parent()
        from sage.modules.fp_graded.free_module import FreeGradedModule
        if isinstance(P.codomain(), FreeGradedModule):
            Homspace = Hom(P.domain()._j.codomain(), P.codomain())
            return Homspace(self._values)
        Homspace = Hom(P.domain()._j.codomain(), P.codomain()._j.codomain())
        return Homspace([v.lift_to_free() for v in self._values])


    def change_ring(self, algebra):
        r"""
        Change the base ring of ``self``.

        INPUT:

        - ``algebra`` -- a graded algebra

        EXAMPLES::

            sage: from sage.modules.fp_graded.module import FPModule
            sage: A2 = SteenrodAlgebra(2, profile=(3,2,1))
            sage: A3 = SteenrodAlgebra(2, profile=(4,3,2,1))
            sage: M = FPModule(A2, [0], relations=[[Sq(1)]])
            sage: N = FPModule(A2, [0], relations=[[Sq(4)],[Sq(1)]])

            sage: f = Hom(M,N)([A2.Sq(3)*N.generator(0)]); f
            Module morphism:
              From: Finitely presented left module on 1 generator and 1 relation over sub-Hopf algebra of mod 2 Steenrod algebra, milnor basis, profile function [3, 2, 1]
              To:   Finitely presented left module on 1 generator and 2 relations over sub-Hopf algebra of mod 2 Steenrod algebra, milnor basis, profile function [3, 2, 1]
              Defn: g[0] |--> Sq(3)*g[0]

            sage: f.base_ring()
            sub-Hopf algebra of mod 2 Steenrod algebra, milnor basis, profile function [3, 2, 1]

            sage: g = f.change_ring(A3)
            sage: g.base_ring()
            sub-Hopf algebra of mod 2 Steenrod algebra, milnor basis, profile function [4, 3, 2, 1]
        """
        new_codomain = self.codomain().change_ring(algebra)
        # We have to change the ring for the values, too:
        new_values = []
        for v in self._values:
            new_values.append(new_codomain([algebra(a)
                                            for a in v.dense_coefficient_list()]))
        return Hom(self.domain().change_ring(algebra), new_codomain)(new_values)


    def degree(self):
        r"""
        The degree of ``self``.

        OUTPUT:

        The integer degree of ``self``.

        EXAMPLES::

            sage: from sage.modules.fp_graded.module import *
            sage: A = SteenrodAlgebra(2)
            sage: M = FPModule(A, [0,1], [[Sq(2), Sq(1)]])
            sage: N = FPModule(A, [2], [[Sq(4)]])
            sage: homspace = Hom(M, N)

            sage: values = [Sq(5)*N.generator(0), Sq(3,1)*N.generator(0)]
            sage: f = homspace(values)
            sage: f.degree()
            7

        The trivial homomorphism has no degree::

            sage: homspace.zero().degree()
            Traceback (most recent call last):
            ...
            ValueError: the zero morphism does not have a well-defined degree

        TESTS::

            sage: M = FPModule(SteenrodAlgebra(p=2), [7])
            sage: N = FPModule(SteenrodAlgebra(p=2), [0], relations=[[Sq(1)]])
            sage: f = Hom(M,N)([Sq(1)*N.generator(0)])
            sage: f == Hom(M,N).zero()
            True
            sage: f.degree()
            Traceback (most recent call last):
            ...
            ValueError: the zero morphism does not have a well-defined degree
        """
        if self.is_zero():
            # The zero morphism has no degree.
            raise ValueError("the zero morphism does not have a well-defined degree")
        return self._free_morphism.degree()


    def values(self):
        r"""
        The values under ``self`` of the module generators of the domain module.

        OUTPUT:

        A sequence of module elements of the codomain.

        EXAMPLES::

            sage: from sage.modules.fp_graded.module import FPModule
            sage: A = SteenrodAlgebra(2)
            sage: M = FPModule(A, [0,1], [[Sq(2), Sq(1)]])
            sage: N = FPModule(A, [2], [[Sq(4)]])
            sage: homspace = Hom(M, N)

            sage: values = [Sq(5)*N.generator(0), Sq(3,1)*N.generator(0)]
            sage: f = homspace(values)

            sage: f.values()
            (Sq(5)*g[2], Sq(3,1)*g[2])

            sage: homspace.zero().values()
            (0, 0)

            sage: homspace = Hom(A.free_graded_module((0,1)), A.free_graded_module((2,)))
            sage: N = homspace.codomain()
            sage: values = [Sq(5)*N.generator(0), Sq(3,1)*N.generator(0)]
            sage: f = homspace(values)
            sage: f.values()
            (Sq(5)*g[2], Sq(3,1)*g[2])
            sage: homspace.zero().values()
            (0, 0)
        """
        return self._values


    def _richcmp_(self, other, op):
        r"""
        Compare ``self`` to ``other``.

        EXAMPLES::

            sage: from sage.modules.fp_graded.module import *
            sage: A = SteenrodAlgebra(2)
            sage: M = FPModule(A, [0,1], [[Sq(2), Sq(1)]])
            sage: N = FPModule(A, [2], [[Sq(4)]])
            sage: homspace = Hom(M, N)
            sage: values = [Sq(5)*N.generator(0), Sq(3,1)*N.generator(0)]
            sage: f = homspace(values)
            sage: f._richcmp_(f, op=2)
            True
            sage: f._richcmp_(f, op=3)
            False

            sage: homspace = Hom(A.free_graded_module((0,1)), A.free_graded_module((2,)))
            sage: N = homspace.codomain()
            sage: values = [Sq(5)*N.generator(0), Sq(3,1)*N.generator(0)]
            sage: f = homspace(values)
            sage: f._richcmp_(f, op=2)
            True
            sage: f._richcmp_(f, op=3)
            False
        """
        try:
            same = (self - other).is_zero()
        except ValueError:
            return False

        # Equality
        if op == 2:
            return same

        # Non-equality
        if op == 3:
            return not same

        return False


    def __add__(self, g):
        r"""
        The pointwise sum of ``self`` and ``g``.

        Pointwise addition of two homomorphisms `f` and `g` with the same domain
        and codomain is given by the formula `(f+g)(x) = f(x) + g(x)` for
        every `x` in the domain of `f`.

        INPUT:

        - ``g`` -- a homomorphism with the same domain and codomain as ``self``

        EXAMPLES::

            sage: from sage.modules.fp_graded.module import *
            sage: A = SteenrodAlgebra(2)
            sage: M = FPModule(A, [0,1], [[Sq(2), Sq(1)]])
            sage: N = FPModule(A, [2], [[Sq(4)]])
            sage: v = N.generator(0)
            sage: homspace = Hom(M, N)
            sage: values = [Sq(5)*v, Sq(3,1)*v]
            sage: f = homspace(values)
            sage: ff = f + f
            sage: ff.is_zero()
            True
            sage: ff + f == f
            True

            sage: N = A.free_graded_module((2,))
            sage: v = N.generator(0)
            sage: homspace = Hom(A.free_graded_module((0,1)), N)
            sage: values = [Sq(5)*v, Sq(3,1)*v]
            sage: f = homspace(values)
            sage: ff = f + f
            sage: ff.is_zero()
            True
            sage: ff + f == f
            True
            sage: ff = f + f
            sage: ff.is_zero()
            True
        """
        if self.domain() != g.domain():
            raise ValueError('morphisms do not have the same domain')
        elif self.codomain() != g.codomain():
            raise ValueError('morphisms do not have the same codomain')
        if self.is_zero():
            return g
        if g.is_zero():
            return self
        if self.degree() and g.degree() and self.degree() != g.degree():
            raise ValueError('morphisms do not have the same degree')

        v = [self(x) + g(x) for x in self.domain().generators()]

        return self.parent()(v)


    def __neg__(self):
        r"""
        The additive inverse of ``self`` with respect to the group
        structure given by pointwise sum.

        EXAMPLES::

            sage: from sage.modules.fp_graded.module import FPModule
            sage: A = SteenrodAlgebra(2)
            sage: M = FPModule(A, [0,1], [[Sq(2), Sq(1)]])
            sage: N = FPModule(A, [2], [[Sq(4)]])
            sage: v = N.generator(0)
            sage: homspace = Hom(M, N)
            sage: values = [Sq(5)*v, Sq(3,1)*v]
            sage: f = homspace(values)
            sage: f_neg = -f; f_neg
            Module morphism:
              From: Finitely presented left module on 2 generators and 1 relation over mod 2 Steenrod algebra, milnor basis
              To:   Finitely presented left module on 1 generator and 1 relation over mod 2 Steenrod algebra, milnor basis
              Defn: g[0] |--> Sq(5)*g[2]
                    g[1] |--> Sq(3,1)*g[2]
            sage: (f + f_neg).is_zero()
            True

            sage: N = A.free_graded_module((2,))
            sage: v = N.generator(0)
            sage: homspace = Hom(A.free_graded_module((0,1)), N)
            sage: N = homspace.codomain()
            sage: values = [Sq(5)*v, Sq(3,1)*v]
            sage: f = homspace(values)
            sage: f_neg = -f; f_neg
            Module morphism:
              From: Free graded left module on 2 generators over mod 2 Steenrod algebra, milnor basis
              To:   Free graded left module on 1 generator over mod 2 Steenrod algebra, milnor basis
              Defn: g[0] |--> Sq(5)*g[2]
                    g[1] |--> Sq(3,1)*g[2]
            sage: (f + f_neg).is_zero()
            True
        """
        return self.parent()([-x for x in self._values])


    def __sub__(self, g):
        r"""
        The difference between ``self`` and ``g`` with
        respect to the group structure given by pointwise sum.

        EXAMPLES::

            sage: from sage.modules.fp_graded.module import *
            sage: A = SteenrodAlgebra(2)
            sage: M = FPModule(A, [0])
            sage: N = FPModule(A, [0], [[Sq(4)]])
            sage: f = Hom(M, N)( [Sq(3)*N.generator(0)] )
            sage: g = Hom(M, N)( [Sq(0,1)*N.generator(0)] )
            sage: f - g
            Module morphism:
              From: Free graded left module on 1 generator over mod 2 Steenrod algebra, milnor basis
              To:   Finitely presented left module on 1 generator and 1 relation over mod 2 Steenrod algebra, milnor basis
              Defn: g[0] |--> (Sq(0,1)+Sq(3))*g[0]

            sage: f = Hom(M, N)( [Sq(4)*N.generator(0)] ) # the zero map
            sage: g = Hom(M, N)( [Sq(1,1)*N.generator(0)] )
            sage: f - g
            Module morphism:
              From: Free graded left module on 1 generator over mod 2 Steenrod algebra, milnor basis
              To:   Finitely presented left module on 1 generator and 1 relation over mod 2 Steenrod algebra, milnor basis
              Defn: g[0] |--> Sq(1,1)*g[0]

            sage: N = A.free_graded_module((2,))
            sage: v = N.generator(0)
            sage: homspace = Hom(A.free_graded_module((0,1)), N)
            sage: values = [Sq(5)*v, Sq(3,1)*v]
            sage: f = homspace(values)
            sage: values2 = [Sq(5)*v, Sq(3,1)*v]
            sage: g = homspace(values2)
            sage: f - g == 0
            True
        """
        return self.__add__(g.__neg__())


    def __mul__(self, g):
        r"""
        The composition of ``g`` followed by ``self``.

        EXAMPLES::

            sage: from sage.modules.fp_graded.module import FPModule
            sage: A = SteenrodAlgebra(2)
            sage: M = FPModule(A, [0], [[Sq(1,2)]])
            sage: N = FPModule(A, [0], [[Sq(2,2)]])
            sage: f = Hom(M, N)( [Sq(2)*N.generator(0)] )
            sage: g = Hom(N, M)( [Sq(2,2)*M.generator(0)] )
            sage: fg = f * g; fg
            Module endomorphism of Finitely presented left module on 1 generator and 1 relation over mod 2 Steenrod algebra, milnor basis
              Defn: g[0] |--> (Sq(0,1,1)+Sq(1,3)+Sq(3,0,1))*g[0]
            sage: fg.is_endomorphism()
            True

            sage: M = A.free_graded_module((0,1))
            sage: N = A.free_graded_module((2,))
            sage: v = N.generator(0)
            sage: values = [Sq(5)*v, Sq(3,1)*v]
            sage: f = Hom(M, N)(values)
            sage: values2 = [Sq(2)*M.generator(0)]
            sage: g = Hom(N, M)(values2)
            sage: fg = f * g; fg
            Module endomorphism of Free graded left module on 1 generator over mod 2 Steenrod algebra, milnor basis
              Defn: g[2] |--> (Sq(4,1)+Sq(7))*g[2]
            sage: fg.is_endomorphism()
            True

        TESTS::

            sage: from sage.modules.fp_graded.free_module import *
            sage: A = SteenrodAlgebra(2)
            sage: M = FPModule(A, (0,1))
            sage: values = [Sq(5)*N.generator(0), Sq(3,1)*N.generator(0)]
            sage: f = Hom(M, N)(values)
            sage: f * f
            Traceback (most recent call last):
            ...
            ValueError: morphisms not composable

            sage: M = A.free_graded_module((0,1))
            sage: N = A.free_graded_module((2,))
            sage: values = [Sq(5)*N.generator(0), Sq(3,1)*N.generator(0)]
            sage: f = Hom(M, N)(values)
            sage: f * f
            Traceback (most recent call last):
            ...
            ValueError: morphisms not composable
        """
        if self.parent().domain() != g.parent().codomain():
            raise ValueError('morphisms not composable')
        homset = Hom(g.parent().domain(), self.parent().codomain())
        return homset([self(g(x)) for x in g.domain().generators()])


    @cached_method
    def is_zero(self):
        r"""
        Decide if ``self`` is the zero homomorphism.

        OUTPUT:

        The boolean value ``True`` if ``self`` is trivial and ``False`` otherwise.

        EXAMPLES::

            sage: from sage.modules.fp_graded.module import FPModule
            sage: A = SteenrodAlgebra(2)
            sage: M = FPModule(A, [0,1], [[Sq(2), Sq(1)]])
            sage: N = FPModule(A, [2], [[Sq(4)]])
            sage: values = [Sq(5)*N.generator(0), Sq(3,1)*N.generator(0)]

            sage: f = Hom(M, N)(values)
            sage: f.is_zero()
            False

            sage: (f-f).is_zero()
            True

            sage: M = A.free_graded_module((0,1))
            sage: N = A.free_graded_module((2,))
            sage: v = N.generator(0)
            sage: values = [Sq(5)*v, Sq(3,1)*v]
            sage: f = Hom(M, N)(values)
            sage: f.is_zero()
            False
            sage: (f-f).is_zero()
            True
        """
        return all(x.is_zero() for x in self._values)

    __bool__ = is_zero


    @cached_method
    def is_identity(self):
        r"""
        Decide if ``self`` is the identity endomorphism.

        EXAMPLES::

            sage: from sage.modules.fp_graded.module import *
            sage: A = SteenrodAlgebra(2)
            sage: M = FPModule(A, [0,1], [[Sq(2), Sq(1)]])
            sage: N = FPModule(A, [2], [[Sq(4)]])
            sage: values = [Sq(5)*N.generator(0), Sq(3,1)*N.generator(0)]

            sage: f = Hom(M, N)(values)
            sage: f.is_identity()
            False

            sage: one = Hom(M, M)(M.generators()); one
            Module endomorphism of Finitely presented left module on 2 generators and 1 relation over mod 2 Steenrod algebra, milnor basis
              Defn: g[0] |--> g[0]
                    g[1] |--> g[1]

            sage: one.is_identity()
            True

            sage: M = A.free_graded_module((0,1))
            sage: N = A.free_graded_module((2,))
            sage: v = N.generator(0)
            sage: values = [Sq(5)*v, Sq(3,1)*v]
            sage: f = Hom(M, N)(values)
            sage: f.is_identity()
            False
            sage: one = Hom(M, M)(M.generators()); one
            Module endomorphism of Free graded left module on 2 generators over mod 2 Steenrod algebra, milnor basis
              Defn: g[0] |--> g[0]
                    g[1] |--> g[1]
            sage: one.is_identity()
            True
        """
        return (self.parent().is_endomorphism_set() and
                self.parent().identity() == self)


    def __call__(self, x):
        r"""
        Evaluate the homomorphism at the given domain element ``x``.

        INPUT:

        -  ``x`` -- an element of the domain of the homomorphism

        OUTPUT:

        The module element of the codomain which is the value of ``x``
        under this homomorphism.

        EXAMPLES::

            sage: from sage.modules.fp_graded.module import *
            sage: A = SteenrodAlgebra(2)
            sage: M = FPModule(A, [0,1], [[Sq(2), Sq(1)]])
            sage: N = FPModule(A, [2], [[Sq(4)]])

            sage: values = [Sq(5)*N.generator(0), Sq(3,1)*N.generator(0)]
            sage: f = Hom(M, N)(values)

            sage: f.__call__(M.generator(0))
            Sq(5)*g[2]

            sage: f.__call__(M.generator(1))
            Sq(3,1)*g[2]
        """
        if x.parent() != self.domain():
            raise ValueError('cannot evaluate morphism on element not in domain')

        return self.codomain()(self._free_morphism(x.lift_to_free()))


    def _repr_type(self):
        """
        TESTS::

            sage: from sage.modules.fp_graded.module import FPModule
            sage: A2 = SteenrodAlgebra(2, profile=(3,2,1))
            sage: A3 = SteenrodAlgebra(2, profile=(4,3,2,1))
            sage: M = FPModule(A2, [0], relations=[[Sq(1)]])
            sage: N = FPModule(A2, [0], relations=[[Sq(4)],[Sq(1)]])
            sage: f = Hom(M,N)([A2.Sq(3)*N.generator(0)])
            sage: f._repr_type()
            'Module'
        """
        return "Module"


    def _repr_defn(self):
        """
        TESTS::

            sage: from sage.modules.fp_graded.module import FPModule
            sage: A2 = SteenrodAlgebra(2, profile=(3,2,1))
            sage: A3 = SteenrodAlgebra(2, profile=(4,3,2,1))
            sage: M = FPModule(A2, [0], relations=[[Sq(1)]])
            sage: N = FPModule(A2, [0], relations=[[Sq(4)],[Sq(1)]])
            sage: f = Hom(M,N)([A2.Sq(3)*N.generator(0)])
            sage: f._repr_defn()
            'g[0] |--> Sq(3)*g[0]'

            sage: A = SteenrodAlgebra(2)
            sage: F1 = A.free_graded_module((4,5), names='b')
            sage: F2 = A.free_graded_module((3,4), names='c')
            sage: H = Hom(F1, F2)
            sage: f = H((F2((Sq(4), 0)), F2((0, Sq(4)))))
            sage: print(f._repr_defn())
            b[4] |--> Sq(4)*c[3]
            b[5] |--> Sq(4)*c[4]
        """
        s = '\n'.join(['%s |--> %s'%(x, y) for (x, y) in
                       zip(self.domain().generators(), self._values)])
        return s


    @cached_method
    def vector_presentation(self, n):
        r"""
        Return the restriction of ``self`` to the domain module elements
        of degree ``n``.

        The restriction of a non-zero module homomorphism to the free module
        of module elements of degree `n` is a linear function into the free
        module of elements of degree `n+d` belonging to the codomain.
        Here `d` is the degree of this homomorphism.

        When this homomorphism is zero, it has no well defined degree so the
        function cannot be presented since we do not know the degree of its
        codomain.  In this case, an error is raised.

        INPUT:

        - ``n`` -- an integer degree

        OUTPUT:

        A linear function of finite dimensional free modules over the
        ground ring of the algebra for this module.  The domain is isomorphic
        to the free module of domain elements of degree ``n`` of ``self``
        via the choice of basis given by
        :meth:`~sage.modules.fp_graded.free_module.FreeGradedModule.basis_elements`.
        If the morphism is zero, an error is raised.

        .. SEEALSO::

            * :meth:`sage.modules.fp_graded.module.FPModule.vector_presentation`
            * :meth:`sage.modules.fp_graded.module.FPModule.basis_elements`
            * :meth:`sage.modules.fp_graded.free_module.FreeGradedModule.vector_presentation`
            * :meth:`sage.modules.fp_graded.free_module.FreeGradedModule.basis_elements`

        EXAMPLES::

            sage: from sage.modules.fp_graded.module import FPModule
            sage: A = SteenrodAlgebra(2)
            sage: M = FPModule(A, [0,1], [[Sq(2), Sq(1)]])
            sage: N = FPModule(A, [2], [[Sq(4)]])
            sage: values = [Sq(5)*N.generator(0), Sq(3,1)*N.generator(0)]
            sage: f = Hom(M, N)(values)
            sage: f.vector_presentation(0)
            Vector space morphism represented by the matrix:
            [0]
            Domain: Vector space quotient V/W of dimension 1 over Finite Field of size 2 where
            V: Vector space of dimension 1 over Finite Field of size 2
            W: Vector space of degree 1 and dimension 0 over Finite Field of size 2
            Basis matrix:
            []
            Codomain: Vector space quotient V/W of dimension 1 over Finite Field of size 2 where
            V: Vector space of dimension 2 over Finite Field of size 2
            W: Vector space of degree 2 and dimension 1 over Finite Field of size 2
            Basis matrix:
            [0 1]
            sage: f.vector_presentation(1)
            Vector space morphism represented by the matrix:
            [0 0]
            [0 1]
            Domain: Vector space quotient V/W of dimension 2 over Finite Field of size 2 where
            V: Vector space of dimension 2 over Finite Field of size 2
            W: Vector space of degree 2 and dimension 0 over Finite Field of size 2
            Basis matrix:
            []
            Codomain: Vector space quotient V/W of dimension 2 over Finite Field of size 2 where
            V: Vector space of dimension 3 over Finite Field of size 2
            W: Vector space of degree 3 and dimension 1 over Finite Field of size 2
            Basis matrix:
            [0 1 1]
            sage: f.vector_presentation(2)
            Vector space morphism represented by the matrix:
            [0 0]
            Domain: Vector space quotient V/W of dimension 1 over Finite Field of size 2 where
            V: Vector space of dimension 2 over Finite Field of size 2
            W: Vector space of degree 2 and dimension 1 over Finite Field of size 2
            Basis matrix:
            [1 1]
            Codomain: Vector space quotient V/W of dimension 2 over Finite Field of size 2 where
            V: Vector space of dimension 4 over Finite Field of size 2
            W: Vector space of degree 4 and dimension 2 over Finite Field of size 2
            Basis matrix:
            [0 0 1 0]
            [0 0 0 1]

            sage: M = A.free_graded_module((0,1))
            sage: N = A.free_graded_module((2,))
            sage: v = N.generator(0)
            sage: values = [Sq(5)*v, Sq(3,1)*v]
            sage: f = Hom(M, N)(values)
            sage: f.vector_presentation(0)
            Vector space morphism represented by the matrix:
            [0 1]
            Domain: Vector space of dimension 1 over Finite Field of size 2
            Codomain: Vector space of dimension 2 over Finite Field of size 2
            sage: f.vector_presentation(1)
            Vector space morphism represented by the matrix:
            [0 0 0]
            [0 1 0]
            Domain: Vector space of dimension 2 over Finite Field of size 2
            Codomain: Vector space of dimension 3 over Finite Field of size 2
            sage: f.vector_presentation(2)
            Vector space morphism represented by the matrix:
            [0 0 1 1]
            [0 0 0 0]
            Domain: Vector space of dimension 2 over Finite Field of size 2
            Codomain: Vector space of dimension 4 over Finite Field of size 2

        TESTS::

            sage: F = FPModule(A, [0])
            sage: Q = FPModule(A, [0], [[Sq(2)]])
            sage: z = Hom(F, Q)([Sq(2)*Q.generator(0)])
            sage: z.is_zero()
            True
            sage: z.vector_presentation(0)
            Traceback (most recent call last):
            ...
            ValueError: the zero map has no vector presentation
        """
        # The trivial map has no degree, so we can not create the codomain
        # of the linear transformation.
        if self.is_zero():
            raise ValueError("the zero map has no vector presentation")

        D_n = self.domain().vector_presentation(n)
        C_n = self.codomain().vector_presentation(self.degree() + n)

        values = [self(e) for e in self.domain().basis_elements(n)]

        return Hom(D_n, C_n)([C_n.zero() if e.is_zero() else e.vector_presentation()
                              for e in values])


    def solve(self, x):
        r"""
        Return an element in the inverse image of ``x``.

        INPUT:

        - ``x`` -- an element of the codomain of this morphism

        OUTPUT:

        An element of the domain which maps to ``x`` under this morphism
        or ``None`` if ``x`` was not in the image of this morphism.

        EXAMPLES::

            sage: from sage.modules.fp_graded.module import FPModule
            sage: A = SteenrodAlgebra(2)
            sage: M = FPModule(A, [0], [[Sq(3)]])
            sage: N = FPModule(A, [0], [[Sq(2,2)]])
            sage: f = Hom(M, N)( [Sq(2)*N.generator(0)] )
            sage: y = Sq(1,1)*N.generator(0); y
            Sq(1,1)*g[0]
            sage: x = f.solve(y); x
            Sq(2)*g[0]
            sage: y == f(x)
            True

        Trying to lift an element which is not in the image results
        in a ``None`` value::

            sage: z = f.solve(Sq(1)*N.generator(0))
            sage: z is None
            True

        TESTS::

            sage: f.solve(Sq(2,2)*M.generator(0))
            Traceback (most recent call last):
            ...
            ValueError: the given element is not in the codomain of this homomorphism
        """
        if x.parent() != self.codomain():
            raise ValueError('the given element is not in the codomain of this homomorphism')

        # The zero element lifts over all morphisms.
        if x.is_zero():
            return self.domain().zero()

        # Handle the trivial homomorphism since it does not have a well defined
        # degree.
        if self.is_zero():
            return None

        # Handle the case where both the morhism and the element is non-trivial.
        n = x.degree() - self.degree()
        f_n = self.vector_presentation(n)

        v = x.vector_presentation()

        # Return None if ``x`` cannot be lifted.
        if not v in f_n.image():
            return None

        u = f_n.matrix().solve_left(v)
        return self.domain().element_from_coordinates(u, n)


    def lift(self, f, verbose=False):
        r"""
        Return a lift of this homomorphism over the given homomorphism ``f``.

        INPUT:

        - ``f`` -- a homomorphism with codomain equal to the codomain of ``self``
        - ``verbose`` -- boolean (default: ``False``); enable progress messages

        OUTPUT:

        A homomorphism `g` with the property that ``self`` equals `f \circ g`.
        If no lift exist, ``None`` is returned.

        ALGORITHM:

        Let `s` be this homomorphism with `L` the domain of `s`.
        Choose `x_1, \ldots, x_N` such that `f(x_i) = s(g_i)`,
        where the `g_i`'s are the module generators of `L`.

        The linear function sending `g_i` to `x_i` for every `i` is well
        defined if and only if the vector `x = (x_1, \ldots, x_N)` lies
        in the nullspace of the coefficient matrix `R = (r_{ij})` given
        by the relations of `L`.

        Let `k \in \ker(f)` solve the matrix equation:

        .. MATH::

            R \cdot k = R \cdot x.

        Define a module homomorphism by sending the generators of `L` to
        `x_1 - k_1, \ldots, x_N - k_N`.  This is well defined, and is also a
        lift of this homomorphism over `f`.

        Note that it does not matter how we choose the initial elements `x_i`:
        If `x'` is another choice then `x' - x\in \ker(f)` and
        `R\cdot k = R\cdot x` if and only if `R\cdot (k + x' - x) = R\cdot x'`.

        EXAMPLES::

            sage: from sage.modules.fp_graded.module import FPModule
            sage: A = SteenrodAlgebra(2)

        Lifting a map from a free module is always possible::

            sage: M = FPModule(A, [0], [[Sq(3)]])
            sage: N = FPModule(A, [0], [[Sq(2,2)]])
            sage: F = FPModule(A, [0])
            sage: f = Hom(M,N)([Sq(2)*N.generator(0)])
            sage: k = Hom(F,N)([Sq(1)*Sq(2)*N.generator(0)])
            sage: f_ = k.lift(f)
            sage: f*f_ == k
            True
            sage: f_
            Module morphism:
              From: Free graded left module on 1 generator over mod 2 Steenrod algebra, milnor basis
              To:   Finitely presented left module on 1 generator and 1 relation over mod 2 Steenrod algebra, milnor basis
              Defn: g[0] |--> Sq(1)*g[0]

        A split projection::

            sage: A_plus_HZ = FPModule(A, [0,0], [[0, Sq(1)]])
            sage: HZ = FPModule(A, [0], [[Sq(1)]])
            sage: q = Hom(A_plus_HZ, HZ)([HZ([1]), HZ([1])])
            sage: # We can construct a splitting of `q` manually:
            sage: split = Hom(HZ,A_plus_HZ)([A_plus_HZ.generator(1)])
            sage: (q*split).is_identity()
            True

        Thus, lifting the identity homomorphism over `q` should be possible::

            sage: one = Hom(HZ,HZ).identity()
            sage: j = one.lift(q); j
            Module morphism:
              From: Finitely presented left module on 1 generator and 1 relation over mod 2 Steenrod algebra, milnor basis
              To:   Finitely presented left module on 2 generators and 1 relation over mod 2 Steenrod algebra, milnor basis
              Defn: g[0] |--> g[0, 1]
            sage: q*j
            Module endomorphism of Finitely presented left module on 1 generator and 1 relation over mod 2 Steenrod algebra, milnor basis
              Defn: g[0] |--> g[0]

        Lifting over the inclusion of the image sub module::

            sage: A = SteenrodAlgebra(2)
            sage: M = FPModule(A, [0], relations=[[Sq(0,1)]])
            sage: f = Hom(M,M)([Sq(2)*M.generator(0)])
            sage: im = f.image(top_dim=10)
            sage: f.lift(im)
            Module morphism:
              From: Finitely presented left module on 1 generator and 1 relation over mod 2 Steenrod algebra, milnor basis
              To:   Finitely presented left module on 1 generator and 2 relations over mod 2 Steenrod algebra, milnor basis
              Defn: g[0] |--> g[2]

        When a lift cannot be found, the ``None`` value is returned.  By
        setting the verbose argument to ``True``, an explanation of why
        the lifting failed will be displayed::

            sage: F2 = FPModule(A, [0,0])
            sage: non_surjection = Hom(F2, F2)([F2([1, 0]), F2([0, 0])])
            sage: lift = Hom(F2, F2).identity().lift(non_surjection, verbose=True)
            The generators of the domain of this homomorphism do not map into
             the image of the homomorphism we are lifting over.
            sage: lift is None
            True

        TESTS::

            sage: from sage.modules.fp_graded.module import FPModule
            sage: A = SteenrodAlgebra(2)
            sage: # The trivial map often involved in corner cases..
            sage: trivial_map = Hom(FPModule(A, [0]), FPModule(A, [])).zero()
            sage: trivial_map.lift(trivial_map) == 0
            True

            sage: F = FPModule(A, [0])
            sage: HZ = FPModule(A, [0], relations=[[Sq(1)]])
            sage: f = Hom(F,HZ)(HZ.generators())
            sage: split = Hom(HZ, HZ).identity().lift(f, verbose=True)
            The homomorphism cannot be lifted in any way such that the relations
             of the domain are respected: matrix equation has no solutions
            sage: split is None
            True

            sage: Hom(F, F).identity().lift(f, verbose=true)
            Traceback (most recent call last):
            ...
            ValueError: the codomains of this homomorphism and the homomorphism
             we are lifting over are different

            sage: f.lift(Hom(HZ, HZ).zero(), verbose=True)
            This homomorphism cannot lift over a trivial homomorphism since
             it is non-trivial.

            sage: Ap = SteenrodAlgebra(p=2, profile=(2,2,2,1))
            sage: Hko = FPModule(Ap, [0], [[Sq(2)], [Sq(1)]])
            sage: f = Hom(Hko, Hko)([(Ap.Sq(0,0,3) + Ap.Sq(0,2,0,1))*Hko.generator(0)])
            sage: f*f == 0
            True
            sage: k = f.kernel_inclusion() # long time
            sage: f.lift(k) # long time
            Module morphism:
              From: Finitely presented left module on 1 generator and 2 relations over sub-Hopf algebra of mod 2 Steenrod algebra, milnor basis, profile function [2, 2, 2, 1]
              To:   Finitely presented left module on 3 generators and 12 relations over sub-Hopf algebra of mod 2 Steenrod algebra, milnor basis, profile function [2, 2, 2, 1]
              Defn: g[0] |--> Sq(1)*g[20]

        Corner cases involving trivial maps::

            sage: M = FPModule(A, [1])
            sage: M1 = FPModule(A, [0])
            sage: M2 = FPModule(A, [0], [[Sq(1)]])
            sage: q = Hom(M1, M2)([M2.generator(0)])
            sage: z = Hom(M, M2).zero()
            sage: lift = z.lift(q)
            sage: lift.domain() is M and lift.codomain() is M1
            True

        .. SEEALSO::

            :meth:`split`
        """
        from sage.modules.free_module_element import vector

        #        self
        #    L -------> N
        #     \         ^
        #       \       |
        #   lift  \     | f
        #           \   |
        #            _| |
        #               M
        L = self.domain()
        N = self.codomain()
        M = f.domain()

        # It is an error to call this function with incompatible arguments.
        if not f.codomain() is N:
            raise ValueError('the codomains of this homomorphism and the homomorphism '
                             'we are lifting over are different')

        # The trivial map lifts over any other map.
        if self.is_zero():
            return Hom(L, M).zero()

        # A non-trivial map never lifts over the trivial map.
        if f.is_zero():
            if verbose:
                print('This homomorphism cannot lift over a trivial homomorphism'
                      ' since it is non-trivial.')
            return None

        xs = [f.solve(self(g)) for g in L.generators()]

        # If some of the generators are not in the image of f, there is no
        # hope finding a lift.
        if None in xs:
            if verbose:
                print('The generators of the domain of this homomorphism do '
                      'not map into the image of the homomorphism we are lifting over.')
            return None

        # If L is free there are no relations to take into consideration.
        if not L.has_relations():
            return Hom(L, M)(xs)

        # The degree of the lifted map f_.
        lift_deg = self.degree() - f.degree()

        # Compute the kernel of f.  The equations we will solve will live in
        # this submodule.
        iK = f.kernel_inclusion(top_dim=max([r.degree() + lift_deg for r in L.relations()]))

        source_degs = [g.degree() + lift_deg for g in L.generators()]
        target_degs = [r.degree() + lift_deg for r in L.relations()]

        # Act on the liftings xs by the relations.
        ys = []
        K = iK.domain()
        all_zero = True

        for r in L.relations():
            target_degree = r.degree() + lift_deg

            y = iK.solve(sum([c*x for c,x in zip(r.dense_coefficient_list(), xs)]))
            if y is None:
                if verbose:
                    print('The homomorphism cannot be lifted in any '
                         'way such that the relations of the domain are '
                         'respected.')
                return None

            if y.is_zero():
                dim = K.vector_presentation(target_degree).dimension()
                ys += dim * [0]  # The zero vector of the appropriate dimension.
            else:
                all_zero = False
                ys += list(y.vector_presentation())

        # If the initial guess already fits the relations, we are done.
        if all_zero:
            return Hom(L, M)(xs)

        block_matrix, R = _create_relations_matrix(
            K, [r.dense_coefficient_list() for r in L.relations()], source_degs, target_degs)

        try:
            solution = R.solve_right(vector(ys))
        except ValueError as error:
            if str(error) == 'matrix equation has no solutions':
                if verbose:
                    print('The homomorphism cannot be lifted in any '
                          'way such that the relations of the domain '
                          'are respected: %s' % error)

                return None
            else:
                raise ValueError(error)

        # Interpret the solution vector as a vector in the direct sum
        # $ K_1\oplus K_2\oplus \ldots \oplus K_n $.
        n = 0
        for j, source_degree in enumerate(source_degs):

            source_dimension = block_matrix[0][j].domain().dimension()

            w = K.element_from_coordinates(
                    solution[n:n + source_dimension], source_degree)

            # Subtract the solution w_i from our initial choice of lift
            # for the generator g_i.
            xs[j] -= iK(w)

            n += source_degree

        return Hom(L, M)(xs)


    def split(self, verbose=False):
        r"""
        Return a split of ``self``.

        INPUT:

        - ``verbose`` --  boolean (default: ``False``); enable progress messages

        OUTPUT:

        A homomorphism with the property that the composite homomorphism
        `S \circ f = id`, where `S` is ``self``, is The identity homomorphism
        If no such split exist, ``None`` is returned.

        EXAMPLES::

            sage: from sage.modules.fp_graded.module import FPModule
            sage: A = SteenrodAlgebra(2)
            sage: M = FPModule(A, [0,0], [[0, Sq(1)]])
            sage: N = FPModule(A, [0], [[Sq(1)]])
            sage: p = Hom(M, N)([N.generator(0), N.generator(0)])
            sage: s = p.split(); s
            Module morphism:
              From: Finitely presented left module on 1 generator and 1 relation over mod 2 Steenrod algebra, milnor basis
              To:   Finitely presented left module on 2 generators and 1 relation over mod 2 Steenrod algebra, milnor basis
              Defn: g[0] |--> g[0, 1]
            sage: # Verify that `s` is a splitting:
            sage: p*s
            Module endomorphism of Finitely presented left module on 1 generator and 1 relation over mod 2 Steenrod algebra, milnor basis
              Defn: g[0] |--> g[0]

        TESTS::

            sage: F = FPModule(A, [0])
            sage: N = FPModule(A, [0], [[Sq(1)]])
            sage: p = Hom(F, N)([N.generator(0)])
            sage: p.split(verbose=True) is None
            The homomorphism cannot be lifted in any way such that the relations
             of the domain are respected: matrix equation has no solutions
            True

        .. SEEALSO::

            :meth:`lift`
        """
        one = End(self.codomain()).identity()
        return one.lift(self, verbose)


    def homology(self, f, top_dim=None, verbose=False):
        r"""
        Compute the sub-quotient module of `H(self, f) =
        \ker(self)/\operatorname{im}(f)` in a range of degrees.

        For a pair of composable morphisms `f: M\to N` and `g: N \to Q` of
        finitely presented modules, the homology module is a finitely
        presented quotient of the kernel sub module `\ker(g) \subset N`.

        INPUT:

        - ``f`` -- a homomorphism with codomain equal to the domain of ``self``
          and image contained in the kernel of this homomorphism
        - ``top_dim`` -- integer (optional); used by this function to stop the
          computation at the given degree
        - ``verbose`` -- boolean (default: ``False``); enable progress messages

        OUTPUT:

        A quotient homomorphism `\ker(self) \to H`, where `H` is isomorphic
        to `H(self, f)` in degrees less than or equal to ``top_dim``.

        .. NOTE::

            If the algebra for this module is finite, then no ``top_dim`` needs
            to be specified in order to ensure that this function terminates.

        EXAMPLES::

            sage: from sage.modules.fp_graded.module import FPModule
            sage: A = SteenrodAlgebra(2, profile=(3,2,1))
            sage: M = FPModule(A, [0], [[Sq(3)]])
            sage: N = FPModule(A, [0], [[Sq(2,2)]])
            sage: F = FPModule(A, [0])
            sage: f = Hom(M,N)([A.Sq(2)*N.generator(0)])
            sage: g = Hom(F, M)([A.Sq(4)*A.Sq(1,2)*M.generator(0)])
            sage: ho = f.homology(g)
            sage: ho.codomain()
            Finitely presented left module on 1 generator and 5 relations over
             sub-Hopf algebra of mod 2 Steenrod algebra, milnor basis, profile function [3, 2, 1]
            sage: ho.codomain().is_trivial()
            False
        """
        k = self.kernel_inclusion(top_dim, verbose)
        f_ = f.lift(k)
        if f_ is None:
            raise ValueError('the image of the given homomorphism is not contained '
                             'in the kernel of this homomorphism; the homology is '
                             'therefore not defined for this pair of maps')

        return f_.cokernel_projection()


    def suspension(self, t):
        r"""
        The suspension of this morphism by the given degree ``t``.

        INPUT:

        - ``t`` -- an integer by which the morphism is suspended

        OUTPUT:

        The morphism which is the suspension of ``self`` by the degree ``t``.

        EXAMPLES::

            sage: from sage.modules.fp_graded.module import FPModule
            sage: A = SteenrodAlgebra(2)
            sage: F1 = FPModule(A, [4,5])
            sage: F2 = FPModule(A, [5])

            sage: f = Hom(F1, F2)( ( F2([Sq(4)]), F2([Sq(5)]) ) ); f
            Module morphism:
              From: Free graded left module on 2 generators over mod 2 Steenrod algebra, milnor basis
              To:   Free graded left module on 1 generator over mod 2 Steenrod algebra, milnor basis
              Defn: g[4] |--> Sq(4)*g[5]
                    g[5] |--> Sq(5)*g[5]

            sage: e1 = F1([1, 0])
            sage: e2 = F1([0, 1])
            sage: f(e1)
            Sq(4)*g[5]
            sage: f(e2)
            Sq(5)*g[5]

            sage: sf = f.suspension(4); sf
            Module morphism:
              From: Free graded left module on 2 generators over mod 2 Steenrod algebra, milnor basis
              To:   Free graded left module on 1 generator over mod 2 Steenrod algebra, milnor basis
              Defn: g[8] |--> Sq(4)*g[9]
                    g[9] |--> Sq(5)*g[9]

            sage: sf.domain() is f.domain().suspension(4)
            True

            sage: sf.codomain() is f.codomain().suspension(4)
            True
        """
        if t == 0:
            return self

        D = self.domain().suspension(t)
        C = self.codomain().suspension(t)
        return Hom(D, C)([C(x.lift_to_free().dense_coefficient_list())
                          for x in self._values])


    def cokernel_projection(self):
        r"""
        Return the map to the cokernel of ``self``.

        OUTPUT:

        The natural projection from the codomain of this homomorphism
        to its cokernel.

        EXAMPLES::

            sage: from sage.modules.fp_graded.module import FPModule
            sage: A1 = SteenrodAlgebra(2, profile=(2,1))
            sage: M = FPModule(A1, [0], [[Sq(2)]])
            sage: F = FPModule(A1, [0])

            sage: r = Hom(F, M)([A1.Sq(1)*M.generator(0)])
            sage: co = r.cokernel_projection(); co
            Module morphism:
              From: Finitely presented left module on 1 generator and 1 relation over sub-Hopf algebra of mod 2 Steenrod algebra, milnor basis, profile function [2, 1]
              To:   Finitely presented left module on 1 generator and 2 relations over sub-Hopf algebra of mod 2 Steenrod algebra, milnor basis, profile function [2, 1]
              Defn: g[0] |--> g[0]

            sage: co.domain().is_trivial()
            False
        """
<<<<<<< HEAD
        from .module import FPModule
        new_relations = ([x.dense_coefficient_list()
                          for x in self.codomain().relations()] +
                         [x.dense_coefficient_list() for x in self._values])
=======
        new_relations = ([x.dense_coefficient_list()
                          for x in self.codomain().relations()] +
                         [x.dense_coefficient_list() for x in self._values])

        try:
            FPModule = self.base_ring()._fp_graded_module_class
        except AttributeError:
            from .module import FPModule
>>>>>>> 1e8ba0aa

        coker = FPModule(self.base_ring(),
                         self.codomain().generator_degrees(),
                         relations=tuple(new_relations))

        projection = Hom(self.codomain(), coker)(coker.generators())

        return projection


    def kernel_inclusion(self, top_dim=None, verbose=False):
        r"""
        Return the kernel of ``self``.

        INPUT:

        - ``top_dim`` -- integer (optional); used by this function to stop the
          computation at the given degree
        - ``verbose`` -- boolean (default: ``False``); enable progress messages

        OUTPUT:

        A homomorphism into `\ker(self)` which is an isomorphism in
        degrees less than or equal to ``top_dim``.

        .. NOTE::

            If the algebra for this module is finite, then no ``top_dim`` needs
            to be specified in order to ensure that this function terminates.

        EXAMPLES::

            sage: from sage.modules.fp_graded.module import FPModule
            sage: A3 = SteenrodAlgebra(2, profile=(4,3,2,1))
            sage: F = FPModule(A3, [1,3]);
            sage: L = FPModule(A3, [2,3], [[Sq(2),Sq(1)], [0,Sq(2)]]);
            sage: H = Hom(F, L);

            sage: H([L((A3.Sq(1), 1)), L((0, A3.Sq(2)))]).kernel_inclusion() # long time
            Module morphism:
              From: Finitely presented left module on 2 generators and 1 relation over sub-Hopf algebra of mod 2 Steenrod algebra, milnor basis, profile function [4, 3, 2, 1]
              To:   Free graded left module on 2 generators over sub-Hopf algebra of mod 2 Steenrod algebra, milnor basis, profile function [4, 3, 2, 1]
              Defn: g[3] |--> g[3]
                    g[4] |--> Sq(0,1)*g[1]

            sage: M = FPModule(A3, [0,7], [[Sq(1), 0], [Sq(2), 0], [Sq(4), 0], [Sq(8), Sq(1)], [0, Sq(7)], [0, Sq(0,1,1)+Sq(4,2)]])
            sage: F2 = FPModule(A3, [0], [[Sq(1)], [Sq(2)], [Sq(4)], [Sq(8)], [Sq(15)]])
            sage: H = Hom(M, F2)
            sage: f = H([F2([1]), F2([0])])

            sage: K = f.kernel_inclusion(verbose=True, top_dim=17)
            1. Computing the generators of the kernel presentation:
            Resolving the kernel in the range of dimensions [0, 17]:
             0 1 2 3 4 5 6 7 8 9 10 11 12 13 14 15 16 17.
            2. Computing the relations of the kernel presentation:
            Computing using the profile:
            (4, 3, 2, 1)
            Resolving the kernel in the range of dimensions [7, 17]:
             7 8 9 10 11 12 13 14 15 16 17.

            sage: K.domain().generators()
            (g[7],)
            sage: K.domain().relations()
            ((Sq(0,1)+Sq(3))*g[7],
             (Sq(0,0,1)+Sq(1,2)+Sq(4,1))*g[7],
             Sq(9)*g[7],
             (Sq(0,1,1)+Sq(4,2))*g[7])

            sage: K
            Module morphism:
              From: Finitely presented left module on 1 generator and 4 relations over sub-Hopf algebra of mod 2 Steenrod algebra, milnor basis, profile function [4, 3, 2, 1]
              To:   Finitely presented left module on 2 generators and 6 relations over sub-Hopf algebra of mod 2 Steenrod algebra, milnor basis, profile function [4, 3, 2, 1]
              Defn: g[7] |--> g[7]
        """
        if verbose:
            print('1. Computing the generators of the kernel presentation:')
        j0 = self._resolve_kernel(top_dim, verbose)
        if verbose:
            print('2. Computing the relations of the kernel presentation:')
        j1 = j0._resolve_kernel(top_dim, verbose)

        # Create a module isomorphic to the ker(self).
        K = j1.fp_module()

        # Return an injection of K into the domain of self such that
        # its image equals ker(self).
        return Hom(K, j0.codomain())(j0._values)


    def image(self, top_dim=None, verbose=False):
        r"""
        Compute the image of ``self``.

        INPUT:

        - ``top_dim`` -- integer (optional); used by this function to stop the
          computation at the given degree
        - ``verbose`` -- boolean (default: ``False``); enable progress messages

        OUTPUT:

        A homomorphism into `\operatorname{im}(self)` that is an
        isomorphism in degrees less than or equal to ``top_dim``

        .. NOTE::

            If the algebra for this module is finite, then no ``top_dim``
            needs to be specified in order to ensure that this function
            terminates.

        EXAMPLES::

            sage: from sage.modules.fp_graded.module import FPModule
            sage: A3 = SteenrodAlgebra(2, profile=(4,3,2,1))
            sage: F = FPModule(A3, [1,3]);
            sage: L = FPModule(A3, [2,3], [[Sq(2),Sq(1)], [0,Sq(2)]]);
            sage: H = Hom(F, L);

            sage: H([L((A3.Sq(1), 1)), L((0, A3.Sq(2)))]).image() # long time
            Module morphism:
              From: Finitely presented left module on 1 generator and 1 relation over sub-Hopf algebra of mod 2 Steenrod algebra, milnor basis, profile function [4, 3, 2, 1]
              To:   Finitely presented left module on 2 generators and 2 relations over sub-Hopf algebra of mod 2 Steenrod algebra, milnor basis, profile function [4, 3, 2, 1]
              Defn: g[3] |--> Sq(1)*g[2] + g[3]

            sage: M = FPModule(A3, [0,7], [[Sq(1), 0], [Sq(2), 0], [Sq(4), 0], [Sq(8), Sq(1)], [0, Sq(7)], [0, Sq(0,1,1)+Sq(4,2)]])
            sage: F2 = FPModule(A3, [0], [[Sq(1)], [Sq(2)], [Sq(4)], [Sq(8)], [Sq(15)]])
            sage: H = Hom(M, F2)
            sage: f = H([F2([1]), F2([0])])
            sage: K = f.image(verbose=True, top_dim=17)
            1. Computing the generators of the image presentation:
            Resolving the image in the range of dimensions [0, 17]:
             0 1 2 3 4 5 6 7 8 9 10 11 12 13 14 15 16 17.
            2. Computing the relations of the image presentation:
            Computing using the profile:
            (4, 3, 2, 1)
            Resolving the kernel in the range of dimensions [0, 17]:
             0 1 2 3 4 5 6 7 8 9 10 11 12 13 14 15 16 17.

            sage: K.is_injective()  # long time
            True
            sage: K.domain().generator_degrees()
            (0,)
            sage: K.domain().relations()
            (Sq(1)*g[0], Sq(2)*g[0], Sq(4)*g[0], Sq(8)*g[0])
            sage: K.domain().is_trivial()
            False
        """
        if verbose:
            print('1. Computing the generators of the image presentation:')
        j0 = self._resolve_image(top_dim, verbose)
        if verbose:
            print('2. Computing the relations of the image presentation:')
        j1 = j0._resolve_kernel(top_dim, verbose)

        # Create a module isomorphic to the im(self).
        I = j1.fp_module()

        # Return an injection of I into the codomain of self such that
        # its image equals im(self)
        return Hom(I, j0.codomain())(j0._values)


    def is_injective(self, top_dim=None, verbose=False):
        r"""
        Return ``True`` if and only if ``self`` has a trivial kernel.

        INPUT:

        - ``top_dim`` -- integer (optional); used by this function to stop the
          computation at the given degree
        - ``verbose`` -- boolean (default: ``False``); enable progress messages

        EXAMPLES::

            sage: from sage.modules.fp_graded.module import FPModule
            sage: A = SteenrodAlgebra(2)

            sage: K = FPModule(A, [2], [[Sq(2)]])
            sage: HZ = FPModule(A, [0], [[Sq(1)]])

            sage: f = Hom(K, HZ)([Sq(2)*HZ([1])])
            sage: f.is_injective(top_dim=23)
            True

        TESTS::

            sage: Z = FPModule(A, [])
            sage: Hom(Z, HZ).zero().is_injective(top_dim=8)
            True
        """
        j0 = self._resolve_kernel(top_dim, verbose)
        return j0.domain().is_trivial()


    def is_surjective(self):
        r"""
        Return ``True`` if and only if ``self`` has a trivial cokernel.

        EXAMPLES::

            sage: from sage.modules.fp_graded.module import FPModule
            sage: A = SteenrodAlgebra(2)
            sage: F = FPModule(A, [0])

            sage: f = Hom(F,F)([Sq(1)*F.generator(0)])
            sage: f.is_surjective()
            False

        TESTS::

            sage: Z = FPModule(A, [])
            sage: Hom(F, Z).zero().is_surjective()
            True
        """
        return self.cokernel_projection().is_zero()


    def _resolve_kernel(self, top_dim=None, verbose=False):
        r"""
        Resolve the kernel of ``self`` by a free module.

        INPUT:

        - ``top_dim`` -- integer (optional); used by this function to stop the
          computation at the given degree
        - ``verbose`` -- boolean (default: ``False``); enable progress messages

        OUTPUT:

        A homomorphism `j: F \rightarrow D`, where `D` is the domain of
        ``self`` and `F` is free and such that `\ker(self) = \operatorname{im}(j)`
        in all degrees less than or equal to ``top_dim``.

        .. NOTE::

            If the algebra for this module is finite dimensional, then no
            ``top_dim`` needs to be specified in order to ensure that
            this function terminates.

        TESTS::

            sage: from sage.modules.fp_graded.module import FPModule
            sage: s = SymmetricFunctions(QQ).s()
            sage: F = s.free_graded_module([0,0])
            sage: L = FPModule(s, [0,0], [[s[3],s[2,1]], [0,s[2]]])
            sage: f = Hom(F, L)([L([s[2], 0]), L([0, s[2]])])
            sage: f._resolve_kernel()  # long time
            Traceback (most recent call last):
            ...
            ValueError: a top dimension must be specified for this calculation to terminate
            sage: f._resolve_kernel(top_dim=10)
            Module morphism:
              From: Free graded left module on 2 generators over Symmetric Functions over Rational Field in the Schur basis
              To:   Free graded left module on 2 generators over Symmetric Functions over Rational Field in the Schur basis
              Defn: s[]*g[0] |--> s[]*g[0, 1]
                    s[]*g[3] |--> s[3]*g[0, 0]
        """
        # Let
        #
        #  1) `j` be a homomorphism into `\ker(self)`, and
        #  2) 'n' be an integer.
        #
        # The induction loop starts each iteration assuming that that `j` is onto
        # the kernel in degrees below `n`.  Each iteration of the loop then
        # extends the map `j` minimally so that `j_n` becomes onto the kernel.
        #
        # This induction step is then repeated for all `n \leq` ``top_dim``.
        #

        domain = self.domain()
        R = self.base_ring()

        if self.is_zero():
            # Epsilon: F_0 -> M
            F_0 = R.free_graded_module(domain.generator_degrees())
            epsilon = Hom(F_0, domain)(tuple(domain.generators()))
            return epsilon

        # Create the trivial module F_ to start with.
        F_ = R.free_graded_module(())
        j = Hom(F_, domain).zero()

        dim = domain.connectivity()
        if dim == infinity:
            if verbose:
                print ('The domain of the morphism is trivial, so there is nothing to resolve.')
            return j

        if not R.dimension() < infinity:
            limit = infinity
        else:
            limit = _top_dim(R) + max(domain.generator_degrees())

        if top_dim is not None:
            limit = min(top_dim, limit)

        if limit == infinity:
            raise ValueError('a top dimension must be specified for this calculation to terminate')

        if verbose:
            if dim > limit:
                print('The dimension range is empty: [%d, %d]' % (dim, limit))
            else:
                print('Resolving the kernel in the range of dimensions [%d, %d]:' % (dim, limit), end='')

        # The induction loop.
        for n in range(dim, limit+1):

            if verbose:
                print(' %d' % n, end='')

            # We have taken care of the case when self is zero, so the
            # vector presentation exists.
            self_n = self.vector_presentation(n)
            kernel_n = self_n.kernel()

            if not kernel_n:
                continue

            generator_degrees = tuple((x.degree() for x in F_.generators()))

            if j.is_zero():
                # The map j is not onto in degree `n` of the kernel.
                new_generator_degrees = kernel_n.rank() * (n,)
                F_ = R.free_graded_module(generator_degrees + new_generator_degrees)

                new_values = tuple([
                    domain.element_from_coordinates(q, n) for q in kernel_n.basis()])

            else:
                Q_n = kernel_n.quotient(j.vector_presentation(n).image())

                if not Q_n.rank():
                    continue

                # The map j is not onto in degree `n` of the kernel.
                new_generator_degrees = Q_n.rank() * (n,)
                F_ = R.free_graded_module(generator_degrees + new_generator_degrees)

                new_values = tuple([
                    domain.element_from_coordinates(Q_n.lift(q), n) for q in Q_n.basis()])

            # Create a new homomorphism which is surjective onto the kernel
            # in all degrees less than, and including `n`.
            j = Hom(F_, domain)(j._values + new_values)

        if verbose:
            print('.')
        return j


    def _resolve_image(self, top_dim=None, verbose=False):
        r"""
        Resolve the image of ``self`` by a free module.

        INPUT:

        - ``top_dim`` -- integer (optional); used by this function to stop the
          computation at the given degree
        - ``verbose`` -- boolean (default: ``False``); enable progress messages

        OUTPUT:

        A homomorphism `j: F \rightarrow C` where `C` is the codomain
        of ``self``, where `F` is free, and
        `\operatorname{im}(self) = \operatorname{im}(j)` in all degrees less
        than or equal to ``top_dim``.

        .. NOTE::

            If the algebra for this module is finite, then no ``top_dim`` needs
            to be specified in order to ensure that this function terminates.

        TESTS::

            sage: from sage.modules.fp_graded.module import FPModule
            sage: s = SymmetricFunctions(QQ).s()
            sage: F = s.free_graded_module([0,0])
            sage: L = FPModule(s, [0,0], [[s[3],s[2,1]], [0,s[2]]])
            sage: f = Hom(F, L)([L([s[2], 0]), L([0, s[2]])])
            sage: f._resolve_image()
            Traceback (most recent call last):
            ...
            ValueError: a top dimension must be specified for this calculation to terminate
            sage: f._resolve_image(top_dim=10)
            Module morphism:
              From: Free graded left module on 1 generator over Symmetric Functions over Rational Field in the Schur basis
              To:   Finitely presented left module on 2 generators and 2 relations over Symmetric Functions over Rational Field in the Schur basis
              Defn: s[]*g[2] |--> s[2]*g[0, 0]
        """
        # Let
        #
        #  1) `j` be a homomorphism into `\im(self)`, and
        #  2) 'n' be an integer.
        #
        # The induction loop starts each iteration assuming that that `j` is onto
        # the image in degrees below `n`.  Each iteration of the loop then
        # extends the map `j` minimally so that `j_n` becomes onto the image.
        #
        # This induction step is then repeated for all `n \leq` ``top_dim``.
        #

        # Create the trivial module F_ to start with.
        R = self.base_ring()
        codomain = self.codomain()
        F_ = R.free_graded_module(())
        j = Hom(F_, codomain).zero()

        dim = self.codomain().connectivity()
        if dim == infinity:
            if verbose:
                print ('The codomain of the morphism is trivial, so there is nothing to resolve.')
            return j

        try:
            self_degree = self.degree()
        except ValueError:
            if verbose:
                print ('The homomorphism is trivial, so there is nothing to resolve.')
            return j

        degree_values = [0] + [v.degree() for v in self._values if v]
        limit = (infinity if not R.dimension() < infinity else
                 (_top_dim(R) + max(degree_values)))

        if top_dim is not None:
            limit = min(top_dim, limit)

        if limit == infinity:
            raise ValueError('a top dimension must be specified for this calculation to terminate')

        if verbose:
            if dim > limit:
                print('The dimension range is empty: [%d, %d]' % (dim, limit))
            else:
                print('Resolving the image in the range of dimensions [%d, %d]:' % (dim, limit), end='')

        for n in range(dim, limit+1):

            if verbose:
                print(' %d' % n, end='')

            self_n = self.vector_presentation(n - self_degree)
            image_n = self_n.image()

            if image_n.dimension() == 0:
                continue


            generator_degrees = tuple((x.degree() for x in F_.generators()))
            if j.is_zero():
                # The map j is not onto in degree `n` of the image.
                new_generator_degrees = image_n.rank() * (n,)
                F_ = R.free_graded_module(generator_degrees + new_generator_degrees)

                new_values = tuple([
                    self.codomain().element_from_coordinates(q, n) for q in image_n.basis()])

            else:

                j_n = j.vector_presentation(n)
                Q_n = image_n.quotient(j_n.image())

                if Q_n.dimension() == 0:
                    continue

                # The map j is not onto in degree `n` of the image.
                new_generator_degrees = Q_n.rank() * (n,)
                F_ = R.free_graded_module(generator_degrees + new_generator_degrees)

                new_values = tuple([
                    self.codomain().element_from_coordinates(Q_n.lift(q), n) for q in Q_n.basis()])

            # Create a new homomorphism which is surjective onto the image
            # in all degrees less than, and including `n`.
            j = Hom(F_, self.codomain()) (j._values + new_values)

        if verbose:
            print('.')
        return j

    def fp_module(self):
        r"""
        Create a finitely presented module from ``self``.

        OUTPUT:

        The finitely presented module having presentation equal to ``self``
        as long as the domain and codomain are free.

        EXAMPLES:

        We construct examples with free modules that are presented
        with a redundant relation::

            sage: from sage.modules.fp_graded.module import FPModule
            sage: A = SteenrodAlgebra(2)
            sage: F1 = FPModule(A, (2,), [[0]])
            sage: F2 = FPModule(A, (0,), [[0]])
            sage: v = F2([Sq(2)])
            sage: pres = Hom(F1, F2)([v])
            sage: M = pres.fp_module(); M
            Finitely presented left module on 1 generator and 1 relation over
             mod 2 Steenrod algebra, milnor basis
            sage: M.generator_degrees()
            (0,)
            sage: M.relations()
            (Sq(2)*g[0],)

            sage: F2 = A.free_graded_module((0,))
            sage: v = F2([Sq(2)])
            sage: pres = Hom(F1, F2)([v])
            sage: M = pres.fp_module(); M
            Finitely presented left module on 1 generator and 1 relation over
             mod 2 Steenrod algebra, milnor basis
            sage: M.generator_degrees()
            (0,)
            sage: M.relations()
            (Sq(2)*g[0],)

            sage: F3 = FPModule(A, (0,), [[Sq(4)]])
            sage: v = F3([Sq(2)])
            sage: pres = Hom(F1, F3)([v])
            sage: pres.fp_module()
            Traceback (most recent call last):
            ...
            ValueError: this is not a morphism between free modules
        """
        if self.domain().has_relations() or self.codomain().has_relations():
            raise ValueError("this is not a morphism between free modules")
        try:
            FPModule = self.base_ring()._fp_graded_module_class
        except AttributeError:
            from .module import FPModule
        return FPModule(self.base_ring(),
                        self.codomain().generator_degrees(),
                        tuple([r.dense_coefficient_list() for r in self._values]))
<<<<<<< HEAD


    def _lift_to_free_morphism(self):
        """
        If ``self`` is a map between finitely presented modules which are
        actually free, then return this morphism as a
        FreeGradedModuleMorphism. Otherwise raise an error.

        EXAMPLES::

            sage: from sage.modules.fp_graded.module import FPModule
            sage: A2 = SteenrodAlgebra(2, profile=(3,2,1))
            sage: M = FPModule(A2, [0], relations=[[Sq(1)]])
            sage: N = FPModule(A2, [0], relations=[[Sq(4)],[Sq(1)]])
            sage: f = Hom(M,N)([A2.Sq(3)*N.generator(0)])
            sage: f._lift_to_free_morphism()
            Traceback (most recent call last):
            ...
            ValueError: the domain and/or codomain are not free
            sage: MF = FPModule(A2, [0, 1])
            sage: f = Hom(MF, MF)([A2.Sq(3) * MF.generator(0), A2.Sq(0, 1) * MF.generator(1)])
            sage: f._lift_to_free_morphism()
            Free module endomorphism of Free graded left module on 2 generators over sub-Hopf algebra of mod 2 Steenrod algebra, milnor basis, profile function [3, 2, 1]
              Defn: g[0] |--> Sq(3)*g[0]
                    g[1] |--> Sq(0,1)*g[1]
        """
        if self.domain().relations() or self.codomain().relations():
            raise ValueError("the domain and/or codomain are not free")
        M = self.domain()._free_module()
        N = self.codomain()._free_module()
        return Hom(M, N)([N(v.dense_coefficient_list()) for v in self.values()])
=======
>>>>>>> 1e8ba0aa


@cached_function
def _top_dim(algebra):
    r"""
    The top dimension of ``algebra``

    This returns infinity if the algebra is infinite-dimensional. If
    the algebra has a ``top_class`` method, then it is used in the
    computation; otherwise the computation may be slow.

    EXAMPLES::

        sage: from sage.modules.fp_graded.morphism import _top_dim
        sage: E.<x,y,z> = ExteriorAlgebra(QQ)
        sage: _top_dim(E)
        3

        sage: _top_dim(SteenrodAlgebra(2, profile=(3,2,1)))
        23
    """
    if not algebra.dimension() < infinity:
        return infinity
    try:
        alg_top_dim = algebra.top_class().degree()
    except AttributeError:
        # This could be very slow, but it should handle the case
        # when the algebra is finite-dimensional but has no
        # top_class method, e.g., exterior algebras.
        alg_top_dim = max(a.degree() for a in algebra.basis())
    return alg_top_dim
<|MERGE_RESOLUTION|>--- conflicted
+++ resolved
@@ -1443,12 +1443,6 @@
             sage: co.domain().is_trivial()
             False
         """
-<<<<<<< HEAD
-        from .module import FPModule
-        new_relations = ([x.dense_coefficient_list()
-                          for x in self.codomain().relations()] +
-                         [x.dense_coefficient_list() for x in self._values])
-=======
         new_relations = ([x.dense_coefficient_list()
                           for x in self.codomain().relations()] +
                          [x.dense_coefficient_list() for x in self._values])
@@ -1457,7 +1451,6 @@
             FPModule = self.base_ring()._fp_graded_module_class
         except AttributeError:
             from .module import FPModule
->>>>>>> 1e8ba0aa
 
         coker = FPModule(self.base_ring(),
                          self.codomain().generator_degrees(),
@@ -1995,40 +1988,6 @@
         return FPModule(self.base_ring(),
                         self.codomain().generator_degrees(),
                         tuple([r.dense_coefficient_list() for r in self._values]))
-<<<<<<< HEAD
-
-
-    def _lift_to_free_morphism(self):
-        """
-        If ``self`` is a map between finitely presented modules which are
-        actually free, then return this morphism as a
-        FreeGradedModuleMorphism. Otherwise raise an error.
-
-        EXAMPLES::
-
-            sage: from sage.modules.fp_graded.module import FPModule
-            sage: A2 = SteenrodAlgebra(2, profile=(3,2,1))
-            sage: M = FPModule(A2, [0], relations=[[Sq(1)]])
-            sage: N = FPModule(A2, [0], relations=[[Sq(4)],[Sq(1)]])
-            sage: f = Hom(M,N)([A2.Sq(3)*N.generator(0)])
-            sage: f._lift_to_free_morphism()
-            Traceback (most recent call last):
-            ...
-            ValueError: the domain and/or codomain are not free
-            sage: MF = FPModule(A2, [0, 1])
-            sage: f = Hom(MF, MF)([A2.Sq(3) * MF.generator(0), A2.Sq(0, 1) * MF.generator(1)])
-            sage: f._lift_to_free_morphism()
-            Free module endomorphism of Free graded left module on 2 generators over sub-Hopf algebra of mod 2 Steenrod algebra, milnor basis, profile function [3, 2, 1]
-              Defn: g[0] |--> Sq(3)*g[0]
-                    g[1] |--> Sq(0,1)*g[1]
-        """
-        if self.domain().relations() or self.codomain().relations():
-            raise ValueError("the domain and/or codomain are not free")
-        M = self.domain()._free_module()
-        N = self.codomain()._free_module()
-        return Hom(M, N)([N(v.dense_coefficient_list()) for v in self.values()])
-=======
->>>>>>> 1e8ba0aa
 
 
 @cached_function
