--- conflicted
+++ resolved
@@ -76,7 +76,6 @@
 
 ## We begin here by initializing Maxima in library mode
 ## i.e. loading it into ECL
-ecl_eval("(setf *compile-verbose* NIL)")
 ecl_eval("(setf *load-verbose* NIL)")
 ecl_eval("(require 'maxima)")
 ecl_eval("(in-package :maxima)")
@@ -758,11 +757,7 @@
             all
             sage: g = integrate(f, x); g
             2/3*sqrt(x^3 + 1) - 1/3*log(sqrt(x^3 + 1) + 1) + 1/3*log(sqrt(x^3 + 1) - 1)
-<<<<<<< HEAD
-            sage: (f - g.diff(x)).simplify_radical()
-=======
             sage: (f - g.diff(x)).canonicalize_radical()
->>>>>>> f16112c7
             0
             sage: maxima('radexpand: true')
             true
@@ -799,11 +794,7 @@
         Check that :trac:`16224` is fixed::
 
             sage: k = var('k')
-<<<<<<< HEAD
-            sage: sum(x^(2*k)/factorial(2*k), k, 0, oo).simplify_radical()
-=======
             sage: sum(x^(2*k)/factorial(2*k), k, 0, oo).canonicalize_radical()
->>>>>>> f16112c7
             cosh(x)
 
         ::
