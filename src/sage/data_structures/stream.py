r"""
Streams

This module provides lazy implementations of basic operators on
streams. The classes implemented in this module can be used to build
up more complex streams for different kinds of series (Laurent,
Dirichlet, etc.).

EXAMPLES:

Streams can be used as data structure for lazy Laurent series::

    sage: L.<z> = LazyLaurentSeriesRing(ZZ)
    sage: f = L(lambda n: n, valuation=0)
    sage: f
    z + 2*z^2 + 3*z^3 + 4*z^4 + 5*z^5 + 6*z^6 + O(z^7)
    sage: type(f._coeff_stream)
    <class 'sage.data_structures.stream.Stream_function'>

There are basic unary and binary operators available for streams. For
example, we can add two streams::

    sage: from sage.data_structures.stream import *
    sage: f = Stream_function(lambda n: n, True, 0)
    sage: [f[i] for i in range(10)]
    [0, 1, 2, 3, 4, 5, 6, 7, 8, 9]
    sage: g = Stream_function(lambda n: 1, True, 0)
    sage: [g[i] for i in range(10)]
    [1, 1, 1, 1, 1, 1, 1, 1, 1, 1]
    sage: h = Stream_add(f, g, True)
    sage: [h[i] for i in range(10)]
    [1, 2, 3, 4, 5, 6, 7, 8, 9, 10]

We can subtract one stream from another::

    sage: h = Stream_sub(f, g, True)
    sage: [h[i] for i in range(10)]
    [-1, 0, 1, 2, 3, 4, 5, 6, 7, 8]

There is a Cauchy product on streams::

    sage: h = Stream_cauchy_mul(f, g, True)
    sage: [h[i] for i in range(10)]
    [0, 1, 3, 6, 10, 15, 21, 28, 36, 45]

We can compute the inverse corresponding to the Cauchy product::

    sage: ginv = Stream_cauchy_invert(g)
    sage: h = Stream_cauchy_mul(f, ginv, True)
    sage: [h[i] for i in range(10)]
    [0, 1, 1, 1, 1, 1, 1, 1, 1, 1]

Two streams can be composed::

    sage: g = Stream_function(lambda n: n, True, 1)
    sage: h = Stream_cauchy_compose(f, g, True)
    sage: [h[i] for i in range(10)]
    [0, 1, 4, 14, 46, 145, 444, 1331, 3926, 11434]

There is a unary negation operator::

    sage: h = Stream_neg(f, True)
    sage: [h[i] for i in range(10)]
    [0, -1, -2, -3, -4, -5, -6, -7, -8, -9]

More generally, we can multiply by a scalar::

    sage: h = Stream_lmul(f, 2, True)
    sage: [h[i] for i in range(10)]
    [0, 2, 4, 6, 8, 10, 12, 14, 16, 18]

Finally, we can apply an arbitrary functions to the elements of a stream::

    sage: h = Stream_map_coefficients(f, lambda n: n^2, True)
    sage: [h[i] for i in range(10)]
    [0, 1, 4, 9, 16, 25, 36, 49, 64, 81]

AUTHORS:

- Kwankyu Lee (2019-02-24): initial version
- Tejasvi Chebrolu, Martin Rubey, Travis Scrimshaw (2021-08):
  refactored and expanded functionality
"""

# ****************************************************************************
#       Copyright (C) 2019 Kwankyu Lee <ekwankyu@gmail.com>
#                     2022 Martin Rubey <martin.rubey at tuwien.ac.at>
#                     2022 Travis Scrimshaw <tcscrims at gmail.com>
#
# This program is free software: you can redistribute it and/or modify
# it under the terms of the GNU General Public License as published by
# the Free Software Foundation, either version 2 of the License, or
# (at your option) any later version.
#                  https://www.gnu.org/licenses/
# ****************************************************************************

from sage.rings.integer_ring import ZZ
from sage.rings.infinity import infinity
from sage.arith.misc import divisors
from sage.misc.misc_c import prod
from sage.misc.lazy_attribute import lazy_attribute
from sage.combinat.integer_vector_weighted import iterator_fast as wt_int_vec_iter
from sage.combinat.sf.sfa import _variables_recursive, _raise_variables
from sage.categories.hopf_algebras_with_basis import HopfAlgebrasWithBasis
from sage.misc.cachefunc import cached_method

class Stream():
    """
    Abstract base class for all streams.

    INPUT:

    - ``true_order`` -- boolean; if the approximate order is the actual order

    .. NOTE::

        An implementation of a stream class depending on other stream
        classes must not access coefficients or the approximate order
        of these, in order not to interfere with lazy definitions for
        :class:`Stream_uninitialized`.

        If an approximate order or even the true order is known, it
        must be set after calling ``super().__init__``.

        Otherwise, a lazy attribute `_approximate_order` has to be
        defined.  Any initialization code depending on the
        approximate orders of input streams can be put into this
        definition.

        However, keep in mind that (trivially) this initialization
        code is not executed if `_approximate_order` is set to a
        value before it is accessed.

    """
    def __init__(self, true_order):
        """
        Initialize ``self``.

        EXAMPLES::

            sage: from sage.data_structures.stream import Stream
            sage: CS = Stream(1)
        """
        self._true_order = true_order

    @lazy_attribute
    def _approximate_order(self):
        """
        Compute and return the approximate order of ``self``.

        EXAMPLES::

            sage: from sage.data_structures.stream import Stream_exact
            sage: f = Stream_exact([0,3])
            sage: f._approximate_order
            1
        """
        raise NotImplementedError

    def __ne__(self, other):
        """
        Check inequality of ``self`` and ``other``.

        The default is to always return ``False`` as it usually
        cannot be decided whether they are equal.

        EXAMPLES::

            sage: from sage.data_structures.stream import Stream
            sage: CS = Stream(1)
            sage: CS != CS
            False
            sage: CS != Stream(-2)
            False
        """
        return False

    def is_nonzero(self):
        r"""
        Return ``True`` if and only if this stream is known
        to be nonzero.

        The default implementation is ``False``.

        EXAMPLES::

            sage: from sage.data_structures.stream import Stream
            sage: CS = Stream(1)
            sage: CS.is_nonzero()
            False
        """
        return False


class Stream_inexact(Stream):
    """
    An abstract base class for the stream when we do not know it is
    eventually constant.

    In particular, a cache is provided.

    INPUT:

    - ``is_sparse`` -- boolean; whether the implementation of the stream is sparse
    - ``true_order`` -- boolean; if the approximate order is the actual order

    .. TODO::

        The ``approximate_order`` is currently only updated when
        invoking :meth:`order`.  It might make sense to update it
        whenever the coefficient one larger than the current
        ``approximate_order`` is computed, since in some methods this
        will allow shortcuts.

    """
    def __init__(self, is_sparse, true_order):
        """
        Initialize the stream class for a stream whose
        coefficients are not necessarily eventually constant.

        TESTS::

            sage: from sage.data_structures.stream import Stream_inexact
            sage: from sage.data_structures.stream import Stream_function
            sage: g = Stream_function(lambda n: n, False, 0)
            sage: isinstance(g, Stream_inexact)
            True

        """
        super().__init__(true_order)
        self._is_sparse = is_sparse
        if self._is_sparse:
            self._cache = dict()  # cache of known coefficients
        else:
            self._cache = list()
            self._iter = self.iterate_coefficients()

    @lazy_attribute
    def _offset(self):
        """
        Return the offset of a stream with a dense cache.

        EXAMPLES::

            sage: from sage.data_structures.stream import Stream_function
            sage: f = Stream_function(lambda n: n, False, -3)
            sage: f._offset
            -3
            sage: [f[i] for i in range(-3, 5)]
            [-3, -2, -1, 0, 1, 2, 3, 4]
            sage: f._cache
            [-3, -2, -1, 0, 1, 2, 3, 4]
        """
        # self[n] = self._cache[n-self._offset]
        if self._is_sparse:
            raise ValueError("_offset is only for dense streams")
        return self._approximate_order

    def is_nonzero(self):
        r"""
        Return ``True`` if and only if the cache contains a nonzero element.

        EXAMPLES::

            sage: from sage.data_structures.stream import Stream_function
            sage: CS = Stream_function(lambda n: 1/n, False, 1)
            sage: CS.is_nonzero()
            False
            sage: CS[1]
            1
            sage: CS.is_nonzero()
            True
        """
        if self._is_sparse:
            return any(self._cache.values())
        return any(self._cache)

    def __getstate__(self):
        """
        Build the dictionary for pickling ``self``.

        We remove the cache from the pickle information when it is a dense
        implementation as iterators cannot be pickled.

        EXAMPLES::

            sage: from sage.data_structures.stream import Stream_exact
            sage: from sage.data_structures.stream import Stream_cauchy_mul
            sage: h = Stream_exact([1])
            sage: g = Stream_exact([1, -1, -1])
            sage: u = Stream_cauchy_mul(h, g, True)
            sage: [u[i] for i in range(10)]
            [1, -1, -1, 0, 0, 0, 0, 0, 0, 0]
            sage: u._cache
            {0: 1, 1: -1, 2: -1, 3: 0, 4: 0, 5: 0, 6: 0, 7: 0, 8: 0, 9: 0}
            sage: m = loads(dumps(u))
            sage: m._cache
            {0: 1, 1: -1, 2: -1, 3: 0, 4: 0, 5: 0, 6: 0, 7: 0, 8: 0, 9: 0}
            sage: [m[i] for i in range(10)]
            [1, -1, -1, 0, 0, 0, 0, 0, 0, 0]

            sage: h = Stream_exact([1])
            sage: g = Stream_exact([1, -1, -1])
            sage: u = Stream_cauchy_mul(h, g, False)
            sage: [u[i] for i in range(10)]
            [1, -1, -1, 0, 0, 0, 0, 0, 0, 0]
            sage: u._cache
            [1, -1, -1, 0, 0, 0, 0, 0, 0, 0]
            sage: m = loads(dumps(u))
            sage: m._cache
            []
            sage: [m[i] for i in range(10)]
            [1, -1, -1, 0, 0, 0, 0, 0, 0, 0]
        """
        d = dict(self.__dict__)
        if not self._is_sparse:
            # We cannot pickle a generator object, so we remove it
            # and the cache from the pickle information.
            del d["_iter"]
            del d["_cache"]
        return d

    def __setstate__(self, d):
        """
        Build an object from ``d``.

        INPUT:

        - ``d`` -- a dictionary that needs to be unpickled

        EXAMPLES::

            sage: from sage.data_structures.stream import Stream_exact
            sage: h = Stream_exact([-1])
            sage: g = Stream_exact([1, -1])
            sage: from sage.data_structures.stream import Stream_cauchy_mul
            sage: u = Stream_cauchy_mul(h, g, True)
            sage: [u[i] for i in range(10)]
            [-1, 1, 0, 0, 0, 0, 0, 0, 0, 0]
            sage: loads(dumps(u)) == u
            True
        """
        self.__dict__ = d
        if not self._is_sparse:
            self._iter = self.iterate_coefficients()
            self._cache = []

    def __getitem__(self, n):
        """
        Return the `n`-th coefficient of ``self``.

        INPUT:

        - ``n`` -- integer; the index

        EXAMPLES::

            sage: from sage.data_structures.stream import Stream_function
            sage: f = Stream_function(lambda n: n^2, True, 0)
            sage: f[3]
            9
            sage: f._cache
            {3: 9}
            sage: [f[i] for i in range(10)]
            [0, 1, 4, 9, 16, 25, 36, 49, 64, 81]
            sage: f._cache
            {0: 0, 1: 1, 2: 4, 3: 9, 4: 16, 5: 25, 6: 36, 7: 49, 8: 64, 9: 81}

            sage: f = Stream_function(lambda n: n^2, False, 0)
            sage: f[3]
            9
            sage: f._cache
            [0, 1, 4, 9]
            sage: [f[i] for i in range(10)]
            [0, 1, 4, 9, 16, 25, 36, 49, 64, 81]
            sage: f._cache
            [0, 1, 4, 9, 16, 25, 36, 49, 64, 81]
        """
        if n < self._approximate_order:
            return ZZ.zero()

        if self._is_sparse:
            try:
                c = self._cache[n]
            except KeyError:
                c = self.get_coefficient(n)
                self._cache[n] = c
        else:
            i = n - self._offset
            if i >= len(self._cache):
                a = len(self._cache) + self._offset
                # It is important to extend by generator:
                # self._iter might recurse, and thereby extend the
                # cache itself, too.
                self._cache.extend(next(self._iter) for _ in range(a, n+1))
            c = self._cache[i]

        return c

    def iterate_coefficients(self):
        """
        A generator for the coefficients of ``self``.

        EXAMPLES::

            sage: from sage.data_structures.stream import Stream_function, Stream_cauchy_compose
            sage: f = Stream_function(lambda n: 1, False, 1)
            sage: g = Stream_function(lambda n: n^3, False, 1)
            sage: h = Stream_cauchy_compose(f, g, True)
            sage: n = h.iterate_coefficients()
            sage: [next(n) for i in range(10)]
            [1, 9, 44, 207, 991, 4752, 22769, 109089, 522676, 2504295]
        """
        n = self._approximate_order
        while True:
            yield self.get_coefficient(n)
            n += 1

    def order(self):
        r"""
        Return the order of ``self``, which is the minimum index ``n`` such
        that ``self[n]`` is nonzero.

        EXAMPLES::

            sage: from sage.data_structures.stream import Stream_function
            sage: f = Stream_function(lambda n: n, True, 0)
            sage: f.order()
            1
        """
        if self._true_order:
            return self._approximate_order
        if self._is_sparse:
            n = self._approximate_order
            cache = self._cache
            while True:
                if n in cache:
                    if cache[n]:
                        self._approximate_order = n
                        self._true_order = True
                        return n
                    n += 1
                else:
                    if self[n]:
                        self._approximate_order = n
                        self._true_order = True
                        return n
                    n += 1
        else:
            n = self._approximate_order
            cache = self._cache
            while True:
                if n - self._offset < len(cache):
                    if cache[n - self._offset]:
                        self._approximate_order = n
                        self._true_order = True
                        return n
                    n += 1
                else:
                    if self[n]:
                        self._approximate_order = n
                        self._true_order = True
                        return n
                    n += 1

    def __ne__(self, other):
        """
        Check inequality of ``self`` and ``other``.

        Check if there are any differences in the caches to see if they
        are known to be not equal.

        EXAMPLES::

            sage: from sage.data_structures.stream import Stream_function
            sage: f = Stream_function(lambda n: n, True, 0)
            sage: g = Stream_function(lambda n: n^2, True, 0)
            sage: f != g
            False
            sage: f[1], g[1]
            (1, 1)
            sage: f != g
            False
            sage: f[3], g[4]
            (3, 16)
            sage: f != g
            False
            sage: f[2], g[2]
            (2, 4)
            sage: f != g
            True

        Checking the dense implementation::

            sage: f = Stream_function(lambda n: n if n > 0 else 0, False, -3)
            sage: g = Stream_function(lambda n: n^2, False, 0)
            sage: f != g
            False
            sage: g != f
            False
            sage: _ = f[1], g[1]
            sage: f != g
            False
            sage: g != f
            False
            sage: _ = f[2], g[2]
            sage: f != g
            True
            sage: g != f
            True

            sage: f = Stream_function(lambda n: n if n > 0 else 0, False, -3)
            sage: g = Stream_function(lambda n: n^2, False, 0)
            sage: _ = f[5], g[1]
            sage: f != g
            False
            sage: g != f
            False
            sage: _ = g[2]
            sage: f != g
            True
            sage: g != f
            True

            sage: f = Stream_function(lambda n: n if n > 0 else 0, False, -3)
            sage: g = Stream_function(lambda n: n^2, False, 0)
            sage: _ = g[5], f[1]
            sage: f != g
            False
            sage: g != f
            False
            sage: _ = f[2]
            sage: f != g
            True
            sage: g != f
            True
        """
        if not isinstance(other, Stream_inexact):
            return False

        if self._is_sparse:
            for i in self._cache:
                if i in other._cache and other._cache[i] != self._cache[i]:
                    return True
        else:  # they are dense
            # Make ``self`` have the smaller approximate order.
            if self._approximate_order > other._approximate_order:
                self, other = other, self
            saorder = self._approximate_order
            soffset = self._offset
            oaorder = other._approximate_order
            ooffset = other._offset
            end = min(oaorder, soffset + len(self._cache))
            for i in range(saorder, end):
                if self._cache[i-soffset]:
                    return True
            # now check all known values
            end = min(soffset + len(self._cache), ooffset + len(other._cache))
            for i in range(oaorder, end):
                if self._cache[i-soffset] != other._cache[i-ooffset]:
                    return True

        return False


class Stream_exact(Stream):
    r"""
    A stream of eventually constant coefficients.

    INPUT:

    - ``initial_values`` -- a list of initial values
    - ``is_sparse`` -- boolean; specifies whether the stream is sparse
    - ``order`` -- integer (default: 0); determining the degree
      of the first element of ``initial_values``
    - ``degree`` -- integer (optional); determining the degree
      of the first element which is known to be equal to ``constant``
    - ``constant`` -- integer (default: 0); the coefficient
      of every index larger than or equal to ``degree``

    .. WARNING::

        The convention for ``order`` is different to the one in
        :class:`sage.rings.lazy_series_ring.LazySeriesRing`, where
        the input is shifted to have the prescribed order.

    """
    def __init__(self, initial_coefficients, constant=None, degree=None, order=None):
        """
        Initialize a stream with eventually constant coefficients.

        TESTS::

            sage: from sage.data_structures.stream import Stream_exact
            sage: Stream_exact([])
            Traceback (most recent call last):
            ...
            AssertionError: Stream_exact should only be used for non-zero streams

            sage: s = Stream_exact([0, 0, 1, 0, 0])
            sage: s._initial_coefficients, s._approximate_order, s._degree, s._true_order
            ((1,), 2, 3, True)

            sage: s = Stream_exact([0, 0, 1, 0, 0], constant=0)
            sage: s._initial_coefficients, s._approximate_order, s._degree, s._true_order
            ((1,), 2, 3, True)

            sage: s = Stream_exact([0, 0, 1, 0, 0], constant=0, degree=10)
            sage: s._initial_coefficients, s._approximate_order, s._degree, s._true_order
            ((1,), 2, 3, True)

            sage: s = Stream_exact([0, 0, 1, 0, 0], constant=1)
            sage: s._initial_coefficients, s._approximate_order, s._degree, s._true_order
            ((1,), 2, 5, True)

            sage: s = Stream_exact([0, 0, 1, 0, 1], constant=1, degree=10)
            sage: s._initial_coefficients, s._approximate_order, s._degree, s._true_order
            ((1, 0, 1), 2, 10, True)

            sage: s = Stream_exact([0, 0, 1, 0, 1], constant=1, degree=5)
            sage: s._initial_coefficients, s._approximate_order, s._degree, s._true_order
            ((1,), 2, 4, True)

            sage: s = Stream_exact([0, 0, 1, 2, 0, 1], constant=1)
            sage: s._initial_coefficients, s._approximate_order, s._degree, s._true_order
            ((1, 2), 2, 5, True)

            sage: s = Stream_exact([0, 0, 1, 2, 1, 1], constant=1)
            sage: s._initial_coefficients, s._approximate_order, s._degree, s._true_order
            ((1, 2), 2, 4, True)

            sage: s = Stream_exact([0, 0, 1, 2, 1, 1], constant=1, order=-2)
            sage: s._initial_coefficients, s._approximate_order, s._degree, s._true_order
            ((1, 2), 0, 2, True)
        """
        if constant is None:
            self._constant = ZZ.zero()
        else:
            self._constant = constant

        if order is None:
            order = 0
        if (degree is None
            or (not self._constant
                and degree > order + len(initial_coefficients))):
            self._degree = order + len(initial_coefficients)
        else:
            self._degree = degree
        assert order + len(initial_coefficients) <= self._degree

        # we remove leading and trailing zeros from
        # initial_coefficients

        # if the degree is order + len(initial_coefficients), we also
        # insist that the last entry of initial_coefficients is
        # different from constant, because __eq__ below would become
        # complicated otherwise
        for i, v in enumerate(initial_coefficients):
            if v:
                # We have found the first nonzero coefficient
                order += i
                initial_coefficients = initial_coefficients[i:]
                if order + len(initial_coefficients) == self._degree:
                    # Strip off the constant values at the end
                    for w in reversed(initial_coefficients):
                        if w != self._constant:
                            break
                        initial_coefficients.pop()
                        self._degree -= 1
                # Strip off all remaining zeros at the end
                for w in reversed(initial_coefficients):
                    if w:
                        break
                    initial_coefficients.pop()
                self._initial_coefficients = tuple(initial_coefficients)
                break
        else:
            order = self._degree
            self._initial_coefficients = tuple()

        assert self._initial_coefficients or self._constant, "Stream_exact should only be used for non-zero streams"

        super().__init__(True)
        self._approximate_order = order

    def __getitem__(self, n):
        """
        Return the ``n``-th coefficient of ``self``.

        INPUT:

        - ``n`` -- integer; the index

        EXAMPLES::

            sage: from sage.data_structures.stream import Stream_exact
            sage: s = Stream_exact([1])
            sage: [s[i] for i in range(-2, 5)]
            [0, 0, 1, 0, 0, 0, 0]

            sage: s = Stream_exact([], constant=1)
            sage: [s[i] for i in range(-2, 5)]
            [0, 0, 1, 1, 1, 1, 1]

            sage: s = Stream_exact([2], constant=1)
            sage: [s[i] for i in range(-2, 5)]
            [0, 0, 2, 1, 1, 1, 1]

            sage: s = Stream_exact([2], order=-1, constant=1)
            sage: [s[i] for i in range(-2, 5)]
            [0, 2, 1, 1, 1, 1, 1]

            sage: s = Stream_exact([2], order=-1, degree=2, constant=1)
            sage: [s[i] for i in range(-2, 5)]
            [0, 2, 0, 0, 1, 1, 1]

            sage: t = Stream_exact([0, 2, 0], order=-2, degree=2, constant=1)
            sage: t == s
            True

            sage: s = Stream_exact([0,1,2,1,0,0,1,1], constant=1)
            sage: [s[i] for i in range(10)]
            [0, 1, 2, 1, 0, 0, 1, 1, 1, 1]

            sage: t = Stream_exact([0,1,2,1,0,0], constant=1)
            sage: s == t
            True
        """
        if n >= self._degree:
            return self._constant
        i = n - self._approximate_order
        if i < 0 or i >= len(self._initial_coefficients): # TODO: i < 0 should not happen
            return ZZ.zero()
        return self._initial_coefficients[i]

    def order(self):
        r"""
        Return the order of ``self``, which is the minimum index
        ``n`` such that ``self[n]`` is nonzero.

        EXAMPLES::

            sage: from sage.data_structures.stream import Stream_exact
            sage: s = Stream_exact([1])
            sage: s.order()
            0

        """
        return self._approximate_order

    def __hash__(self):
        """
        Return the hash of ``self``.

        EXAMPLES::

            sage: from sage.data_structures.stream import Stream_exact
            sage: s = Stream_exact([1])
            sage: hash(s) == hash(s)
            True
        """
        return hash((self._initial_coefficients, self._degree, self._constant))

    def __eq__(self, other):
        """
        Test the equality between ``self`` and ``other``.

        INPUT:

        - ``other`` -- a stream

        EXAMPLES::

            sage: from sage.data_structures.stream import Stream_exact
            sage: s = Stream_exact([2], order=-1, degree=2, constant=1)
            sage: t = Stream_exact([0, 2, 0], 1, 2, -2)
            sage: [s[i] for i in range(10)]
            [0, 0, 1, 1, 1, 1, 1, 1, 1, 1]
            sage: [t[i] for i in range(10)]
            [0, 0, 1, 1, 1, 1, 1, 1, 1, 1]
            sage: s == t
            True
            sage: s = Stream_exact([2], constant=1)
            sage: t = Stream_exact([2], order=-1, constant=1)
            sage: [s[i] for i in range(10)]
            [2, 1, 1, 1, 1, 1, 1, 1, 1, 1]
            sage: [t[i] for i in range(10)]
            [1, 1, 1, 1, 1, 1, 1, 1, 1, 1]
            sage: s == t
            False
            sage: t == t
            True

            sage: s = Stream_exact([2], order=0, degree=5, constant=1)
            sage: t = Stream_exact([2], order=-1, degree=5, constant=1)
            sage: s == t
            False
        """
        return (isinstance(other, type(self))
                and self._degree == other._degree
                and self._approximate_order == other._approximate_order
                and self._initial_coefficients == other._initial_coefficients
                and self._constant == other._constant)

    def __ne__(self, other):
        """
        Test inequality between ``self`` and ``other``, where
        other is exact or inexact, but not zero.

        INPUT:

        - ``other`` -- a stream

        EXAMPLES::

            sage: from sage.data_structures.stream import Stream_exact
            sage: s = Stream_exact([2], order=-1, degree=2, constant=1)
            sage: t = Stream_exact([0, 2, 0], 1, 2, -2)
            sage: s != t
            False
            sage: s = Stream_exact([2], constant=1)
            sage: t = Stream_exact([2], order=-1, constant=1)
            sage: s != t
            True

        When it is not known, then both equality and inequality
        return ``False``::

            sage: from sage.data_structures.stream import Stream_function
            sage: f = Stream_function(lambda n: 2 if n == 0 else 1, False, 0)
            sage: s == f
            False
            sage: s != f
            False
            sage: [s[i] for i in range(-3, 5)]
            [0, 0, 0, 2, 1, 1, 1, 1]
            sage: [f[i] for i in range(-3, 5)]
            [0, 0, 0, 2, 1, 1, 1, 1]

        """
        if isinstance(other, type(self)):
            return (self._degree != other._degree
                    or self._approximate_order != other._approximate_order
                    or self._initial_coefficients != other._initial_coefficients
                    or self._constant != other._constant)
        # if other is not exact, we can at least compare with the
        # elements in its cache
        if other._is_sparse:
            for i in other._cache:
                if self[i] != other._cache[i]:
                    return True
        else:
            if other._offset > self._approximate_order:
                return False
            return any(self[i] != c for i, c in enumerate(other._cache, other._offset))

        return False

    def is_nonzero(self):
        r"""
        Return ``True`` if and only if this stream is known
        to be nonzero.

        An assumption of this class is that it is nonzero.

        EXAMPLES::

            sage: from sage.data_structures.stream import Stream_exact
            sage: s = Stream_exact([2], order=-1, degree=2, constant=1)
            sage: s.is_nonzero()
            True
        """
        return True

    def _polynomial_part(self, R):
        """
        Return the initial part of ``self`` as a Laurent polynomial in ``R``.

        EXAMPLES::

            sage: from sage.data_structures.stream import Stream_exact
            sage: s = Stream_exact([2], order=-1, degree=2, constant=1)
            sage: L.<z> = LazyLaurentSeriesRing(ZZ)
            sage: s._polynomial_part(L._laurent_poly_ring)
            2*z^-1
        """
        v = self._approximate_order
        return R(self._initial_coefficients).shift(v)


class Stream_iterator(Stream_inexact):
    r"""
    Class that creates a stream from an iterator.

    INPUT:

    - ``iter`` -- a function that generates the coefficients of the
      stream
    - ``approximate_order`` -- integer; a lower bound for the order
      of the stream

    Instances of this class are always dense.

    EXAMPLES::

        sage: from sage.data_structures.stream import Stream_iterator
        sage: f = Stream_iterator(iter(NonNegativeIntegers()), 0)
        sage: [f[i] for i in range(10)]
        [0, 1, 2, 3, 4, 5, 6, 7, 8, 9]

        sage: f = Stream_iterator(iter(NonNegativeIntegers()), 1)
        sage: [f[i] for i in range(10)]
        [0, 0, 1, 2, 3, 4, 5, 6, 7, 8]

    """
    def __init__(self, iter, approximate_order, true_order=False):
        """
        Initialize.

        TESTS::

            sage: from sage.data_structures.stream import Stream_iterator
            sage: f = Stream_iterator(iter(NonNegativeIntegers()), 0)
            sage: TestSuite(f).run(skip="_test_pickling")
        """
        self.iterate_coefficients = lambda: iter
        super().__init__(False, true_order)
        self._approximate_order = approximate_order


class Stream_function(Stream_inexact):
    r"""
    Class that creates a stream from a function on the integers.

    INPUT:

    - ``function`` -- a function that generates the
      coefficients of the stream
    - ``is_sparse`` -- boolean; specifies whether the stream is sparse
    - ``approximate_order`` -- integer; a lower bound for the order
      of the stream

    EXAMPLES::

        sage: from sage.data_structures.stream import Stream_function
        sage: f = Stream_function(lambda n: n^2, False, 1)
        sage: f[3]
        9
        sage: [f[i] for i in range(10)]
        [0, 1, 4, 9, 16, 25, 36, 49, 64, 81]

        sage: f = Stream_function(lambda n: 1, False, 0)
        sage: n = f.iterate_coefficients()
        sage: [next(n) for _ in range(10)]
        [1, 1, 1, 1, 1, 1, 1, 1, 1, 1]

        sage: f = Stream_function(lambda n: n, True, 0)
        sage: f[4]
        4
    """
    def __init__(self, function, is_sparse, approximate_order, true_order=False):
        """
        Initialize.

        TESTS::

            sage: from sage.data_structures.stream import Stream_function
            sage: f = Stream_function(lambda n: 1, False, 1)
            sage: TestSuite(f).run(skip="_test_pickling")
        """
        self.get_coefficient = function
        super().__init__(is_sparse, true_order)
        self._approximate_order = approximate_order


class Stream_uninitialized(Stream_inexact):
    r"""
    Coefficient stream for an uninitialized series.

    INPUT:

    - ``approximate_order`` -- integer; a lower bound for the order
      of the stream

    Instances of this class are always dense.

    .. TODO::

        shouldn't instances of this class share the cache with its
        ``_target``?

    EXAMPLES::

        sage: from sage.data_structures.stream import Stream_uninitialized
        sage: from sage.data_structures.stream import Stream_exact
        sage: one = Stream_exact([1])
        sage: C = Stream_uninitialized(0)
        sage: C._target
        sage: C._target = one
        sage: C[4]
        0

    """
    def __init__(self, approximate_order, true_order=False):
        """
        Initialize ``self``.

        TESTS::

            sage: from sage.data_structures.stream import Stream_uninitialized
            sage: C = Stream_uninitialized(0)
            sage: TestSuite(C).run(skip="_test_pickling")
        """
        self._target = None
        if approximate_order is None:
            raise ValueError("the valuation must be specified for undefined series")
        super().__init__(False, true_order)
        self._approximate_order = approximate_order

    def iterate_coefficients(self):
        """
        A generator for the coefficients of ``self``.

        EXAMPLES::

            sage: from sage.data_structures.stream import Stream_uninitialized
            sage: from sage.data_structures.stream import Stream_exact
            sage: z = Stream_exact([1], order=1)
            sage: C = Stream_uninitialized(0)
            sage: C._target
            sage: C._target = z
            sage: n = C.iterate_coefficients()
            sage: [next(n) for _ in range(10)]
            [0, 1, 0, 0, 0, 0, 0, 0, 0, 0]
        """
        n = self._approximate_order
        while True:
            yield self._target[n]
            n += 1


class Stream_unary(Stream_inexact):
    r"""
    Base class for unary operators on coefficient streams.

    INPUT:

    - ``series`` -- :class:`Stream` the operator acts on

    EXAMPLES::

        sage: from sage.data_structures.stream import (Stream_function, Stream_cauchy_invert, Stream_lmul)
        sage: f = Stream_function(lambda n: 2*n, False, 1)
        sage: g = Stream_cauchy_invert(f)
        sage: [g[i] for i in range(10)]
        [-1, 1/2, 0, 0, 0, 0, 0, 0, 0, 0]
        sage: g = Stream_lmul(f, 2, True)
        sage: [g[i] for i in range(10)]
        [0, 4, 8, 12, 16, 20, 24, 28, 32, 36]
    """

    def __init__(self, series, is_sparse):
        """
        Initialize ``self``.

        TESTS::

            sage: from sage.data_structures.stream import Stream_unary
            sage: from sage.data_structures.stream import (Stream_cauchy_invert, Stream_exact)
            sage: f = Stream_exact([1, -1])
            sage: g = Stream_cauchy_invert(f)
            sage: isinstance(g, Stream_unary)
            True
            sage: TestSuite(g).run()
        """
        self._series = series
        super().__init__(is_sparse, False)

    def __hash__(self):
        """
        Return the hash of ``self``.

        EXAMPLES::

            sage: from sage.data_structures.stream import Stream_unary
            sage: from sage.data_structures.stream import Stream_function
            sage: M = Stream_unary(Stream_function(lambda n: 1, False, 1), True)
            sage: hash(M) == hash(M)
            True
        """
        return hash((type(self), self._series))

    def __eq__(self, other):
        """
        Test equality.

        INPUT:

        - ``other`` -- a stream of coefficients

        EXAMPLES::

            sage: from sage.data_structures.stream import (Stream_function, Stream_rmul)
            sage: f = Stream_function(lambda n: 2*n, False, 1)
            sage: g = Stream_function(lambda n: n, False, 1)
            sage: h = Stream_rmul(f, 2, True)
            sage: n = Stream_rmul(g, 2, True)
            sage: h == n
            False
            sage: n == n
            True
            sage: h == h
            True
        """
        return isinstance(other, type(self)) and self._series == other._series


class Stream_binary(Stream_inexact):
    """
    Base class for binary operators on coefficient streams.

    INPUT:

    - ``left`` -- :class:`Stream` for the left side of the operator
    - ``right`` -- :class:`Stream` for the right side of the operator

    EXAMPLES::

        sage: from sage.data_structures.stream import (Stream_function, Stream_add, Stream_sub)
        sage: f = Stream_function(lambda n: 2*n, True, 0)
        sage: g = Stream_function(lambda n: n, True, 1)
        sage: h = Stream_add(f, g, True)
        sage: [h[i] for i in range(10)]
        [0, 3, 6, 9, 12, 15, 18, 21, 24, 27]
        sage: h = Stream_sub(f, g, True)
        sage: [h[i] for i in range(10)]
        [0, 1, 2, 3, 4, 5, 6, 7, 8, 9]
    """

    def __init__(self, left, right, is_sparse):
        """
        Initialize ``self``.

        TESTS::

            sage: from sage.data_structures.stream import Stream_binary
            sage: from sage.data_structures.stream import (Stream_add, Stream_cauchy_invert, Stream_exact)
            sage: f1 = Stream_exact([1, -1])
            sage: g1 = Stream_cauchy_invert(f1)
            sage: f2 = Stream_exact([1, 1])
            sage: g2 = Stream_cauchy_invert(f2)
            sage: O = Stream_add(g1, g2, True)
            sage: isinstance(O, Stream_binary)
            True
            sage: TestSuite(O).run()
        """
        self._left = left
        self._right = right
        super().__init__(is_sparse, False)

    def __hash__(self):
        """
        Return the hash of ``self``.

        EXAMPLES::

            sage: from sage.data_structures.stream import Stream_binary
            sage: from sage.data_structures.stream import Stream_function
            sage: M = Stream_function(lambda n: n, True, 0)
            sage: N = Stream_function(lambda n: -2*n, True, 0)
            sage: O = Stream_binary(M, N, True)
            sage: hash(O) == hash(O)
            True
        """
        return hash((type(self), self._left, self._right))

    def __eq__(self, other):
        """
        Test equality.

        INPUT:

        - ``other`` -- a :class:`Stream` of coefficients

        EXAMPLES::

            sage: from sage.data_structures.stream import (Stream_function, Stream_cauchy_mul)
            sage: f = Stream_function(lambda n: 2*n, False, 1)
            sage: g = Stream_function(lambda n: n, False, 1)
            sage: h = Stream_function(lambda n: 1, False, 1)
            sage: t = Stream_cauchy_mul(f, g, True)
            sage: u = Stream_cauchy_mul(g, h, True)
            sage: v = Stream_cauchy_mul(h, f, True)
            sage: t == u
            False
            sage: t == t
            True
            sage: u == v
            False
        """
        if not isinstance(other, type(self)):
            return False
        return self._left == other._left and self._right == other._right


class Stream_binaryCommutative(Stream_binary):
    r"""
    Base class for commutative binary operators on coefficient streams.

    EXAMPLES::

        sage: from sage.data_structures.stream import (Stream_function, Stream_add)
        sage: f = Stream_function(lambda n: 2*n, True, 0)
        sage: g = Stream_function(lambda n: n, True, 1)
        sage: h = Stream_add(f, g, True)
        sage: [h[i] for i in range(10)]
        [0, 3, 6, 9, 12, 15, 18, 21, 24, 27]
        sage: u = Stream_add(g, f, True)
        sage: [u[i] for i in range(10)]
        [0, 3, 6, 9, 12, 15, 18, 21, 24, 27]
        sage: h == u
        True
    """
    def __hash__(self):
        """
        Return the hash of ``self``.

        EXAMPLES::

            sage: from sage.data_structures.stream import (Stream_function, Stream_add)
            sage: f = Stream_function(lambda n: 2*n, True, 0)
            sage: g = Stream_function(lambda n: n, True, 1)
            sage: h = Stream_add(f, g, True)
            sage: u = Stream_add(g, f, True)
            sage: hash(h) == hash(u)
            True
        """
        return hash((type(self), frozenset([self._left, self._right])))

    def __eq__(self, other):
        """
        Test the equality between ``self`` and ``other``.

        INPUT:

        - ``other`` -- a :class:`Stream` of coefficients

        EXAMPLES::

            sage: from sage.data_structures.stream import (Stream_function, Stream_add)
            sage: f = Stream_function(lambda n: 2*n, True, 0)
            sage: g = Stream_function(lambda n: n, True, 1)
            sage: h = Stream_add(f, g, True)
            sage: [h[i] for i in range(10)]
            [0, 3, 6, 9, 12, 15, 18, 21, 24, 27]
            sage: u = Stream_add(g, f, True)
            sage: [u[i] for i in range(10)]
            [0, 3, 6, 9, 12, 15, 18, 21, 24, 27]
            sage: h == u
            True
        """
        if not isinstance(other, type(self)):
            return False
        if self._left == other._left and self._right == other._right:
            return True
        if self._left == other._right and self._right == other._left:
            return True
        return False


class Stream_zero(Stream):
    """
    A coefficient stream that is exactly equal to zero.

    EXAMPLES::

        sage: from sage.data_structures.stream import Stream_zero
        sage: s = Stream_zero()
        sage: s[5]
        0
    """

    def __init__(self):
        """
        Initialize ``self``.

        TESTS::

            sage: from sage.data_structures.stream import Stream_zero
            sage: s = Stream_zero()
            sage: TestSuite(s).run()

        """
        super().__init__(True)
        self._approximate_order = infinity

    def __getitem__(self, n):
        """
        Return the ``n``-th coefficient of ``self``.

        INPUT:

        - ``n`` -- integer; the index

        EXAMPLES::

            sage: from sage.data_structures.stream import Stream_zero
            sage: s = Stream_zero()
            sage: s[1]
            0
            sage: sum([s[i] for i in range(10)])
            0
        """
        return ZZ.zero()

    def order(self):
        r"""
        Return the order of ``self``, which is ``infinity``.

        EXAMPLES::

            sage: from sage.data_structures.stream import Stream_zero
            sage: s = Stream_zero()
            sage: s.order()
            +Infinity
        """
        return self._approximate_order # == infinity

    def __eq__(self, other):
        """
        Check equality of ``self`` and ``other``.

        EXAMPLES::

            sage: from sage.data_structures.stream import Stream_zero
            sage: Stream_zero() == Stream_zero()
            True
        """
        return self is other or isinstance(other, Stream_zero)

    def __hash__(self):
        """
        Return the hash of ``self``.

        EXAMPLES::

            sage: from sage.data_structures.stream import Stream_zero
            sage: s = Stream_zero()
            sage: hash(s)
            0
        """
        return 0


#####################################################################
# Binary operations

class Stream_add(Stream_binaryCommutative):
    """
    Operator for addition of two coefficient streams.

    INPUT:

    - ``left`` -- :class:`Stream` of coefficients on the left side of the operator
    - ``right`` -- :class:`Stream` of coefficients on the right side of the operator

    EXAMPLES::

        sage: from sage.data_structures.stream import (Stream_add, Stream_function)
        sage: f = Stream_function(lambda n: n, True, 0)
        sage: g = Stream_function(lambda n: 1, True, 0)
        sage: h = Stream_add(f, g, True)
        sage: [h[i] for i in range(10)]
        [1, 2, 3, 4, 5, 6, 7, 8, 9, 10]
        sage: u = Stream_add(g, f, True)
        sage: [u[i] for i in range(10)]
        [1, 2, 3, 4, 5, 6, 7, 8, 9, 10]
    """
    @lazy_attribute
    def _approximate_order(self):
        """
        Compute and return the approximate order of ``self``.

        EXAMPLES::

            sage: from sage.data_structures.stream import Stream_exact
            sage: h = Stream_exact([0,3])
            sage: h._approximate_order
            1
        """
        # this is not the true order, because we may have cancellation
        return min(self._left._approximate_order, self._right._approximate_order)

    def get_coefficient(self, n):
        """
        Return the ``n``-th coefficient of ``self``.

        INPUT:

        - ``n`` -- integer; the degree for the coefficient

        EXAMPLES::

            sage: from sage.data_structures.stream import (Stream_function, Stream_add)
            sage: f = Stream_function(lambda n: n, True, 0)
            sage: g = Stream_function(lambda n: n^2, True, 0)
            sage: h = Stream_add(f, g, True)
            sage: h.get_coefficient(5)
            30
            sage: [h.get_coefficient(i) for i in range(10)]
            [0, 2, 6, 12, 20, 30, 42, 56, 72, 90]
        """
        return self._left[n] + self._right[n]


class Stream_sub(Stream_binary):
    """
    Operator for subtraction of two coefficient streams.

    INPUT:

    - ``left`` -- :class:`Stream` of coefficients on the left side of the operator
    - ``right`` -- :class:`Stream` of coefficients on the right side of the operator

    EXAMPLES::

        sage: from sage.data_structures.stream import (Stream_sub, Stream_function)
        sage: f = Stream_function(lambda n: n, True, 0)
        sage: g = Stream_function(lambda n: 1, True, 0)
        sage: h = Stream_sub(f, g, True)
        sage: [h[i] for i in range(10)]
        [-1, 0, 1, 2, 3, 4, 5, 6, 7, 8]
        sage: u = Stream_sub(g, f, True)
        sage: [u[i] for i in range(10)]
        [1, 0, -1, -2, -3, -4, -5, -6, -7, -8]
    """
    @lazy_attribute
    def _approximate_order(self):
        """
        Compute and return the approximate order of ``self``.

        EXAMPLES::

            sage: from sage.data_structures.stream import Stream_exact, Stream_function, Stream_add
            sage: f = Stream_exact([0,3])
            sage: g = Stream_function(lambda n: -3*n, True, 1)
            sage: h = Stream_add(f, g, True)
            sage: h._approximate_order
            1
            sage: [h[i] for i in range(5)]
            [0, 0, -6, -9, -12]
        """
        # this is not the true order, because we may have cancellation
        return min(self._left._approximate_order, self._right._approximate_order)

    def get_coefficient(self, n):
        """
        Return the ``n``-th coefficient of ``self``.

        INPUT:

        - ``n`` -- integer; the degree for the coefficient

        EXAMPLES::

            sage: from sage.data_structures.stream import (Stream_function, Stream_sub)
            sage: f = Stream_function(lambda n: n, True, 0)
            sage: g = Stream_function(lambda n: n^2, True, 0)
            sage: h = Stream_sub(f, g, True)
            sage: h.get_coefficient(5)
            -20
            sage: [h.get_coefficient(i) for i in range(10)]
            [0, 0, -2, -6, -12, -20, -30, -42, -56, -72]
        """
        return self._left[n] - self._right[n]


class Stream_cauchy_mul(Stream_binary):
    """
    Operator for multiplication of two coefficient streams using the
    Cauchy product.

    We are *not* assuming commutativity of the coefficient ring here,
    only that the coefficient ring commutes with the (implicit) variable.

    INPUT:

    - ``left`` -- :class:`Stream` of coefficients on the left side of the operator
    - ``right`` -- :class:`Stream` of coefficients on the right side of the operator

    EXAMPLES::

        sage: from sage.data_structures.stream import (Stream_cauchy_mul, Stream_function)
        sage: f = Stream_function(lambda n: n, True, 0)
        sage: g = Stream_function(lambda n: 1, True, 0)
        sage: h = Stream_cauchy_mul(f, g, True)
        sage: [h[i] for i in range(10)]
        [0, 1, 3, 6, 10, 15, 21, 28, 36, 45]
        sage: u = Stream_cauchy_mul(g, f, True)
        sage: [u[i] for i in range(10)]
        [0, 1, 3, 6, 10, 15, 21, 28, 36, 45]
    """
    @lazy_attribute
    def _approximate_order(self):
        """
        Compute and return the approximate order of ``self``.

        EXAMPLES::

            sage: from sage.data_structures.stream import Stream_exact, Stream_function, Stream_cauchy_mul
            sage: f = Stream_exact([0, Zmod(6)(2)])
            sage: g = Stream_function(lambda n: Zmod(6)(3*n), True, 1)
            sage: h = Stream_cauchy_mul(f, g, True)
            sage: h._approximate_order
            2
            sage: [h[i] for i in range(5)]
            [0, 0, 0, 0, 0]
        """
        # this is not the true order, unless we have an integral domain
        return self._left._approximate_order + self._right._approximate_order

    def get_coefficient(self, n):
        """
        Return the ``n``-th coefficient of ``self``.

        INPUT:

        - ``n`` -- integer; the degree for the coefficient

        EXAMPLES::

            sage: from sage.data_structures.stream import (Stream_function, Stream_cauchy_mul)
            sage: f = Stream_function(lambda n: n, True, 0)
            sage: g = Stream_function(lambda n: n^2, True, 0)
            sage: h = Stream_cauchy_mul(f, g, True)
            sage: h.get_coefficient(5)
            50
            sage: [h.get_coefficient(i) for i in range(10)]
            [0, 0, 1, 6, 20, 50, 105, 196, 336, 540]
        """
        return sum(l * self._right[n - k]
                   for k in range(self._left._approximate_order,
                                  n - self._right._approximate_order + 1)
                   if (l := self._left[k]))

    def is_nonzero(self):
        r"""
        Return ``True`` if and only if this stream is known
        to be nonzero.

        EXAMPLES::

            sage: from sage.data_structures.stream import (Stream_function,
            ....:     Stream_cauchy_mul, Stream_cauchy_invert)
            sage: f = Stream_function(lambda n: n, True, 1)
            sage: g = Stream_cauchy_mul(f, f, True)
            sage: g.is_nonzero()
            False
            sage: fi = Stream_cauchy_invert(f)
            sage: h = Stream_cauchy_mul(fi, fi, True)
            sage: h.is_nonzero()
            True
        """
        return self._left.is_nonzero() and self._right.is_nonzero()


class Stream_dirichlet_convolve(Stream_binary):
    r"""
    Operator for the Dirichlet convolution of two streams.

    INPUT:

    - ``left`` -- :class:`Stream` of coefficients on the left side of the operator
    - ``right`` -- :class:`Stream` of coefficients on the right side of the operator

    The coefficient of `n^{-s}` in the convolution of `l` and `r`
    equals `\sum_{k | n} l_k r_{n/k}`.

    EXAMPLES::

        sage: from sage.data_structures.stream import (Stream_dirichlet_convolve, Stream_function, Stream_exact)
        sage: f = Stream_function(lambda n: n, True, 1)
        sage: g = Stream_exact([0], constant=1)
        sage: h = Stream_dirichlet_convolve(f, g, True)
        sage: [h[i] for i in range(1, 10)]
        [1, 3, 4, 7, 6, 12, 8, 15, 13]
        sage: [sigma(n) for n in range(1, 10)]
        [1, 3, 4, 7, 6, 12, 8, 15, 13]

        sage: u = Stream_dirichlet_convolve(g, f, True)
        sage: [u[i] for i in range(1, 10)]
        [1, 3, 4, 7, 6, 12, 8, 15, 13]
    """
    @lazy_attribute
    def _approximate_order(self):
        """
        Compute and return the approximate order of ``self``.

        EXAMPLES::

            sage: from sage.data_structures.stream import Stream_exact, Stream_function, Stream_dirichlet_convolve
            sage: f = Stream_exact([0, 2])
            sage: g = Stream_function(lambda n: 3*n, True, 1)
            sage: h = Stream_dirichlet_convolve(f, g, True)
            sage: h._approximate_order
            1
            sage: [h[i] for i in range(5)]
            [0, 6, 12, 18, 24]
        """
        # this is not the true order, unless we have an integral domain
        if (self._left._approximate_order <= 0
            or self._right._approximate_order <= 0):
            raise ValueError("Dirichlet convolution is only defined for "
                             "coefficient streams with minimal index of "
                             "nonzero coefficient at least 1")
        return self._left._approximate_order * self._right._approximate_order

    def get_coefficient(self, n):
        """
        Return the ``n``-th coefficient of ``self``.

        INPUT:

        - ``n`` -- integer; the degree for the coefficient

        EXAMPLES::

            sage: from sage.data_structures.stream import (Stream_dirichlet_convolve, Stream_function, Stream_exact)
            sage: f = Stream_function(lambda n: n, True, 1)
            sage: g = Stream_exact([0], constant=1)
            sage: h = Stream_dirichlet_convolve(f, g, True)
            sage: h.get_coefficient(7)
            8
            sage: [h[i] for i in range(1, 10)]
            [1, 3, 4, 7, 6, 12, 8, 15, 13]
        """
        return sum(l * self._right[n//k] for k in divisors(n)
                   if (k >= self._left._approximate_order
                       and n // k >= self._right._approximate_order
                       and (l := self._left[k])))

class Stream_dirichlet_invert(Stream_unary):
    r"""
    Operator for inverse with respect to Dirichlet convolution of the stream.

    INPUT:

    - ``series`` -- a :class:`Stream`

    EXAMPLES::

        sage: from sage.data_structures.stream import (Stream_dirichlet_invert, Stream_function)
        sage: f = Stream_function(lambda n: 1, True, 1)
        sage: g = Stream_dirichlet_invert(f, True)
        sage: [g[i] for i in range(10)]
        [0, 1, -1, -1, 0, -1, 1, -1, 0, 0]
        sage: [moebius(i) for i in range(10)]
        [0, 1, -1, -1, 0, -1, 1, -1, 0, 0]
    """
    def __init__(self, series, is_sparse):
        """
        Initialize.

        TESTS::

            sage: from sage.data_structures.stream import (Stream_exact, Stream_dirichlet_invert)
            sage: f = Stream_exact([0, 0], constant=1)
            sage: g = Stream_dirichlet_invert(f, True)
            sage: g[1]
            Traceback (most recent call last):
            ...
            ZeroDivisionError: the Dirichlet inverse only exists if the coefficient with index 1 is non-zero
        """
        super().__init__(series, is_sparse)
        self._zero = ZZ.zero()

    @lazy_attribute
    def _approximate_order(self):
        """
        Compute and return the approximate order of ``self``.

        EXAMPLES::

            sage: from sage.data_structures.stream import Stream_function, Stream_dirichlet_invert
            sage: f = Stream_function(lambda n: n, True, 1)
            sage: h = Stream_dirichlet_invert(f, True)
            sage: h._approximate_order
            1
            sage: [h[i] for i in range(5)]
            [0, -2, -8, -12, -48]
        """
        # this is the true order, but we want to check first
        if self._series._approximate_order > 1:
            raise ZeroDivisionError("the Dirichlet inverse only exists if the "
                                    "coefficient with index 1 is non-zero")
        self._true_order = True
        return 1

    @lazy_attribute
    def _ainv(self):
        """
        The inverse of the leading coefficient.

        EXAMPLES::

            sage: from sage.data_structures.stream import (Stream_exact, Stream_dirichlet_invert)
            sage: f = Stream_exact([0, 3], constant=2)
            sage: g = Stream_dirichlet_invert(f, True)
            sage: g._ainv
            1/3

            sage: f = Stream_exact([Zmod(6)(5)], constant=2, order=1)
            sage: g = Stream_dirichlet_invert(f, True)
            sage: g._ainv
            5
        """
        try:
            return ~self._series[1]
        except TypeError:
            return self._series[1].inverse_of_unit()

    def get_coefficient(self, n):
        """
        Return the ``n``-th coefficient of ``self``.

        INPUT:

        - ``n`` -- integer; the degree for the coefficient

        EXAMPLES::

            sage: from sage.data_structures.stream import (Stream_exact, Stream_dirichlet_invert)
            sage: f = Stream_exact([0, 3], constant=2)
            sage: g = Stream_dirichlet_invert(f, True)
            sage: g.get_coefficient(6)
            2/27
            sage: [g[i] for i in range(8)]
            [0, 1/3, -2/9, -2/9, -2/27, -2/9, 2/27, -2/9]
        """
        if n == 1:
            return self._ainv
        # TODO: isn't self[k] * l and l * self[k] the same here?
        c = sum(self[k] * l for k in divisors(n)
                if (k < n
                    and (l := self._series[n // k])))
        return -c * self._ainv


class Stream_cauchy_compose(Stream_binary):
    r"""
    Return ``f`` composed by ``g``.

    This is the composition `(f \circ g)(z) = f(g(z))`.

    INPUT:

    - ``f`` -- a :class:`Stream`
    - ``g`` -- a :class:`Stream` with positive order

    EXAMPLES::

        sage: from sage.data_structures.stream import Stream_cauchy_compose, Stream_function
        sage: f = Stream_function(lambda n: n, True, 1)
        sage: g = Stream_function(lambda n: 1, True, 1)
        sage: h = Stream_cauchy_compose(f, g, True)
        sage: [h[i] for i in range(10)]
        [0, 1, 3, 8, 20, 48, 112, 256, 576, 1280]
        sage: u = Stream_cauchy_compose(g, f, True)
        sage: [u[i] for i in range(10)]
        [0, 1, 3, 8, 21, 55, 144, 377, 987, 2584]
    """
    def __init__(self, f, g, is_sparse):
        """
        Initialize ``self``.

        TESTS::

            sage: from sage.data_structures.stream import Stream_function, Stream_cauchy_compose
            sage: f = Stream_function(lambda n: 1, True, 1)
            sage: g = Stream_function(lambda n: n^2, True, 1)
            sage: h = Stream_cauchy_compose(f, g, True)
        """
        if g._true_order and g._approximate_order <= 0:
            raise ValueError("can only compose with a series of positive valuation")
        super().__init__(f, g, is_sparse)

    @lazy_attribute
    def _approximate_order(self):
        """
        Compute and return the approximate order of ``self``.

        EXAMPLES::

            sage: from sage.data_structures.stream import Stream_function, Stream_cauchy_compose
            sage: f = Stream_function(lambda n: n, True, 1)
            sage: g = Stream_function(lambda n: n^2, True, 1)
            sage: h = Stream_cauchy_compose(f, g, True)
            sage: h._approximate_order
            1
            sage: [h[i] for i in range(5)]
            [0, 1, 6, 28, 124]

        .. TODO::

            check similarities with :class:`Stream_plethysm`
        """
        # this is very likely not the true order
        if self._right._approximate_order <= 0:
            raise ValueError("can only compose with a series of positive valuation")

        if self._left._approximate_order < 0:
            ginv = Stream_cauchy_invert(self._right)
            # The constant part makes no contribution to the negative.
            # We need this for the case so self._neg_powers[0][n] => 0.
            self._neg_powers = [Stream_zero(), ginv]
            for i in range(1, -self._left._approximate_order):
                # TODO: possibly we always want a dense cache here?
                self._neg_powers.append(Stream_cauchy_mul(self._neg_powers[-1], ginv, self._is_sparse))
        # placeholder None to make this 1-based.
        self._pos_powers = [None, self._right]

        return self._left._approximate_order * self._right._approximate_order

    def get_coefficient(self, n):
        """
        Return the ``n``-th coefficient of ``self``.

        INPUT:

        - ``n`` -- integer; the degree for the coefficient

        EXAMPLES::

            sage: from sage.data_structures.stream import Stream_function, Stream_cauchy_compose
            sage: f = Stream_function(lambda n: n, True, 1)
            sage: g = Stream_function(lambda n: n^2, True, 1)
            sage: h = Stream_cauchy_compose(f, g, True)
            sage: h[5] # indirect doctest
            527
            sage: [h[i] for i in range(10)] # indirect doctest
            [0, 1, 6, 28, 124, 527, 2172, 8755, 34704, 135772]
        """
        fv = self._left._approximate_order
        gv = self._right._approximate_order
        if n < 0:
            return sum(l * self._neg_powers[-k][n]
                       for k in range(fv, n // gv + 1)
                       if (l := self._left[k]))
        # n > 0
        while len(self._pos_powers) <= n // gv:
<<<<<<< HEAD
            self._pos_powers.append(Stream_cauchy_mul(self._pos_powers[-1],
                                                      self._right))

        ret = sum(l * self._neg_powers[-k][n] for k in range(fv, 0)
                  if (l := self._left[k]))

        if not n:
=======
            # TODO: possibly we always want a dense cache here?
            self._pos_powers.append(Stream_cauchy_mul(self._pos_powers[-1], self._right, self._is_sparse))
        ret = sum(self._left[i] * self._neg_powers[-i][n] for i in range(fv, 0))
        if n == 0:
>>>>>>> c00e6c20
            ret += self._left[0]

        return ret + sum(l * self._pos_powers[k][n] for k in range(1, n // gv + 1)
                         if (l := self._left[k]))


class Stream_plethysm(Stream_binary):
    r"""
    Return the plethysm of ``f`` composed by ``g``.

    This is the plethysm `f \circ g = f(g)` when `g` is an element of
    a ring of symmetric functions.

    INPUT:

    - ``f`` -- a :class:`Stream`
    - ``g`` -- a :class:`Stream` with positive order, unless ``f`` is
      of :class:`Stream_exact`.
    - ``p`` -- the ring of powersum symmetric functions containing ``g``
    - ``ring`` (optional, default ``None``) -- the ring the result
      should be in, by default ``p``
    - ``include`` -- a list of variables to be treated as degree one
      elements instead of the default degree one elements
    - ``exclude`` -- a list of variables to be excluded from the
      default degree one elements

    EXAMPLES::

        sage: from sage.data_structures.stream import Stream_function, Stream_plethysm
        sage: s = SymmetricFunctions(QQ).s()
        sage: p = SymmetricFunctions(QQ).p()
        sage: f = Stream_function(lambda n: s[n], True, 1)
        sage: g = Stream_function(lambda n: s[[1]*n], True, 1)
        sage: h = Stream_plethysm(f, g, True, p, s)
        sage: [h[i] for i in range(5)]
        [0,
         s[1],
         s[1, 1] + s[2],
         2*s[1, 1, 1] + s[2, 1] + s[3],
         3*s[1, 1, 1, 1] + 2*s[2, 1, 1] + s[2, 2] + s[3, 1] + s[4]]
        sage: u = Stream_plethysm(g, f, True, p, s)
        sage: [u[i] for i in range(5)]
        [0,
         s[1],
         s[1, 1] + s[2],
         s[1, 1, 1] + s[2, 1] + 2*s[3],
         s[1, 1, 1, 1] + s[2, 1, 1] + 3*s[3, 1] + 2*s[4]]

    This class also handles the plethysm of an exact stream with a
    stream of order `0`::

        sage: from sage.data_structures.stream import Stream_exact
        sage: f = Stream_exact([s[1]], order=1)
        sage: g = Stream_function(lambda n: s[n], True, 0)
        sage: r = Stream_plethysm(f, g, True, p, s)
        sage: [r[n] for n in range(3)]
        [s[], s[1], s[2]]

    TESTS:

    Check corner cases::

        sage: f0 = Stream_exact([p([])])
        sage: f1 = Stream_exact([p[1]], order=1)
        sage: f2 = Stream_exact([p[2]], order=2 )
        sage: f11 = Stream_exact([p[1,1]], order=2 )
        sage: r = Stream_plethysm(f0, f1, True, p); [r[n] for n in range(3)]
        [p[], 0, 0]
        sage: r = Stream_plethysm(f0, f2, True, p); [r[n] for n in range(3)]
        [p[], 0, 0]
        sage: r = Stream_plethysm(f0, f11, True, p); [r[n] for n in range(3)]
        [p[], 0, 0]

    Check that degree one elements are treated in the correct way::

        sage: R.<a1,a2,a11,b1,b21,b111> = QQ[]; p = SymmetricFunctions(R).p()
        sage: f_s = a1*p[1] + a2*p[2] + a11*p[1,1]
        sage: g_s = b1*p[1] + b21*p[2,1] + b111*p[1,1,1]
        sage: r_s = f_s(g_s)
        sage: f = Stream_exact([f_s.restrict_degree(k) for k in range(f_s.degree()+1)])
        sage: g = Stream_exact([g_s.restrict_degree(k) for k in range(g_s.degree()+1)])
        sage: r = Stream_plethysm(f, g, True, p)
        sage: r_s == sum(r[n] for n in range(2*(r_s.degree()+1)))
        True

        sage: r_s - f_s(g_s, include=[])
        (a2*b1^2-a2*b1)*p[2] + (a2*b111^2-a2*b111)*p[2, 2, 2] + (a2*b21^2-a2*b21)*p[4, 2]

        sage: r2 = Stream_plethysm(f, g, True, p, include=[])
        sage: r_s - sum(r2[n] for n in range(2*(r_s.degree()+1)))
        (a2*b1^2-a2*b1)*p[2] + (a2*b111^2-a2*b111)*p[2, 2, 2] + (a2*b21^2-a2*b21)*p[4, 2]

    """
    def __init__(self, f, g, is_sparse, p, ring=None, include=None, exclude=None):
        r"""
        Initialize ``self``.

        TESTS::

            sage: from sage.data_structures.stream import Stream_function, Stream_plethysm
            sage: s = SymmetricFunctions(QQ).s()
            sage: p = SymmetricFunctions(QQ).p()
            sage: f = Stream_function(lambda n: s[n], True, 1)
            sage: g = Stream_function(lambda n: s[n-1,1], True, 2)
            sage: h = Stream_plethysm(f, g, True, p)
        """
        if isinstance(f, Stream_exact):
            self._degree_f = f._degree
        else:
            self._degree_f = None

        if g._true_order and g._approximate_order == 0 and self._degree_f is None:
            raise ValueError("can only compute plethysm with a series of valuation 0 for symmetric functions of finite support")

        if ring is None:
            self._basis = p
        else:
            self._basis = ring
        self._p = p
<<<<<<< HEAD
        g = Stream_map_coefficients(g, lambda x: p(x))
        self._powers = [g]  # a cache for the powers of g in the powersum basis
=======
        g = Stream_map_coefficients(g, lambda x: p(x), is_sparse)
        self._powers = [g]  # a cache for the powers of g
>>>>>>> c00e6c20
        R = self._basis.base_ring()
        self._degree_one = _variables_recursive(R, include=include, exclude=exclude)

        if HopfAlgebrasWithBasis(R).TensorProducts() in p.categories():
            self._tensor_power = len(p._sets)
            p_f = p._sets[0]
            f = Stream_map_coefficients(f, lambda x: p_f(x), is_sparse)
        else:
            self._tensor_power = None
            f = Stream_map_coefficients(f, lambda x: p(x), is_sparse)
        super().__init__(f, g, is_sparse)

    @lazy_attribute
    def _approximate_order(self):
        """
        Compute and return the approximate order of ``self``.

        EXAMPLES::

            sage: from sage.data_structures.stream import Stream_function, Stream_plethysm
            sage: p = SymmetricFunctions(QQ).p()
            sage: f = Stream_function(lambda n: p[n], True, 1)
            sage: h = Stream_plethysm(f, f, True, p)
            sage: h._approximate_order
            1
            sage: [h[i] for i in range(5)]
            [0, p[1], 2*p[2], 2*p[3], 3*p[4]]
        """
        # this is very likely not the true order
#        if self._right._approximate_order == 0 and self._degree_f is None:
#            raise ValueError("can only compute plethysm with a series of "
#                             " valuation 0 for symmetric functions of finite "
#                             " support")
        return self._left._approximate_order * self._right._approximate_order


    def get_coefficient(self, n):
        r"""
        Return the ``n``-th coefficient of ``self``.

        INPUT:

        - ``n`` -- integer; the degree for the coefficient

        EXAMPLES::

            sage: from sage.data_structures.stream import Stream_function, Stream_plethysm
            sage: s = SymmetricFunctions(QQ).s()
            sage: p = SymmetricFunctions(QQ).p()
            sage: f = Stream_function(lambda n: s[n], True, 1)
            sage: g = Stream_function(lambda n: s[[1]*n], True, 1)
            sage: h = Stream_plethysm(f, g, True, p)
            sage: s(h.get_coefficient(5))
            4*s[1, 1, 1, 1, 1] + 4*s[2, 1, 1, 1] + 2*s[2, 2, 1] + 2*s[3, 1, 1] + s[3, 2] + s[4, 1] + s[5]
            sage: [s(h.get_coefficient(i)) for i in range(6)]
            [0,
             s[1],
             s[1, 1] + s[2],
             2*s[1, 1, 1] + s[2, 1] + s[3],
             3*s[1, 1, 1, 1] + 2*s[2, 1, 1] + s[2, 2] + s[3, 1] + s[4],
             4*s[1, 1, 1, 1, 1] + 4*s[2, 1, 1, 1] + 2*s[2, 2, 1] + 2*s[3, 1, 1] + s[3, 2] + s[4, 1] + s[5]]
        """
        if not n:  # special case of 0
            if self._right[0]:
                assert self._degree_f is not None, "the plethysm with a lazy symmetric function of valuation 0 is defined only for symmetric functions of finite support"

                return sum((c * self.compute_product(n, la)
                            for k in range(self._left._approximate_order, self._degree_f)
                            if self._left[k] # necessary, because it might be int(0)
                            for la, c in self._left[k]),
                           self._basis.zero())

        # this also needs to be executed if not n and not
        # self._right[0]
        res = sum((c * self.compute_product(n, la)
                   for k in range(self._left._approximate_order, n+1)
                   if self._left[k] # necessary, because it might be int(0)
                   for la, c in self._left[k]),
                  self._basis.zero())
        return res

    def compute_product(self, n, la):
        r"""
        Compute the product ``p[la](self._right)`` in degree ``n``.

        EXAMPLES::

            sage: from sage.data_structures.stream import Stream_plethysm, Stream_exact, Stream_function, Stream_zero
            sage: s = SymmetricFunctions(QQ).s()
            sage: p = SymmetricFunctions(QQ).p()
            sage: f = Stream_exact([1]) # irrelevant for this test
            sage: g = Stream_exact([s[2], s[3]], 0, 4, 2)
            sage: h = Stream_plethysm(f, g, True, p)
            sage: A = h.compute_product(7, Partition([2, 1])); A
            1/12*p[2, 2, 1, 1, 1] + 1/4*p[2, 2, 2, 1] + 1/6*p[3, 2, 2]
             + 1/12*p[4, 1, 1, 1] + 1/4*p[4, 2, 1] + 1/6*p[4, 3]
            sage: A == p[2, 1](s[2] + s[3]).homogeneous_component(7)
            True

            sage: p2 = tensor([p, p])
            sage: f = Stream_exact([1]) # irrelevant for this test
            sage: g = Stream_function(lambda n: sum(tensor([p[k], p[n-k]]) for k in range(n+1)), True, 1)
            sage: h = Stream_plethysm(f, g, True, p2)
            sage: A = h.compute_product(7, Partition([2, 1]))
            sage: B = p[2, 1](sum(g[n] for n in range(7)))
            sage: B = p2.element_class(p2, {m: c for m, c in B if sum(mu.size() for mu in m) == 7})
            sage: A == B
            True

            sage: f = Stream_exact([1]) # irrelevant for this test
            sage: g = Stream_function(lambda n: s[n], True, 0)
            sage: h = Stream_plethysm(f, g, True, p)
            sage: B = p[2, 2, 1](sum(s[i] for i in range(7)))
            sage: all(h.compute_product(k, Partition([2, 2, 1])) == B.restrict_degree(k) for k in range(7))
            True
        """
        # This is the approximate order of the result
        rao = self._right._approximate_order
        ret_approx_order = rao * sum(la)
        ret = self._basis.zero()
        if n < ret_approx_order:
            return ret

        la_exp = la.to_exp()
        wgt = [i for i, m in enumerate(la_exp, 1) if m]
        exp = [m for m in la_exp if m]
        # the docstring of wt_int_vec_iter, i.e., iterator_fast,
        # states that the weights should be weakly decreasing
        wgt.reverse()
        exp.reverse()
        for k in wt_int_vec_iter(n - ret_approx_order, wgt):
            # TODO: it may make a big difference here if the
            #   approximate order would be updated.

            # prod does not short-cut zero, therefore
            # ret += prod(self.stretched_power_restrict_degree(i, m, rao * m + d)
            #             for i, m, d in zip(wgt, exp, k))
            # is expensive
            lf = []
            for i, m, d in zip(wgt, exp, k):
                f = self.stretched_power_restrict_degree(i, m, rao * m + d)
                if f:
                    lf.append(f)
                else:
                    break
            else:
                ret += prod(lf)

        return ret

    @cached_method
    def stretched_power_restrict_degree(self, i, m, d):
        r"""
        Return the degree ``d*i`` part of ``p([i]*m)(g)`` in
        terms of ``self._basis``.

        EXAMPLES::

            sage: from sage.data_structures.stream import Stream_plethysm, Stream_exact, Stream_function, Stream_zero
            sage: s = SymmetricFunctions(QQ).s()
            sage: p = SymmetricFunctions(QQ).p()
            sage: f = Stream_exact([1]) # irrelevant for this test
            sage: g = Stream_exact([s[2], s[3]], 0, 4, 2)
            sage: h = Stream_plethysm(f, g, True, p)
            sage: A = h.stretched_power_restrict_degree(2, 3, 6)
            sage: A == p[2,2,2](s[2] + s[3]).homogeneous_component(12)
            True

            sage: p2 = tensor([p, p])
            sage: f = Stream_exact([1]) # irrelevant for this test
            sage: g = Stream_function(lambda n: sum(tensor([p[k], p[n-k]]) for k in range(n+1)), True, 1)
            sage: h = Stream_plethysm(f, g, True, p2)
            sage: A = h.stretched_power_restrict_degree(2, 3, 6)
            sage: B = p[2,2,2](sum(g[n] for n in range(7)))  # long time
            sage: B = p2.element_class(p2, {m: c for m, c in B if sum(mu.size() for mu in m) == 12})  # long time
            sage: A == B  # long time
            True

        """
        # TODO: we should do lazy binary powering here
        while len(self._powers) < m:
<<<<<<< HEAD
            self._powers.append(Stream_cauchy_mul(self._powers[-1],
                                                  self._powers[0]))
=======
            # TODO: possibly we always want a dense cache here?
            self._powers.append(Stream_cauchy_mul(self._powers[-1], self._powers[0], self._is_sparse))
>>>>>>> c00e6c20
        power_d = self._powers[m-1][d]
        # we have to check power_d for zero because it might be an
        # integer and not a symmetric function
        if power_d:
            if self._tensor_power is None:
                terms = {mon.stretch(i): raised_c for mon, c in power_d
                         if (raised_c := _raise_variables(c, i, self._degree_one))}  # TODO: could this ever be 0?
            else:
                terms = {tuple((mu.stretch(i) for mu in mon)): raised_c
                         for mon, c in power_d
                         if (raised_c := _raise_variables(c, i, self._degree_one))}  # TODO: could this ever be 0?
            return self._basis(self._p.element_class(self._p, terms))

        return self._basis.zero()


#####################################################################
# Unary operations

class Stream_scalar(Stream_inexact):
    """
    Base class for operators multiplying a coefficient stream by a
    scalar.

    .. TODO::

        This does not inherit from :class:`Stream_unary`, because of
        the extra argument ``scalar``.  However, we could also
        override :meth:`Stream_unary.hash`,
        :meth:`Stream_unary.__eq__`.  Would this be any better?

    """
    def __init__(self, series, scalar, is_sparse):
        """
        Initialize ``self``.

        TESTS::

            sage: from sage.data_structures.stream import (Stream_rmul, Stream_function)
            sage: f = Stream_function(lambda n: -1, True, 0)
            sage: g = Stream_rmul(f, 3, True)
        """
        self._series = series
        self._scalar = scalar
        assert scalar, "the scalar must not be equal to 0"
        super().__init__(is_sparse, series._true_order)

    @lazy_attribute
    def _approximate_order(self):
        """
        Compute and return the approximate order of ``self``.

        EXAMPLES::

            sage: from sage.data_structures.stream import Stream_function, Stream_rmul
            sage: f = Stream_function(lambda n: Zmod(6)(n), True, 2)
            sage: h = Stream_rmul(f, 3, True) # indirect doctest
            sage: h._approximate_order
            2
            sage: [h[i] for i in range(5)]
            [0, 0, 0, 3, 0]
        """
        # this is not the true order, unless we have an integral domain
        return self._series._approximate_order

    def __hash__(self):
        """
        Return the hash of ``self``.

        EXAMPLES::

            sage: from sage.data_structures.stream import Stream_function
            sage: from sage.data_structures.stream import Stream_rmul
            sage: a = Stream_function(lambda n: 2*n, False, 1)
            sage: f = Stream_rmul(a, 2, True)
            sage: hash(f) == hash(f)
            True
        """
        return hash((type(self), self._series, self._scalar))

    def __eq__(self, other):
        """
        Test equality.

        INPUT:

        - ``other`` -- a stream of coefficients

        EXAMPLES::

            sage: from sage.data_structures.stream import Stream_function
            sage: from sage.data_structures.stream import Stream_rmul, Stream_lmul
            sage: a = Stream_function(lambda n: 2*n, False, 1)
            sage: b = Stream_function(lambda n: n, False, 1)
            sage: f = Stream_rmul(a, 2, True)
            sage: f == Stream_rmul(b, 2, True)
            False
            sage: f == Stream_rmul(a, 2, False)
            True
            sage: f == Stream_rmul(a, 3, True)
            False
            sage: f == Stream_lmul(a, 3, True)
            False
        """
        return (isinstance(other, type(self)) and self._series == other._series
                and self._scalar == other._scalar)

    def is_nonzero(self):
        r"""
        Return ``True`` if and only if this stream is known
        to be nonzero.

        EXAMPLES::

            sage: from sage.data_structures.stream import (Stream_rmul, Stream_function)
            sage: f = Stream_function(lambda n: n, True, 1)
            sage: g = Stream_rmul(f, 2, True)
            sage: g.is_nonzero()
            False

            sage: from sage.data_structures.stream import Stream_cauchy_invert
            sage: fi = Stream_cauchy_invert(f)
            sage: g = Stream_rmul(fi, 2, True)
            sage: g.is_nonzero()
            True
        """
        return self._series.is_nonzero()


class Stream_rmul(Stream_scalar):
    """
    Operator for multiplying a coefficient stream with a scalar
    as ``scalar * self``.

    INPUT:

    - ``series`` -- a :class:`Stream`
    - ``scalar`` -- a non-zero scalar

    EXAMPLES::

        sage: from sage.data_structures.stream import (Stream_rmul, Stream_function)
        sage: W = algebras.DifferentialWeyl(QQ, names=('x',))
        sage: x, dx = W.gens()
        sage: f = Stream_function(lambda n: x^n, True, 1)
        sage: g = Stream_rmul(f, dx, True)
        sage: [g[i] for i in range(5)]
        [0, x*dx + 1, x^2*dx + 2*x, x^3*dx + 3*x^2, x^4*dx + 4*x^3]
    """
    def get_coefficient(self, n):
        """
        Return the ``n``-th coefficient of ``self``.

        INPUT:

        - ``n`` -- integer; the degree for the coefficient

        EXAMPLES::

            sage: from sage.data_structures.stream import (Stream_rmul, Stream_function)
            sage: f = Stream_function(lambda n: n, True, 1)
            sage: g = Stream_rmul(f, 3, True)
            sage: g.get_coefficient(5)
            15
            sage: [g.get_coefficient(i) for i in range(10)]
            [0, 3, 6, 9, 12, 15, 18, 21, 24, 27]
        """
        return self._scalar * self._series[n]


class Stream_lmul(Stream_scalar):
    """
    Operator for multiplying a coefficient stream with a scalar
    as ``self * scalar``.

    INPUT:

    - ``series`` -- a :class:`Stream`
    - ``scalar`` -- a non-zero scalar

    EXAMPLES::

        sage: from sage.data_structures.stream import (Stream_lmul, Stream_function)
        sage: W = algebras.DifferentialWeyl(QQ, names=('x',))
        sage: x, dx = W.gens()
        sage: f = Stream_function(lambda n: x^n, True, 1)
        sage: g = Stream_lmul(f, dx, True)
        sage: [g[i] for i in range(5)]
        [0, x*dx, x^2*dx, x^3*dx, x^4*dx]
    """
    def get_coefficient(self, n):
        """
        Return the ``n``-th coefficient of ``self``.

        INPUT:

        - ``n`` -- integer; the degree for the coefficient

        EXAMPLES::

            sage: from sage.data_structures.stream import (Stream_lmul, Stream_function)
            sage: f = Stream_function(lambda n: n, True, 1)
            sage: g = Stream_lmul(f, 3, True)
            sage: g.get_coefficient(5)
            15
            sage: [g.get_coefficient(i) for i in range(10)]
            [0, 3, 6, 9, 12, 15, 18, 21, 24, 27]
        """
        return self._series[n] * self._scalar


class Stream_neg(Stream_unary):
    """
    Operator for negative of the stream.

    INPUT:

    - ``series`` -- a :class:`Stream`

    EXAMPLES::

        sage: from sage.data_structures.stream import (Stream_neg, Stream_function)
        sage: f = Stream_function(lambda n: 1, True, 1)
        sage: g = Stream_neg(f, True)
        sage: [g[i] for i in range(10)]
        [0, -1, -1, -1, -1, -1, -1, -1, -1, -1]
    """
    # TODO: maybe we should just inherit from `Stream` instead of
    # inheriting from `Stream_unary` and do not create a copy of the
    # cache
    def __init__(self, series, is_sparse):
        """
        Initialize ``self``.

        TESTS::

            sage: from sage.data_structures.stream import (Stream_neg, Stream_function)
            sage: f = Stream_function(lambda n: -1, True, 0)
            sage: g = Stream_neg(f, True)
        """
        super().__init__(series, is_sparse)
        self._true_order = self._series._true_order

    @lazy_attribute
    def _approximate_order(self):
        """
        Compute and return the approximate order of ``self``.

        EXAMPLES::

            sage: from sage.data_structures.stream import Stream_function, Stream_neg
            sage: f = Stream_function(lambda n: Zmod(6)(n), True, 2)
            sage: h = Stream_neg(f, True)
            sage: h._approximate_order
            2
            sage: [h[i] for i in range(5)]
            [0, 0, 4, 3, 2]
        """
        # this is the true order, if self._series._true_order
        return self._series._approximate_order

    def get_coefficient(self, n):
        """
        Return the ``n``-th coefficient of ``self``.

        INPUT:

        - ``n`` -- integer; the degree for the coefficient

        EXAMPLES::

            sage: from sage.data_structures.stream import (Stream_neg, Stream_function)
            sage: f = Stream_function(lambda n: n, True, 1)
            sage: g = Stream_neg(f, True)
            sage: g.get_coefficient(5)
            -5
            sage: [g.get_coefficient(i) for i in range(10)]
            [0, -1, -2, -3, -4, -5, -6, -7, -8, -9]
        """
        return -self._series[n]

    def is_nonzero(self):
        r"""
        Return ``True`` if and only if this stream is known
        to be nonzero.

        EXAMPLES::

            sage: from sage.data_structures.stream import (Stream_neg, Stream_function)
            sage: f = Stream_function(lambda n: n, True, 1)
            sage: g = Stream_neg(f, True)
            sage: g.is_nonzero()
            False

            sage: from sage.data_structures.stream import Stream_cauchy_invert
            sage: fi = Stream_cauchy_invert(f)
            sage: g = Stream_neg(fi, True)
            sage: g.is_nonzero()
            True
        """
        return self._series.is_nonzero()


class Stream_cauchy_invert(Stream_unary):
    """
    Operator for multiplicative inverse of the stream.

    INPUT:

    - ``series`` -- a :class:`Stream`
    - ``approximate_order`` -- ``None``, or a lower bound on the
      order of the resulting stream

    Instances of this class are always dense.

    EXAMPLES::

        sage: from sage.data_structures.stream import (Stream_cauchy_invert, Stream_function)
        sage: f = Stream_function(lambda n: 1, True, 1)
        sage: g = Stream_cauchy_invert(f)
        sage: [g[i] for i in range(10)]
        [-1, 0, 0, 0, 0, 0, 0, 0, 0, 0]

    """
    def __init__(self, series, approximate_order=None):
        """
        Initialize ``self``.

        TESTS::

            sage: from sage.data_structures.stream import (Stream_cauchy_invert, Stream_exact)
            sage: f = Stream_exact([1, -1])
            sage: g = Stream_cauchy_invert(f)
        """
        super().__init__(series, False)
        if approximate_order is not None:
            self._approximate_order = approximate_order
        self._zero = ZZ.zero()

    @lazy_attribute
    def _approximate_order(self):
        """
        Compute and return the approximate order of ``self``.

        EXAMPLES::

            sage: from sage.data_structures.stream import Stream_function, Stream_cauchy_invert
            sage: f = Stream_function(lambda n: GF(7)(n), True, 0)
            sage: [f[i] for i in range(5)]
            [0, 1, 2, 3, 4]
            sage: h = Stream_cauchy_invert(f)
            sage: h._approximate_order
            -1
            sage: [h[i] for i in range(-2, 5)]
            [0, 1, 5, 1, 0, 0, 0]
        """
        try:
            return -self._series.order()
        except (ValueError, RecursionError):
            raise ValueError("inverse does not exist")

    @lazy_attribute
    def _ainv(self):
        r"""
        The inverse of the leading coefficient.

        EXAMPLES::

            sage: from sage.data_structures.stream import (Stream_cauchy_invert, Stream_exact)
            sage: f = Stream_exact([2, -3])
            sage: g = Stream_cauchy_invert(f)
            sage: g._ainv
            1/2

            sage: f = Stream_exact([Zmod(6)(5)], constant=2)
            sage: g = Stream_cauchy_invert(f)
            sage: g._ainv
            5
        """
        v = self._series.order()
        try:
            return ~self._series[v]
        except TypeError:
            return self._series[v].inverse_of_unit()

<<<<<<< HEAD
    def get_coefficient(self, n):
        """
        Return the ``n``-th coefficient of ``self``.

        INPUT:

        - ``n`` -- integer; the degree for the coefficient

        EXAMPLES::

            sage: from sage.data_structures.stream import (Stream_cauchy_invert, Stream_function)
            sage: f = Stream_function(lambda n: n, True, 1)
            sage: g = Stream_cauchy_invert(f)
            sage: g.get_coefficient(5)
            0
            sage: [g.get_coefficient(i) for i in range(10)]
            [-2, 1, 0, 0, 0, 0, 0, 0, 0, 0]
        """
        if not self._series._true_order:
            self._ainv  # this computes the true order of ``self``
        v = self._approximate_order
        if n < v:
            return ZZ.zero()
        if n == v:
            return self._ainv

        # if self._series is exact with self._series._constant == 0
        # then self._series[n - v - k] == 0 unless
        # k > n - v - self._series._degree
        # in general, we have self._series[n - v - k] == 0 unless
        # n - v - self._series._approximate_order < k
        if isinstance(self._series, Stream_exact) and not self._series._constant:
            a = max(v, n - v - self._series._degree + 1)
        else:
            a = v
        b = min(n, n - v - self._series._approximate_order)
        c = sum(l * self._series[n - v - k] for k in range(a, b)
                if (l := self[k]))
        return -c * self._ainv

=======
>>>>>>> c00e6c20
    def iterate_coefficients(self):
        """
        A generator for the coefficients of ``self``.

        EXAMPLES::

            sage: from sage.data_structures.stream import (Stream_cauchy_invert, Stream_function)
            sage: f = Stream_function(lambda n: n^2, False, 1)
            sage: g = Stream_cauchy_invert(f)
            sage: n = g.iterate_coefficients()
            sage: [next(n) for i in range(10)]
            [1, -4, 7, -8, 8, -8, 8, -8, 8, -8]
        """
        yield self._ainv
        # This is the true order, which is computed in self._ainv
        v = self._approximate_order
        n = 0  # Counts the number of places from v.
        # Note that the first entry of the cache will correspond to
        # z^v, when the stream corresponds to a Laurent series.

        while True:
            n += 1
            c = self._zero
            m = min(len(self._cache), n)
            for k in range(m):
                l = self._cache[k]
                if l:
                    c += l * self._series[n - v - k]
            for k in range(v+m, v+n):
                l = self[k]
                if l:
                    c += l * self._series[n - k]
            yield -c * self._ainv

    def is_nonzero(self):
        r"""
        Return ``True`` if and only if this stream is known
        to be nonzero.

        An assumption of this class is that it is nonzero.

        EXAMPLES::

            sage: from sage.data_structures.stream import (Stream_cauchy_invert, Stream_function)
            sage: f = Stream_function(lambda n: n^2, False, 1)
            sage: g = Stream_cauchy_invert(f)
            sage: g.is_nonzero()
            True
        """
        return True


class Stream_map_coefficients(Stream_inexact):
    r"""
    The stream with ``function`` applied to each nonzero coefficient
    of ``series``.

    INPUT:

    - ``series`` -- a :class:`Stream`
    - ``function`` -- a function that modifies the elements of the stream

    EXAMPLES::

        sage: from sage.data_structures.stream import (Stream_map_coefficients, Stream_function)
        sage: f = Stream_function(lambda n: 1, True, 1)
        sage: g = Stream_map_coefficients(f, lambda n: -n, True)
        sage: [g[i] for i in range(10)]
        [0, -1, -1, -1, -1, -1, -1, -1, -1, -1]

    """
    def __init__(self, series, function, is_sparse, approximate_order=None, true_order=False):
        """
        Initialize ``self``.

        TESTS::

            sage: from sage.data_structures.stream import (Stream_map_coefficients, Stream_function)
            sage: f = Stream_function(lambda n: -1, True, 0)
            sage: g = Stream_map_coefficients(f, lambda n: n + 1, True)
            sage: TestSuite(g).run(skip="_test_pickling")
        """
        self._function = function
        self._series = series
        super().__init__(is_sparse, true_order)
        if approximate_order is not None:
            self._approximate_order = approximate_order

    @lazy_attribute
    def _approximate_order(self):
        """
        Compute and return the approximate order of ``self``.

        EXAMPLES::

            sage: from sage.data_structures.stream import Stream_function, Stream_map_coefficients
            sage: f = Stream_function(lambda n: Zmod(6)(n), True, 2)
            sage: h = Stream_map_coefficients(f, lambda c: 3*c, True)
            sage: h._approximate_order
            2
            sage: [h[i] for i in range(5)]
            [0, 0, 0, 3, 0]
        """
        # this is not the true order
        return self._series._approximate_order

    def get_coefficient(self, n):
        """
        Return the ``n``-th coefficient of ``self``.

        INPUT:

        - ``n`` -- integer; the degree for the coefficient

        EXAMPLES::

            sage: from sage.data_structures.stream import (Stream_map_coefficients, Stream_function)
            sage: f = Stream_function(lambda n: n, True, -1)
            sage: g = Stream_map_coefficients(f, lambda n: n^2 + 1, True)
            sage: g.get_coefficient(5)
            26
            sage: [g.get_coefficient(i) for i in range(-1, 10)]
            [2, 0, 2, 5, 10, 17, 26, 37, 50, 65, 82]

            sage: R.<x,y> = ZZ[]
            sage: f = Stream_function(lambda n: n, True, -1)
            sage: g = Stream_map_coefficients(f, lambda n: R(n).degree() + 1, True)
            sage: [g.get_coefficient(i) for i in range(-1, 3)]
            [1, 0, 1, 1]
        """
        c = self._series[n]
        if c:
            return self._function(c)
        return c

    def __hash__(self):
        """
        Return the hash of ``self``.

        EXAMPLES::

            sage: from sage.data_structures.stream import (Stream_map_coefficients, Stream_function)
            sage: f = Stream_function(lambda n: -1, True, 0)
            sage: g = Stream_map_coefficients(f, lambda n: n + 1, True)
            sage: hash(g) == hash(g)
            True
        """
        # We don't hash the function as it might not be hashable.
        return hash((type(self), self._series))

    def __eq__(self, other):
        """
        Test equality.

        INPUT:

        - ``other`` -- a stream of coefficients

        EXAMPLES::

            sage: from sage.data_structures.stream import (Stream_map_coefficients, Stream_function)
            sage: f = Stream_function(lambda n: -1, True, 0)
            sage: def plus_one(n): return n + 1
            sage: g = Stream_map_coefficients(f, plus_one, True)
            sage: g == f
            False
            sage: g == Stream_map_coefficients(f, lambda n: n + 1, True)
            False
        """
        return (isinstance(other, type(self)) and self._series == other._series
                and self._function == other._function)


class Stream_shift(Stream):
    """
    Operator for shifting a nonzero, nonexact stream.

    Instances of this class share the cache with its input stream.

    INPUT:

    - ``series`` -- a :class:`Stream`
    - ``shift`` -- an integer
    """
    def __init__(self, series, shift):
        """
        Initialize ``self``.

        EXAMPLES::

            sage: from sage.data_structures.stream import Stream_shift
            sage: from sage.data_structures.stream import Stream_function
            sage: h = Stream_function(lambda n: n, True, -5)
            sage: M = Stream_shift(h, 2)
            sage: TestSuite(M).run(skip="_test_pickling")
        """
        self._series = series
        self._shift = shift
        super().__init__(series._true_order)

    @lazy_attribute
    def _approximate_order(self):
        """
        Compute and return the approximate order of ``self``.

        EXAMPLES::

            sage: from sage.data_structures.stream import Stream_function, Stream_shift
            sage: f = Stream_function(lambda n: Zmod(6)(n), True, 2)
            sage: h = Stream_shift(f, -2)
            sage: h._approximate_order
            0
            sage: [h[i] for i in range(5)]
            [2, 3, 4, 5, 0]
        """
        # this is the true order, if self._series._true_order
        return self._series._approximate_order + self._shift

    def order(self):
        r"""
        Return the order of ``self``, which is the minimum index
        ``n`` such that ``self[n]`` is nonzero.

        EXAMPLES::

            sage: from sage.data_structures.stream import Stream_function, Stream_shift
            sage: s = Stream_shift(Stream_function(lambda n: n, True, 0), 2)
            sage: s.order()
            3
        """
        return self._series.order() + self._shift


    def __getitem__(self, n):
        """
        Return the ``n``-th coefficient of ``self``.

        EXAMPLES::

            sage: from sage.data_structures.stream import Stream_shift
            sage: from sage.data_structures.stream import Stream_function
            sage: F = Stream_function(lambda n: n, False, 1)
            sage: M = Stream_shift(F, 2)
            sage: [F[i] for i in range(6)]
            [0, 1, 2, 3, 4, 5]
            sage: [M[i] for i in range(6)]
            [0, 0, 0, 1, 2, 3]
        """
        return self._series[n - self._shift]

    def __hash__(self):
        """
        Return the hash of ``self``.

        EXAMPLES::

            sage: from sage.data_structures.stream import Stream_shift
            sage: from sage.data_structures.stream import Stream_function
            sage: F = Stream_function(lambda n: n, False, 1)
            sage: M = Stream_shift(F, 2)
            sage: hash(M) == hash(M)
            True
        """
        return hash((type(self), self._series))

    def __eq__(self, other):
        """
        Test equality.

        INPUT:

        - ``other`` -- a stream of coefficients

        EXAMPLES::

            sage: from sage.data_structures.stream import Stream_shift
            sage: from sage.data_structures.stream import Stream_function
            sage: F = Stream_function(lambda n: 1, False, 1)
            sage: M2 = Stream_shift(F, 2)
            sage: M3 = Stream_shift(F, 3)
            sage: M2 == M3
            False
            sage: M2 == Stream_shift(F, 2)
            True
        """
        return (isinstance(other, type(self))
                and self._shift == other._shift
                and self._series == other._series)

    def is_nonzero(self):
        r"""
        Return ``True`` if and only if this stream is known
        to be nonzero.

        An assumption of this class is that it is nonzero.

        EXAMPLES::

            sage: from sage.data_structures.stream import (Stream_cauchy_invert, Stream_function)
            sage: f = Stream_function(lambda n: n^2, False, 1)
            sage: g = Stream_cauchy_invert(f)
            sage: g.is_nonzero()
            True
        """
        return self._series.is_nonzero()


class Stream_derivative(Stream_inexact):
    """
    Operator for taking derivatives of a stream.

    INPUT:

    - ``series`` -- a :class:`Stream`
    - ``shift`` -- a positive integer
    """
    def __init__(self, series, shift, is_sparse):
        """
        Initialize ``self``.

        EXAMPLES::

            sage: from sage.data_structures.stream import Stream_exact, Stream_derivative
            sage: f = Stream_exact([1,2,3])
            sage: f2 = Stream_derivative(f, 2, True)
            sage: TestSuite(f2).run()
        """
        self._series = series
        self._shift = shift
        super().__init__(is_sparse, False)

    @lazy_attribute
    def _approximate_order(self):
        """
        Compute and return the approximate order of ``self``.

        EXAMPLES::

            sage: from sage.data_structures.stream import Stream_function, Stream_derivative
            sage: f = Stream_function(lambda n: Zmod(6)(n), True, 2)
            sage: h = Stream_derivative(f, 3, True)
            sage: h._approximate_order
            0
            sage: [h[i] for i in range(5)]
            [0, 0, 0, 0, 0]
        """
        # this is not the true order, unless multiplying by an
        # integer cannot give 0
        if 0 <= self._series._approximate_order <= self._shift:
            return 0
        return self._series._approximate_order - self._shift

    def __getitem__(self, n):
        """
        Return the ``n``-th coefficient of ``self``.

        EXAMPLES::

            sage: from sage.data_structures.stream import Stream_function, Stream_derivative
            sage: f = Stream_function(lambda n: 1/n if n else 0, True, -2)
            sage: [f[i] for i in range(-5, 3)]
            [0, 0, 0, -1/2, -1, 0, 1, 1/2]
            sage: f2 = Stream_derivative(f, 2, True)
            sage: [f2[i] for i in range(-5, 3)]
            [0, -3, -2, 0, 0, 1, 2, 3]

            sage: f = Stream_function(lambda n: 1/n, True, 2)
            sage: [f[i] for i in range(-1, 4)]
            [0, 0, 0, 1/2, 1/3]
            sage: f2 = Stream_derivative(f, 3, True)
            sage: [f2[i] for i in range(-1, 4)]
            [0, 2, 6, 12, 20]
        """
        return (prod(n + k for k in range(1, self._shift + 1))
                * self._series[n + self._shift])

    def __hash__(self):
        """
        Return the hash of ``self``.

        EXAMPLES::

            sage: from sage.data_structures.stream import Stream_function
            sage: from sage.data_structures.stream import Stream_derivative
            sage: a = Stream_function(lambda n: 2*n, False, 1)
            sage: f = Stream_derivative(a, 1, True)
            sage: g = Stream_derivative(a, 2, True)
            sage: hash(f) == hash(f)
            True
            sage: hash(f) == hash(g)
            False

        """
        return hash((type(self), self._series, self._shift))

    def __eq__(self, other):
        """
        Test equality.

        INPUT:

        - ``other`` -- a stream of coefficients

        EXAMPLES::

            sage: from sage.data_structures.stream import Stream_function
            sage: from sage.data_structures.stream import Stream_derivative
            sage: a = Stream_function(lambda n: 2*n, False, 1)
            sage: f = Stream_derivative(a, 1, True)
            sage: g = Stream_derivative(a, 2, True)
            sage: f == g
            False
            sage: f == Stream_derivative(a, 1, True)
            True
        """
        return (isinstance(other, type(self))
                and self._shift == other._shift
                and self._series == other._series)

    def is_nonzero(self):
        r"""
        Return ``True`` if and only if this stream is known
        to be nonzero.

        EXAMPLES::

            sage: from sage.data_structures.stream import Stream_exact, Stream_derivative
            sage: f = Stream_exact([1,2])
            sage: Stream_derivative(f, 1, True).is_nonzero()
            True
            sage: Stream_derivative(f, 2, True).is_nonzero() # it might be nice if this gave False
            True
        """
        return self._series.is_nonzero()<|MERGE_RESOLUTION|>--- conflicted
+++ resolved
@@ -1848,20 +1848,14 @@
                        if (l := self._left[k]))
         # n > 0
         while len(self._pos_powers) <= n // gv:
-<<<<<<< HEAD
+            # TODO: possibly we always want a dense cache here?
             self._pos_powers.append(Stream_cauchy_mul(self._pos_powers[-1],
-                                                      self._right))
-
+                                                      self._right,
+                                                      self._is_sparse))
         ret = sum(l * self._neg_powers[-k][n] for k in range(fv, 0)
                   if (l := self._left[k]))
 
         if not n:
-=======
-            # TODO: possibly we always want a dense cache here?
-            self._pos_powers.append(Stream_cauchy_mul(self._pos_powers[-1], self._right, self._is_sparse))
-        ret = sum(self._left[i] * self._neg_powers[-i][n] for i in range(fv, 0))
-        if n == 0:
->>>>>>> c00e6c20
             ret += self._left[0]
 
         return ret + sum(l * self._pos_powers[k][n] for k in range(1, n // gv + 1)
@@ -1981,13 +1975,8 @@
         else:
             self._basis = ring
         self._p = p
-<<<<<<< HEAD
-        g = Stream_map_coefficients(g, lambda x: p(x))
+        g = Stream_map_coefficients(g, lambda x: p(x), is_sparse)
         self._powers = [g]  # a cache for the powers of g in the powersum basis
-=======
-        g = Stream_map_coefficients(g, lambda x: p(x), is_sparse)
-        self._powers = [g]  # a cache for the powers of g
->>>>>>> c00e6c20
         R = self._basis.base_ring()
         self._degree_one = _variables_recursive(R, include=include, exclude=exclude)
 
@@ -2169,13 +2158,10 @@
         """
         # TODO: we should do lazy binary powering here
         while len(self._powers) < m:
-<<<<<<< HEAD
+            # TODO: possibly we always want a dense cache here?
             self._powers.append(Stream_cauchy_mul(self._powers[-1],
-                                                  self._powers[0]))
-=======
-            # TODO: possibly we always want a dense cache here?
-            self._powers.append(Stream_cauchy_mul(self._powers[-1], self._powers[0], self._is_sparse))
->>>>>>> c00e6c20
+                                                  self._powers[0],
+                                                  self._is_sparse))
         power_d = self._powers[m-1][d]
         # we have to check power_d for zero because it might be an
         # integer and not a symmetric function
@@ -2561,7 +2547,6 @@
         except TypeError:
             return self._series[v].inverse_of_unit()
 
-<<<<<<< HEAD
     def get_coefficient(self, n):
         """
         Return the ``n``-th coefficient of ``self``.
@@ -2602,8 +2587,6 @@
                 if (l := self[k]))
         return -c * self._ainv
 
-=======
->>>>>>> c00e6c20
     def iterate_coefficients(self):
         """
         A generator for the coefficients of ``self``.
