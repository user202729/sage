The references for Sage, sorted alphabetically by citation key.

REFERENCES:

:ref:`A <ref-A>`
:ref:`B <ref-B>`
:ref:`C <ref-C>`
:ref:`D <ref-D>`
:ref:`E <ref-E>`
:ref:`F <ref-F>`
:ref:`G <ref-G>`
:ref:`H <ref-H>`
:ref:`I <ref-I>`
:ref:`J <ref-J>`
:ref:`K <ref-K>`
:ref:`L <ref-L>`
:ref:`M <ref-M>`
:ref:`N <ref-N>`
:ref:`O <ref-O>`
:ref:`P <ref-P>`
:ref:`Q <ref-Q>`
:ref:`R <ref-R>`
:ref:`S <ref-S>`
:ref:`T <ref-T>`
:ref:`U <ref-U>`
:ref:`V <ref-V>`
:ref:`W <ref-W>`
:ref:`X <ref-X>`
:ref:`Y <ref-Y>`
:ref:`Z <ref-Z>`

.. _ref-A:

**A**

.. [AAGMRZ2019] \M. Aagaard, R. AlTawy, G. Gong, K. Mandal, R. Rohit, N. Zidaric
                "WAGE: An Authenticated CipherSubmission to the NIST LWC Competition"
                https://csrc.nist.gov/CSRC/media/Projects/Lightweight-Cryptography/documents/round-1/spec-doc/wage-spec.pdf

.. [Ab1995] Julian R. Abel,
            On the Existence of Balanced Incomplete Block Designs and Transversal Designs,
            PhD Thesis,
            University of New South Wales,
            1995

.. [AB2007] \M. Aschenbrenner, C. Hillar,
            *Finite generation of symmetric ideals*.
            Trans. Amer. Math. Soc. 359 (2007), no. 11, 5171--5192.

.. [AB2008] \M. Aschenbrenner, C. Hillar,
            *An Algorithm for Finding Symmetric Groebner Bases in Infinite
            Dimensional Rings*. :arxiv:`0801.4439`.

.. [ABBDHR2019] \R. Avanzi, S. Banik, A. Bogdanvo, O. Dunkelman, S. Huang, F. Regazzoni
                "Qameleonv. 1.0"
                https://csrc.nist.gov/CSRC/media/Projects/Lightweight-Cryptography/documents/round-1/spec-doc/qameleon-spec.pdf

.. [ABBR2011] \A. Abad, R. Barrio, F. Blesa, M. Rodriguez.
              "TIDES tutorial: Integrating ODEs by using the Taylor Series Method."
              http://www.unizar.es/acz/05Publicaciones/Monografias/MonografiasPublicadas/Monografia36/IndMonogr36.htm

.. [ABBR2012] \A. Abad, R. Barrio, F. Blesa, M. Rodriguez. Algorithm 924.
              *ACM Transactions on Mathematical Software*, **39** no. 1 (2012), 1-28.

.. [ABCFHLLMRT2019] \A. Abdomnicai, T. P. Berger, C. Clavier, J. Francq, P. Huynh, V. Lallemand, K. Le
                    Gouguec, M. Minier, L. Reynaud, G. Thomas.
                    "Lilliput-AE: a New Lightweight Tweakable BlockCipher for Authenticated Encryption with AssociatedData"
                    https://csrc.nist.gov/CSRC/media/Projects/Lightweight-Cryptography/documents/round-1/spec-doc/LILLIPUT-AE-spec.pdf

.. [ABCMT2019] \V. Arul, A. J. Best, E. Costa, R. Magner, and N. Triantafillou, *Computing zeta functions of cyclic covers in large characteristic,* The Open Book Series, vol. 2, no. 1, pp. 37–53, Jan. 2019.

.. [ABZ2007] \R. Aharoni and E. Berger and R. Ziv.
             *Independent systems of representatives in weighted graphs*.
             Combinatorica vol 27, num 3, p253--267, 2007.
             :doi:`10.1007/s00493-007-2086-y`.

.. [AC1994] \R.J.R. Abel and Y.W. Cheng,
            Some new MOLS of order 2np for p a prime power,
            The Australasian Journal of Combinatorics, vol 10 (1994)

.. [ACFLSS04] \F. N. Abu-Khzam, R. L. Collins, M. R. Fellows, M. A.  Langston,
              W. H. Suters, and C. T. Symons: Kernelization Algorithm for the
              Vertex Cover Problem: Theory and Experiments. *SIAM
              ALENEX/ANALCO* 2004: 62-69.

.. [Ack2016] Lennart Ackermans, Oplosbaarheid van Kegelsneden.
             http://www.math.leidenuniv.nl/nl/theses/Bachelor/.

.. [ACHRS2008] \L. Addario-Berry, M. Chudnovsky, F. Havet, B. Reed, P. Seymour,
               *Bisimplicial vertices in even-hole-free graphs*.
               Journal of Combinatorial Theory, Series B, vol 98, n.6,
               pp 1119-1164, 2008. :doi:`10.1016/j.jctb.2007.12.006`.

.. [ADKF1970] \V. Arlazarov, E. Dinic, M. Kronrod,
              and I. Faradzev. 'On Economical Construction of the
              Transitive Closure of a Directed Graph.'
              Dokl. Akad. Nauk. SSSR No. 194 (in Russian), English
              Translation in Soviet Math Dokl. No. 11, 1970.

.. [ADKLPY2014] \M. R. Albrecht, B. Driessen, E. B. Kavun, G. Leander, C. Paar,
                and T. Yalcin, *Block ciphers - focus on the linear layer
                (feat. PRIDE)*; in CRYPTO, (2014), pp. 57-76.

.. [ABBS2013] \J.-C Aval, A. Boussicault, M. Bouvel, M. Silimbani,
              *Combinatorics of non-ambiguous trees*,
              :arxiv:`1305.3716`

.. [AD2010] Arett, Danielle and Doree, Suzanne,
            *Coloring and counting on the Hanoi graphs*.
            Mathematics Magazine, Volume 83, Number 3, June 2010, pages 200-9.
            :doi:`10.4169/002557010X494841`.

.. [AE1993] \A. Apostolico, A. Ehrenfeucht, Efficient detection of
            quasiperiodicities in strings,
            Theoret. Comput. Sci. 119 (1993) 247--265.

.. [AG1988] George E. Andrews, F. G. Garvan,
            *Dyson's crank of a partition*.
            Bull. Amer. Math. Soc. (N.S.) Volume 18, Number 2 (1988),
            167-171.
            http://projecteuclid.org/euclid.bams/1183554533

.. [AGHJLPR2017] Benjamin Assarf, Ewgenij Gawrilow, Katrin Herr, Michael Joswig,
                 Benjamin Lorenz, Andreas Paffenholz, and Thomas Rehn,
                 Computing convex hulls and counting integer points with
                 polymake, Math. Program. Comput. 9 (2017), no. 1, 1–38,
                 :doi:`10.1007/s12532-016-0104-z`

.. [AguSot05] Marcelo Aguiar and Frank Sottile,
              *Structure of the Malvenuto-Reutenauer Hopf algebra of
              permutations*,
              Advances in Mathematics, Volume 191, Issue 2, 1 March 2005,
              pp. 225--275,
              :arxiv:`math/0203282v2`.

.. [AH2002] \R. J. Aumann and S. Hart, Elsevier, eds. *Computing
            equilibria for two-person
            games*. http://www.maths.lse.ac.uk/personal/stengel/TEXTE/nashsurvey.pdf (2002)

.. [AHK2015] Karim Adiprasito, June Huh, and Eric Katz. *Hodge theory
             for combinatorial geometries*. :arxiv:`1511.02888`.

.. [AHMP2008] \J.-P. Aumasson, L. Henzen, W. Meier, and R. C-W Phan,
              *Sha-3 proposal blake*; in Submission to NIST, (2008).

.. [AHU1974] \A. Aho, J. Hopcroft, and J. Ullman. 'Chapter 6: Matrix
             Multiplication and Related Operations.' The Design and
             Analysis of Computer Algorithms. Addison-Wesley, 1974.

.. [AIKMMNT2001] \K. Aoki, T. Ichikawa, M. Kanda, M. Matsui, S. Moriai,
                 \J. Nakajima, and T. Tokita,
                 *Camellia: A 128-bit block cipher suitable for multiple
                 platforms - Design and analysis*; in SAC, (2000), pp. 39-56.

.. [Aj1996] \M. Ajtai. Generating hard instances of lattice problems
            (extended abstract). STOC, pp. 99--108, ACM, 1996.

.. [AK1994] \S. Ariki and K. Koike.
            *A Hecke algebra of* `(\mathbb{Z}/r\mathbb{Z})\wr\mathfrak{S}_n`
            *and construction of its irreducible representations.*
            Adv. Math. **106** (1994), 216–243,
            :mathscinet:`MR1279219`

.. [AKMMMP2002] Sang Yook An, Seog Young Kim, David C. Marshall,
                Susan H. Marshall, William G. McCallum,
                Alexander R. Perlis,
                *Jacobians of Genus One Curves*,
                Journal of Number Theory 90 (2002), pp.304--315,
                http://www.math.arizona.edu/~wmc/Research/JacobianFinal.pdf

.. [AJL2011] \S. Ariki, N. Jacon, and C. Lecouvey.
             *The modular branching rule for affine Hecke algebras of type A*.
             Adv. Math. 228:481-526, 2011.

.. [Aki1980] \J. Akiyama. and G. Exoo and F. Harary. Covering and packing in
             graphs. III: Cyclic and acyclic invariants. Mathematical Institute
             of the Slovak Academy of Sciences. Mathematica Slovaca vol 30, n 4,
             pages 405--417, 1980

.. [Al1947] \A. A. Albert, *A Structure Theory for Jordan
            Algebras*. Annals of Mathematics, Second Series, Vol. 48,
            No. 3 (Jul., 1947), pp. 546--567.

.. [AL1978] \A. O. L. Atkin and Wen-Ch'ing Winnie Li, Twists of
            newforms and pseudo-eigenvalues of `W`-operators.
            Inventiones math. 48 (1978), 221-243.

.. [AL2015] \M. Aguiar and A. Lauve, *The characteristic polynomial of
            the Adams operators on graded connected Hopf
            algebras*. Algebra Number Theory, v.9, 2015, n.3, 2015.

.. [Ald1990] \D. Aldous, *The random walk construction of
             uniform spanning trees*, SIAM J Discrete Math 3 (1990),
             450-465. :doi:`10.1137/0403039`.

.. [ALPRRV2019] \E. Andreeva, V. Lallemand, A. Purnal, R. Reyhanitabar, A. Roy, D. Vizar
                "ForkAE v.1"
                https://csrc.nist.gov/CSRC/media/Projects/Lightweight-Cryptography/documents/round-1/spec-doc/forkae-spec.pdf

.. [AM1969] \M. F. Atiyah and I. G. Macdonald, "Introduction to commutative
            algebra", Addison-Wesley, 1969.

.. [AM1974] \J. F. Adams and H. R. Margolis, "Sub-Hopf-algebras of the
            Steenrod algebra," Proc. Cambridge Philos. Soc. 76 (1974),
            45-52.

.. [AM2000] \S. Ariki and A. Mathas.
            *The number of simple modules of the Hecke algebras of type G(r,1,n)*.
            Math. Z. 233 (2000), no. 3, 601–623.
            :mathscinet:`MR1750939`

.. [AMOZ2006] Asahiro, Y. and Miyano, E. and Ono, H. and Zenmyo, K.,
              *Graph orientation algorithms to minimize the maximum outdegree*.
              Proceedings of the 12th Computing: The Australasian Theory
              Symposium, Volume 51, page 20.
              Australian Computer Society, Inc. 2006.

.. [AP1986] \S. Arnborg, A. Proskurowski,
            *Characterization and Recognition of Partial 3-Trees*,
            SIAM Journal of Alg. and Discrete Methods,
            Vol. 7, pp. 305-314, 1986.
            :doi:`10.1137/0607033`.

.. [Ap1997] \T. Apostol, Modular functions and Dirichlet series in
            number theory, Springer, 1997 (2nd ed), section 3.7--3.9.

.. [APR2001] George E. Andrews, Peter Paule, Axel Riese,
             *MacMahon's partition analysis: the Omega package*,
             European J. Combin. 22 (2001), no. 7, 887--904.

.. [Ar2006] \D. Armstrong. *Generalized noncrossing partitions and
            combinatorics of Coxeter groups*. Mem. Amer. Math. Soc., 2006.

.. [AR2012] \D. Armstrong and B. Rhoades. "The Shi arrangement and the
            Ish arrangement". Transactions of the American
            Mathematical Society 364 (2012),
            1509-1528. :arxiv:`1009.1655`

.. [Ariki1996] \S. Ariki. *On the decomposition numbers of the Hecke
               algebra of* `G(m,1,n)`. J. Math. Kyoto Univ. **36** (1996),
               no. 4, 789–808. :mathscinet:`MR1443748`

.. [Ariki2001] \S. Ariki. *On the classification of simple modules for
               cyclotomic Hecke algebras of type* `G(m,1,n)` *and Kleshchev
               multipartitions*. Osaka J. Math. **38** (2001), 827–837.
               :mathscinet:`MR1864465`

.. [Arn2002] \P. Arnoux, Sturmian sequences, in Substitutions in Dynamics,
             N. Pytheas Fogg (Ed.), Arithmetics, and Combinatorics (Lecture
             Notes in Mathematics, Vol. 1794), 2002.
.. [Ass1978] \J. Assion: *Einige endliche Faktorgruppen der Zopfgruppen*, Math. Z., 163
             (1978), 291-302.

.. [ARVT2005] Michael Artin, Fernando Rodriguez-Villegas, John Tate,
              On the Jacobians of plane cubics,
              Advances in Mathematics 198 (2005) 1, pp. 366--382
              :doi:`10.1016/j.aim.2005.06.004`
              http://www.math.utexas.edu/users/villegas/publications/jacobian-cubics.pdf

.. [AS-Bessel] \F. W. J. Olver: 9. Bessel Functions of Integer Order,
               in Abramowitz and Stegun: Handbook of Mathematical
               Functions. http://people.math.sfu.ca/~cbm/aands/page_355.htm

.. [AS-Spherical] \H. A. Antosiewicz: 10. Bessel Functions of
                  Fractional Order, in Abramowitz and Stegun: Handbook
                  of Mathematical Functions. http://people.math.sfu.ca/~cbm/aands/page_435.htm

.. [AS-Struve] \M. Abramowitz: 12. Struve Functions and Related
               Functions, in Abramowitz and Stegun: Handbook of
               Mathematical Functions. http://people.math.sfu.ca/~cbm/aands/page_495.htm

.. [AS1964] \M. Abramowitz and I. A. Stegun, *Handbook of Mathematical
            Functions*, National Bureau of Standards Applied
            Mathematics Series, 55. 1964. See also
            http://www.math.sfu.ca/~cbm/aands/.

.. [As2008] Sami Assaf. *A combinatorial realization of Schur-Weyl
            duality via crystal graphs and dual equivalence
            graphs*. FPSAC 2008, 141-152, Discrete
            Math. Theor. Comput. Sci. Proc., AJ, Assoc. Discrete
            Math. Theor. Comput. Sci., (2008). :arxiv:`0804.1587v1`

.. [AO2018] Sami Assaf and Ezgi Kantarci Oguz. *A local characterization
            of crystals for the quantum queer superalgebra*.
            Preprint (2018). :arxiv:`1803.06317`

.. [As2008b] Sami Assaf. *Dual equivalence graphs and a
             combinatorial proof of LLT and Macdonald positivity*.
             (2008). :arxiv:`1005.3759v5`.

.. [AS2011] \R.B.J.T Allenby and A. Slomson, "How to count", CRC Press (2011)

.. [ASD1971] \A. O. L. Atkin and H. P. F. Swinnerton-Dyer, "Modular
             forms on noncongruence subgroups", Proc. Symp. Pure
             Math., Combinatorics (T. S. Motzkin, ed.), vol. 19, AMS,
             Providence 1971

.. [At1992] \M. D. Atkinson. *Solomon's descent algebra revisited.*
            Bull. London Math. Soc. 24 (1992) 545-551.
            http://www.cs.otago.ac.nz/staffpriv/mike/Papers/Descent/DescAlgRevisited.pdf

.. [Atk1992] A. Oliver L. Atkin. 'Probabilistic primality testing'
             (Chapter 30, Section 4) In Ph. Flajolet
             and P. Zimmermann, editors, Algorithms Seminar,
             1991-1992. INRIA Research Report 1779, 1992,
             http://www.inria.fr/rrrt/rr-1779.html. Summary
             by F. Morain.
             http://citeseer.ist.psu.edu/atkin92probabilistic.html

.. [Ath1996] \C. A. Athanasiadis,
            *Characteristic polynomials of subspace arrangements and finite fields*.
            Advances in Mathematics, 122(2):193-233, 1996.

.. [Av2000] \D. Avis, *A revised implementation of the reverse search
            vertex enumeration algorithm.* Polytopes-combinatorics and
            computation. Birkhauser Basel, 2000.

.. [Ava2007] \J.-C. Aval. *Keys and alternating sign matrices*.
            Sem. Lothar. Combin. 59 (2007/10), Art. B59f, 13 pp.

.. [Ava2017] \R. Avanzi,
             *The QARMA block cipher family*; in ToSC, (2017.1), pp. 4-44.

.. [AW2006] Adams, M.D. and Wise, D.S.,
            *Fast additions on masked integers*,
            ACM SIGPLAN Notices, 2006,
            vol. 41, n.5, pages 39--45.
            :doi:`10.1145/1149982.1149987`.
            http://citeseerx.ist.psu.edu/viewdoc/download?doi=10.1.1.86.1801&rep=rep1&type=pdf

.. [AY1983] \I. A. Aizenberg and A. P. Yuzhakov.  *Integral
            representations and residues in multidimensional complex
            analysis*.  Translations of Mathematical Monographs,
            **58**. American Mathematical Society, Providence,
            RI. (1983). x+283 pp. ISBN: 0-8218-4511-X.

.. [AZZ2005] V. Anne, L.Q. Zamboni, I. Zorca, Palindromes and Pseudo-
             Palindromes in Episturmian and Pseudo-Palindromic
             Infinite Words, in : S. Brlek, C. Reutenauer (Eds.),
             Words 2005, Publications du LaCIM, Vol. 36 (2005)
             91--100.

.. _ref-B:

**B**

.. [Ba1994] Kaushik Basu. *The Traveler's Dilemma: Paradoxes of
            Rationality in Game Theory*. The American Economic Review
            (1994): 391-395.

.. [BaSt1990] Margaret M. Bayer and Bernd Sturmfels. *Lawrence polytopes*.
              Canadian J. Math.42 (1990), 62–79.

.. [BAK1998] \E. Biham, R. J. Anderson, and L. R. Knudsen,
             *Serpent: A new block cipher proposal*; in FSE, (1998), pp. 222-238.

.. [Bar1970] Barnette, "Diagrams and Schlegel diagrams", in
             Combinatorial Structures and Their Applications,
             Proc. Calgary Internat. Conference 1969, New York, 1970,
             Gordon and Breach.

.. [Bar2006] \G. Bard. 'Accelerating Cryptanalysis with the Method of
             Four Russians'. Cryptography E-Print Archive
             (http://eprint.iacr.org/2006/251.pdf), 2006.

.. [Bat1991] \V. V. Batyrev, *On the classification of smooth projective
             toric varieties*, Tohoku Math. J. **43** (1991), 569-585

.. [Bat1994] Victor V. Batyrev,
             "Dual polyhedra and mirror symmetry for Calabi-Yau
             hypersurfaces in toric varieties",
             J. Algebraic Geom. 3 (1994), no. 3, 493-535.
             :arxiv:`alg-geom/9310003v1`

.. [Baz2011] Ivan Bazhov,
             On orbits of the automorphism group on a complete toric
             variety.
             Beitr Algebra Geom (2013) 54: 471,
             :arxiv:`1110.4275`,
             :doi:`10.1007/s13366-011-0084-0`.

.. [BB1997] Mladen Bestvina and Noel Brady. *Morse theory and
            finiteness properties of groups*. Invent. Math. **129**
            (1997). No. 3,
            445-470. www.math.ou.edu/~nbrady/papers/morse.ps.

.. [BB2005] \A. Björner, F. Brenti. *Combinatorics of Coxeter
            groups*. New York: Springer, 2005.

.. [BB2005a] \V. Batagelj and U. Brandes. *Efficient generation of
             large random networks*. Phys. Rev. E, 71, 036113, 2005.
             :doi:`10.1103/PhysRevE.71.036113`.

.. [BB2009] Tomas J. Boothby and Robert W. Bradshaw. *Bitslicing and
            the Method of Four Russians Over Larger Finite
            Fields*. :arxiv:`0901.1413`, 2009.

.. [BB2013] Gavin Brown, Jaroslaw Buczynski:
            *Maps of toric varieties in Cox coordinates*,
            :arxiv:`1004.4924`

.. [BBBCDGLLLMPPSW2019] \D. Bellizia, F. Berti, O. Bronchain, G. Cassiers,
                        S. Duval, C. Guo, G. Leander, G. Leurent, I. Levi,
                        C. Momin, O. Pereira, T. Peters, F. Standeart, F. Wiemer.
                        "Spook:  Sponge-Based Leakage-Resilient AuthenticatedEncryption with a Masked Tweakable Block Cipher"
                        https://csrc.nist.gov/CSRC/media/Projects/Lightweight-Cryptography/documents/round-1/spec-doc/Spook-spec.pdf

.. [BCDM2019] \T. Beyne, Y. L. Chen, C. Dobraunig, B. Mennink. *Elephant v1* (2019)
              https://csrc.nist.gov/CSRC/media/Projects/Lightweight-Cryptography/documents/round-1/spec-doc/elephant-spec.pdf

.. [BeBo2009] Olivier Bernardi and Nicolas Bonichon, *Intervals in Catalan
              lattices and realizers of triangulations*, JCTA 116 (2009)

.. [BBGL2008] \A. Blondin Massé, S. Brlek, A. Garon, and S. Labbé,
              Combinatorial properties of f -palindromes in the
              Thue-Morse sequence. Pure Math. Appl.,
              19(2-3):39--52, 2008.

.. [BBHP2004] Anne Berry, Jean R. S. Blair, Pinar Heggernes,
              Barry W. Peyton. *Maximum Cardinality Search for Computing Minimal
              Triangulations of Graphs*. Algorithmica 39(4):287-298, 2004.
              :doi:`10.1007/s00453-004-1084-3`

.. [BBISHAR2015] \S. Banik, A. Bogdanov, T. Isobe, K. Shibutani, H. Hiwatari,
                 \T. Akishita, and F. Regazzoni,
                 *Midori: A block cipher for low energy*; in ASIACRYPT, (2015), pp. 411-436.

.. [BBKMW2013] \B. Bilgin, A. Bogdanov, M, Knezevic, F. Mendel, and Q. Wang,
               *Fides: Lightweight authenticated cipher with side-channel resistance
               for constrained hardware*; in CHES, (2013), pp. 142-158.

.. [BBLSW1999] Babson, Björner, Linusson, Shareshian, and Welker,
               *Complexes of not i-connected graphs*, Topology 38
               (1999), 271-299

.. [BBMF2008] \N. Bonichon, M. Bousquet-Mélou, E. Fusy.
              *Baxter permutations and plane bipolar orientations*.
              Séminaire Lotharingien de combinatoire 61A, article B61Ah, 2008.

.. [BCDGNPY2019] \Z. Bao, A. Chakraborti, N. Datta, J. Guo, M. Nandi, T. Peyrin, K. Yasuda.
                 "PHOTON-BeetleAuthenticated Encryption and Hash Family"
                 https://csrc.nist.gov/CSRC/media/Projects/Lightweight-Cryptography/documents/round-1/spec-doc/PHOTON-Beetle-spec.pdf

.. [BPPSST2017] Banik, Pandey, Peyrin, Sasaki, Sim, and Todo,
                GIFT : A Small Present Towards Reaching the Limit of Lightweight
                Encryption. *Cryptographic Hardware and Embedded Systems - CHES 2017*,
                2017.

.. [BPW2006] \J. Buchmann, A. Pychkine, R.-P. Weinmann *Block Ciphers
             Sensitive to Groebner Basis Attacks* in Topics in
             Cryptology -- CT RSA'06; LNCS 3860; pp. 313--331;
             Springer Verlag 2006; pre-print available at
             http://eprint.iacr.org/2005/200

.. [BBS1982] \L. Blum, M. Blum, and M. Shub. Comparison of Two
             Pseudo-Random Number Generators. *Advances in Cryptology:
             Proceedings of Crypto '82*, pp.61--78, 1982.

.. [BBS1986] \L. Blum, M. Blum, and M. Shub. A Simple Unpredictable
             Pseudo-Random Number Generator. *SIAM Journal on
             Computing*, 15(2):364--383, 1986.

.. [BIANCO] \L. Bianco, P. Dell‘Olmo, S. Giordani
            An Optimal Algorithm to Find the Jump Number of Partially Ordered Sets
            Computational Optimization and Applications,
            1997, Volume 8, Issue 2, pp 197--210,
            :doi:`10.1023/A:1008625405476`

.. [BC1977] \R. E. Bixby, W. H. Cunningham, Matroids, Graphs, and
            3-Connectivity. In Graph theory and related topics
            (Proc. Conf., Univ. Waterloo, Waterloo, ON, 1977), 91-103

.. [BC2003] \A. Biryukov and C. D. Canniere *Block Ciphers and Systems
            of Quadratic Equations*; in Proceedings of Fast Software
            Encryption 2003; LNCS 2887; pp. 274-289,
            Springer-Verlag 2003.

.. [BC2012] Mohamed Barakat and Michael Cuntz. "Coxeter and
            crystallographic arrangements are inductively free."
            Adv. in Math. **229** Issue 1
            (2012). pp. 691-709. :doi:`10.1016/j.aim.2011.09.011`,
            :arxiv:`1011.4228`.

.. [BC2018] Patrick Brosnan and Timothy Y. Chow.
            *Unit interval orders and the dot action on the cohomology
            of regular semisimple Hessenberg varieties*. Advances in
            Mathematics 329 (2018): 955-1001. :doi:`10.1016/j.aim.2018.02.020`,
            :arxiv:`1511.00773v1`.

.. [BCCCNSY2010] Charles Bouillaguet, Hsieh-Chung Chen, Chen-Mou
                 Cheng, Tung Chou, Ruben Niederhagen, Adi Shamir, and
                 Bo-Yin Yang.    *Fast exhaustive search for
                 polynomial systems in GF(2)*. In Stefan Mangard and
                 François-Xavier Standaert, editors, CHES, volume 6225
                 of Lecture Notes in Computer Science, pages
                 203–218. Springer, 2010. pre-print available at
                 http://eprint.iacr.org/2010/313.pdf

.. [BCCM2015] \M. Borassi, D. Coudert, P. Crescenzi, and A. Marino.
              On Computing the Hyperbolicity of Real-World Graphs. Proceedings
              of the 23rd European Symposium on Algorithms (ESA 2015),
              :doi:`10.1007/978-3-662-48350-3_19`.

.. [BCdlOG2000] Volker Braun, Philip Candelas, Xendia de la Ossa,
                Antonella Grassi, *Toric Calabi-Yau Fourfolds, Duality
                Between N=1 Theories and Divisors that Contribute to the
                Superpotential*, :arxiv:`hep-th/0001208`

.. [BCGKKKLNPRRTY2012] \J. Borghoff, A. Canteaut, T. Güneysu, E. B. Kavun, M. Knezevic,
                       \L. R. Knudsen, G. Leander, V. Nikov, C. Paar, C. Rechberger,
                       \P. Rombouts, S. S. Thomsen, and T. Yalcin,
                       *PRINCE - A low-latency block cipher for pervasive computing
                       applications*; in ASIACRYPT, (2012), pp. 208-225.

.. [BCH2002] \G. Brinkmann, G. Caporossi and P. Hansen,
             *A Constructive Enumeration of Fusenes and Benzenoids*,
             Journal of Algorithms, 45:155-166, 2002.
             :doi:`10.1016/S0196-6774(02)00215-8`.

.. [BCHOPSY2017] \G. Benkart, L. Colmenarejo, P. E. Harris, R. Orellana, G. Panova,
                 A. Schilling, M. Yip. *A minimaj-preserving crystal on ordered
                 multiset partitions*.
                 Advances in Applied Math. 95 (2018) 96-115,
                 :doi:`10.1016/j.aam.2017.11.006`. :arxiv:`1707.08709v2`.

.. [BCJ2007] Gregory V. Bard, and Nicolas T. Courtois, and Chris
             Jefferson.  *Efficient Methods for Conversion and
             Solution of Sparse Systems of Low-Degree Multivariate
             Polynomials over GF(2) via SAT-Solvers*.  Cryptology
             ePrint Archive: Report 2007/024. available at
             http://eprint.iacr.org/2007/024

.. [BCM15] Michele Borassi, Pierluigi Crescenzi, and Andrea Marino,
           Fast and Simple Computation of Top-k Closeness Centralities.
           :arxiv:`1507.01490`.

.. [BCN1989] Andries E. Brouwer, Arjeh M. Cohen, and Arnold Neumaier.
             *Distance-Regular Graphs*, Springer, 1989.

.. [BdJ2008] Besser, Amnon, and Rob de Jeu. "Li^(p)-Service? An Algorithm
             for Computing p-Adic Polylogarithms." Mathematics of Computation
             (2008): 1105-1134.

.. [BD1989] \R. J. Bradford and J. H. Davenport, Effective tests for
            cyclotomic polynomials, Symbolic and Algebraic
            Computation (1989), pp. 244--251,
            :doi:`10.1007/3-540-51084-2_22`

.. [BD2004] \M. Becker and A. Desoky.
            *A study of the DVD content scrambling system (CSS) algorithm*; in
            Proceedings of ISSPIT, (2004), pp. 353-356.

.. [BD2007] Michael Brickenstein, Alexander Dreyer; *PolyBoRi: A
            Groebner basis framework for Boolean polynomials*;
            pre-print available at
            http://www.itwm.fraunhofer.de/fileadmin/ITWM-Media/Zentral/Pdf/Berichte_ITWM/2007/bericht122.pdf

.. [BDHPR2019] Marthe Bonamy, Oscar Defrain, Marc Heinrich, Michał
               Pilipczuk, and Jean-Florent Raymond.
               *Enumerating minimal dominating sets in* `K_t`-*free graphs
               and variants*.
               :arxiv:`1810.00789`

.. [BDLV2006] \S. Brlek, S. Dulucq, A. Ladouceur, L. Vuillon, Combinatorial
              properties of smooth infinite words, Theoret. Comput. Sci. 352
              (2006) 306--317.

.. [BDP2013] Thomas Brüstle, Grégoire Dupont, Matthieu Pérotin
   *On Maximal Green Sequences*
   :arxiv:`1205.2050`

.. [BDMW2010] \K. A. Browning, J. F. Dillon, M. T. McQuistan, and A. J. Wolfe,
              *An APN permutation in dimension six*; in Finite Fields: Theory
              and Applications - FQ9, volume 518 of Contemporary Mathematics,
              pages 33–42. AMS, 2010.

.. [BdVO2012] Christopher Bowman, Maud De Visscher, Rosa Orellana.
              *The partition algebra and the Kronecker coefficients*.
              :arxiv:`1210.5579v6`.

.. [BE1992] \A. Brouwer and C. Van Eijl,
            *On the p-Rank of the Adjacency Matrices of Strongly Regular
            Graphs*,
            Journal of Algebraic Combinatorics (1992), vol.1, n.4, pp329-346,
            :doi:`10.1023/A%3A1022438616684`.

.. [Bec1992] Bernhard Beckermann. "A reliable method for computing M-Padé
             approximants on arbitrary staircases". J. Comput. Appl. Math.,
             40(1):19-42, 1992. https://doi.org/10.1016/0377-0427(92)90039-Z.

.. [BeCoMe] Frits Beukers, Henri Cohen, Anton Mellit,
   *Finite hypergeometric functions*,
   :arxiv:`1505.02900`

.. [Bee] Robert A. Beezer, *A First Course in Linear Algebra*,
         http://linear.ups.edu/. Accessed 15 July 2010.

.. [Bei1970] Lowell Beineke, *Characterizations of derived graphs*,
             Journal of Combinatorial Theory,
             Vol. 9(2), pages 129-135, 1970.
             :doi:`10.1016/S0021-9800(70)80019-9`.

.. [Bel2011] Belarusian State University,
             *Information technologies. Data protection. Cryptograpic algorithms for
             encryption and integrity control*; in STB 34.101.31-2011, (2011).

.. [Bel1927] E.T. Bell, "Partition Polynomials",
             Annals of Mathematics,
             Second Series, Vol. 29, No. 1/4 (1927 - 1928), pp. 38-46

.. [Benasque2009] Fernando Rodriguez Villegas, *The L-function of the quintic*,
   http://users.ictp.it/~villegas/hgm/benasque-2009-report.pdf

.. [Ber1987] \M. Berger, *Geometry I*, Springer (Berlin) (1987);
             :doi:`10.1007/978-3-540-93815-6`

.. [Ber1991] \C. Berger, "Une version effective du théorème de
             Hurewicz", https://tel.archives-ouvertes.fr/tel-00339314/en/.

.. [Ber2007] Jean Berstel. Sturmian and episturmian words (a survey of
             some recent results). In S. Bozapalidis and G. Rahonis,
             editors, CAI 2007,volume 4728 of Lecture Notes in
             Computer Science, pages 23-47. Springer-Verlag, 2007.

.. [Ber2008] \W. Bertram : *Differential Geometry, Lie Groups and
             Symmetric Spaces over General Base Fields and Rings*,
             Memoirs of the American Mathematical Society, vol. 192
             (2008); :doi:`10.1090/memo/0900`; :arxiv:`math/0502168`

.. [BerZab05] Nantel Bergeron, Mike Zabrocki,
              *The Hopf algebras of symmetric functions and quasisymmetric
              functions in non-commutative variables are free and cofree*,
              J. of Algebra and its Applications (8)(2009), No 4, pp. 581--600,
              :doi:`10.1142/S0219498809003485`,
              :arxiv:`math/0509265v3`.

.. [BeukersHeckman] \F. Beukers and \G. Heckman,
   *Monodromy for the hypergeometric function* `{}_n F_{n-1}`,
   Invent. Math. 95 (1989)

.. [BF1999] Thomas Britz, Sergey Fomin,
            *Finite posets and Ferrers shapes*,
            Advances in Mathematics 158, pp. 86-127 (2001),
            :arxiv:`math/9912126` (the arXiv version has fewer errors).

.. [BF2001] Boucheron, S. and Fernandez de la Vega, W.,
            *On the Independence Number of Random Interval Graphs*,
            Combinatorics, Probability and Computing v10, issue 05,
            Pages 385--396,
            Cambridge Univ Press, 2001.
            :doi:`10.1017/S0963548301004813`.

.. [BF2005] \R.L. Burden and J.D. Faires. *Numerical Analysis*.
            8th edition, Thomson Brooks/Cole, 2005.

.. [BFS2004] Magali Bardet, Jean-Charles Faugère, and Bruno Salvy, On
             the complexity of Groebner basis computation of
             semi-regular overdetermined algebraic equations.
             Proc. International Conference on Polynomial System
             Solving (ICPSS), pp. 71-75, 2004.

.. [BFSS2006] \A. Bostan, P. Flajolet, B. Salvy and E. Schost, *Fast
              Computation of special resultants*, Journal of Symbolic
              Computation 41 (2006), 1-29

.. [BFZ2005] \A. Berenstein, \S. Fomin, and \A. Zelevinsky, *Cluster
             algebras. III. Upper bounds and double Bruhat cells*,
             Duke Math. J. 126 (2005), no. 1, 1–52.

.. [BG1972] \A. Berman and P. Gaiha. A generalization of irreducible
            monotonicity. Linear Algebra and its Applications, 5:29-38,
            1972.

.. [BG1980] \R. L. Bishop and S. L. Goldberg, *Tensor analysis on
            Manifolds*, Dover (New York) (1980)

.. [BG1985] \M. Blum and S. Goldwasser. An Efficient Probabilistic
            Public-Key Encryption Scheme Which Hides All Partial
            Information. In *Proceedings of CRYPTO 84 on Advances in
            Cryptology*, pp. 289--299, Springer, 1985.

.. [BG1988] \M. Berger & B. Gostiaux : *Differential Geometry:
            Manifolds, Curves and Surfaces*, Springer (New York)
            (1988); :doi:`10.1007/978-1-4612-1033-7`

.. [BGM2012] \G. Brinkmann, J. Goedgebeur and B.D. McKay,
             *Generation of Fullerenes*, Journal of Chemical Information and
             Modeling, 52(11):2910-2918, 2012. :doi:`10.1021/ci3003107`.

.. [BI1984] Eiichi Bannai, Tatsuro Ito,
            *Algebraic Combinatorics I: Association Schemes*,
            Benjamin/Cummings, 1984

.. [Bil2011] \N. Billerey. *Critères d'irréductibilité pour les
             représentations des courbes elliptiques*. Int. J. Number
             Theory, 7 (2011);  :doi:`10.1142/S1793042111004538`

.. [BH1994] \S. Billey, M. Haiman. *Schubert polynomials for the
            classical groups*. J. Amer. Math. Soc., 1994.

.. [BH2017] Georgia Benkart and Tom Halverson. *Partition algebras*
            `\mathsf{P}_k(n)` *with* `2k > n` *and the fundamental theorems
            of invariant theory for the symmetric group* `\mathsf{S}_n`.
            Preprint (2017). :arxiv:`1707.1410`

.. [BHS2008] Robert Bradshaw, David Harvey and William
             Stein. strassen_window_multiply_c. strassen.pyx, Sage
             3.0, 2008. http://www.sagemath.org

.. [BHNR2004] \S. Brlek, S. Hamel, M. Nivat, C. Reutenauer, On the
              Palindromic Complexity of Infinite Words,
              in J. Berstel, J.  Karhumaki, D. Perrin, Eds,
              Combinatorics on Words with Applications, International
              Journal of Foundation of Computer Science, Vol. 15,
              No. 2 (2004) 293--306.

.. [BHZ2005] \N. Bergeron, C. Hohlweg, and M. Zabrocki, *Posets
             related to the Connectivity Set of Coxeter Groups*.
             :arxiv:`math/0509271v3`

.. [Big1993] Norman Linstead Biggs. *Algebraic Graph Theory*, 2nd ed.
             Cambridge University Press, 1993.
             :doi:`10.1017/CBO9780511608704`

.. [Big1999] Stephen J. Bigelow. The Burau representation is not
             faithful for `n = 5`. Geom. Topol., 3:397--404, 1999.

.. [Big2003] Stephen J. Bigelow, *The Lawrence-Krammer representation*,
             Geometric Topology, 2001 Georgia International Topology
             Conference, AMS/IP Studies in Advanced Mathematics 35
             (2003). :arxiv:`math/0204057v1`

.. [BIP] Rene Birkner, Nathan Owen Ilten, and Lars Petersen:
         Computations with equivariant toric vector bundles,
         The Journal of Software for Algebra and Geometry: Macaulay2.
         http://msp.org/jsag/2010/2-1/p03.xhtml
         http://www.math.uiuc.edu/Macaulay2/doc/Macaulay2-1.8.2/share/doc/Macaulay2/ToricVectorBundles/html/

.. [Bir1975] \J. Birman. *Braids, Links, and Mapping Class Groups*,
             Princeton University Press, 1975

.. [Bj1980] Anders Björner,
            *Shellable and Cohen-Macaulay partially ordered sets*,
            Trans. Amer. Math. Soc. 260 (1980), 159-183,
            :doi:`10.1090/S0002-9947-1980-0570784-2`

.. [BjWe2005] \A. Björner and V. Welker, *Segre and Rees products of posets,
              with ring-theoretic applications*, J. Pure Appl. Algebra
              198 (2005), 43-55

.. [BJKLMPSSS2016] \C. Beierle, J. Jean, S. Kölbl, G. Leander, A. Moradi,
                   \T. Peyrin, Y. Sasaki, P. Sasdrich, and S. M. Sim,
                   *The SKINNY family of block ciphers and its low-latency
                   variant MANTIS*; in CRYPTO, (2016), pp. 123-153.

.. [BK1973] Coen Bron and Joep Kerbosch. *Algorithm 457:
            Finding All Cliques of an Undirected Graph*. Commun. ACM. v
            16. n 9. 1973,  pages 575-577. ACM Press. [Online] Available:
            http://www.ram.org/computing/rambin/rambin.html

.. [BK1992] \U. Brehm and W. Kuhnel, *15-vertex triangulations of an
            8-manifold*, Math. Annalen 294 (1992), no. 1, 167-193.

.. [BK2001] \W. Bruns and R. Koch, *Computing the integral closure of an
            affine semigroup*. Uni. Iaggelonicae Acta Math. 39, (2001),
            59-70

.. [BK2008] \J. Brundan and A. Kleshchev.
            *Blocks of cyclotomic Hecke algebras and Khovanov-Lauda algebras*.
            Invent. Math. *178* (2009), no. 3, 451–484.
            :mathscinet:`MR2551762`

.. [BK2009] \J. Brundan and A. Kleshchev.
            *Graded decomposition numbers for cyclotomic Hecke algebras*.
            Adv. Math. **222** (2009), 1883–1942.
            :mathscinet:`MR2562768`

.. [BK2017] Pascal Baseilhac and Stefan Kolb. *Braid group action
            and root vectors for the* `q`-*Onsager algebra*.
            Preprint, (2017) :arxiv:`1706.08747`.

.. [BKK2000]  Georgia Benkart, Seok-Jin Kang, Masaki Kashiwara.
              *Crystal bases for the quantum superalgebra* `U_q(\mathfrak{gl}(m,n))`,
              J. Amer. Math. Soc. **13** (2000), no. 2, 295-331.

.. [BKLPPRSV2007]
            \A. Bogdanov, L. Knudsen, G. Leander, C. Paar, A. Poschmann,
            M. Robshaw, Y. Seurin, C. Vikkelsoe. *PRESENT: An Ultra-Lightweight
            Block Cipher*; in Proceedings of CHES 2007; LNCS 7427; pp. 450-466;
            Springer Verlag 2007; available at
            :doi:`10.1007/978-1-4419-5906-5_605`

.. [BKW2011] \J. Brundan, A. Kleshchev, and W. Wang,
             *Graded Specht modules*,
             J. Reine Angew. Math., **655** (2011), 61-87.
             :mathscinet:`MR2806105`

.. [BL1994] Bernhard Beckermann, George Labahn. "A Uniform Approach for the
            Fast Computation of Matrix-Type Padé Approximants". SIAM J. Matrix
            Anal. Appl. 15 (1994) 804-823.
            http://dx.doi.org/10.1137/S0895479892230031

.. [BMP2007] \S. Brlek, G. Melançon, G. Paquin, Properties of the
             extremal infinite smooth words, Discrete
             Math. Theor. Comput. Sci. 9 (2007) 33--49.

.. [BMPS2018] Jonah Blasiak, Jennifer Morse, Anna Pun, and Daniel Summers.
              *Catalan functions and k-schur positivity*
              :arxiv:`1804.03701`

.. [BL1977] Buckles, B.P. and Lybanon, M., *Algorithm 515: generation of a
            vector from the lexicographical index*,
            ACM Transactions on Mathematical Software (TOMS), 1977
            vol. 3, n. 2, pages 180--182.

.. [BL1984] \A. Brouwer, J. van Lint,
            *Strongly regular graphs and partial geometries*,
            Enumeration and design,
            (Waterloo, Ont., 1982) (1984): 85-122.
            http://oai.cwi.nl/oai/asset/1817/1817A.pdf

.. [BL2000] Anders Björner and Frank H. Lutz, "Simplicial manifolds,
            bistellar flips and a 16-vertex triangulation of the
            Poincaré homology 3-sphere", Experiment. Math. 9 (2000),
            no. 2, 275-289.

.. [BL2003] \S. Brlek, A. Ladouceur, A note on differentiable palindromes,
            Theoret. Comput. Sci. 302 (2003) 167--178.

.. [BL2008] Corentin Boissy and Erwan Lanneau, *Dynamics and geometry
            of the Rauzy-Veech induction for quadratic differentials*
            (:arxiv:`0710.5614`) to appear in Ergodic Theory and
            Dynamical Systems.

.. [BraLea2008] \C. Bracken and Gregor Leander: *New families of functions
             with differential uniformity of 4*, Proceedings of the Conference
             BFCA, Copenhagen, 2008.

.. [BLRS2009] \J. Berstel, A. Lauve, C. Reutenauer, F. Saliola,
              Combinatorics on words: Christoffel words and
              repetitions in words, CRM Monograph Series, 27. American
              Mathematical Society, Providence, RI, 2009.  xii+147
              pp. ISBN: 978-0-8218-4480-9

.. [BLS1999] \A. Brandstadt, VB Le and JP Spinrad.
             *Graph classes: a survey*.
             SIAM Monographs on Discrete Mathematics and Applications, 1999.

.. [BLV1999] Bernhard Beckermann, George Labahn, and Gilles Villard. "Shifted
             normal forms of polynomial matrices". In ISSAC'99, pages 189-196.
             ACM, 1999. https://doi.org/10.1145/309831.309929 .

.. [BLV2006] Bernhard Beckermann, George Labahn, and Gilles Villard. "Normal
             forms for general polynomial matrices". J. Symbolic Comput.,
             41(6):708-737, 2006. https://doi.org/10.1016/j.jsc.2006.02.001 .

.. [BM1940] Becker, M. F., and Saunders MacLane. The minimum number of
            generators for inseparable algebraic extensions. Bulletin of the
            American Mathematical Society 46, no. 2 (1940): 182-186.

<<<<<<< HEAD
.. [BM1977] \R. S. Boyer, J. S. Moore, A fast string searching
            algorithm, Communications of the ACM 20 (1977) 762--772.

.. [BM1983] Buer, B., and Mohring, R. H.  A fast algorithm for decomposition of
            graphs and posets, Math. Oper. Res., Vol 8 (1983): 170-184.
=======
.. [BM1993] \M. Broué and G. Malle, *Zyklotomische Heckealgebren*,
            Asterisque, **212** (1993), 119-89.

.. [BM1997] \K. Bremke and G. Malle,
            *Reduced words and a length function for* `G(e,1,n)`.
            Indag. Mathem., N.S., **8** (1997), no. 4, 453-469.
>>>>>>> 0a058b5e

.. [BM2008] John Adrian Bondy and U.S.R. Murty, "Graph theory", Volume
            244 of Graduate Texts in Mathematics, 2nd edition, Springer, 2008.

.. [BM2003] Bazzi and Mitter, {\it Some constructions of codes from
            group actions}, (preprint March 2003, available on
            Mitter's MIT website).

.. [BM2004] John M. Boyer and Wendy J. Myrvold, *On the Cutting Edge:
            *Simplified `O(n)` Planarity by Edge Addition*. Journal of Graph
            Algorithms and Applications, Vol. 8, No. 3, pp. 241-273,
            2004. :doi:`10.7155/jgaa.00091`.

.. [BM2007] \G. Brinkmann and B.D. McKay, *Fast generation of planar graphs*,
            MATCH-Communications in Mathematical and in Computer Chemistry,
            58(2):323-357, 2007.

.. [BM2012] \N. Bruin and A. Molnar, *Minimal models for rational
            functions in a dynamical setting*,
            LMS Journal of Computation and Mathematics, Volume 15
            (2012), pp 400-417.

.. [BM2016] Gunnar Brinkmann, Brendan McKay,
            *Guide to using plantri*, version 5.0, 2016.
            http://cs.anu.edu.au/~bdm/plantri/plantri-guide.txt

.. [BMBFLR2008] A. Blondin-Massé, S. Brlek, A. Frosini, S. Labbé,
                S. Rinaldi, *Reconstructing words from a fixed
                palindromic length sequence*, Proc. TCS 2008, 5th IFIP
                International Conference on Theoretical Computer
                Science (September 8-10 2008, Milano, Italia).

.. [BMBL2008] A. Blondin-Massé, S. Brlek, S. Labbé, *Palindromic
              lacunas of the Thue-Morse word*, Proc. GASCOM 2008 (June
              16-20 2008, Bibbiena, Arezzo-Italia), 53--67.

.. [BMS2006] Bugeaud, Mignotte, and Siksek. "Classical and modular
             approaches to exponential Diophantine
             equations: I. Fibonacci and Lucas perfect powers." Annals
             of Math, 2006.

.. [BMSS2006] Alin Bostan, Bruno Salvy, Francois Morain, Eric Schost. Fast
              algorithms for computing isogenies between elliptic
              curves. [Research Report] 2006, pp.28. <inria-00091441>

.. [BN2010] \D. Bump and M. Nakasuji.
            Integration on `p`-adic groups and crystal bases.
            Proc. Amer. Math. Soc. 138(5), pp. 1595--1605.

.. [BN2008] Victor V. Batyrev and Benjamin Nill. Combinatorial aspects
            of mirror symmetry. In *Integer points in polyhedra ---
            geometry, number theory, representation theory, algebra,
            optimization, statistics*, volume 452 of *Contemp. Math.*,
            pages 35--66. Amer. Math. Soc., Providence,
            RI, 2008. :arxiv:`math/0703456v2`.

.. [Bob2013] \J.W. Bober. Conditionally bounding analytic ranks of
             elliptic curves. ANTS
             10, 2013. http://msp.org/obs/2013/1-1/obs-v1-n1-p07-s.pdf

.. [Bod1993] \H. L. Bodlaender,
             *A Tourist Guide through Treewidth*, Acta Cybern. 1993.

.. [Bod1998] Hans L. Bodlaender, *A partial k-arboretum of graphs with bounded
             treewidth*, Theoretical Computer Science 209(1-2):1-45, 1998.
             :doi:`10.1016/S0304-3975(97)00228-4`.

.. [Bo2009] Bosch, S., Algebra, Springer 2009

.. [Bor1993] Lev A. Borisov,
             "Towards the mirror symmetry for Calabi-Yau complete
             intersections in Gorenstein Fano toric varieties", 1993.
             :arxiv:`alg-geom/9310001v1`

.. [Bor1995] Stephen P. Borgatti. *Centrality and AIDS*. (1995).
             Connections 18(1):112-115.
             [Online] Available:
             http://www.analytictech.com/networks/centaids.htm

.. [BOR2009] Emmanuel Briand, Rosa Orellana, Mercedes Rosas.
             *The stability of the Kronecker products of Schur
             functions*.
             :arxiv:`0907.4652v2`.

.. [Bou1989] \N. Bourbaki. *Lie Groups and Lie Algebras*. Chapters 1-3.
             Springer. 1989.

.. [BP1982] \H. Beker and F. Piper. *Cipher Systems: The Protection of
            Communications*. John Wiley and Sons, 1982.

.. [BP1993] Dominique Bernardi and Bernadette Perrin-Riou,
            Variante `p`-adique de la conjecture de Birch et
            Swinnerton-Dyer (le cas supersingulier),
            C. R. Acad. Sci. Paris, Sér I. Math., 317 (1993), no. 3,
            227-232.

.. [BP1994] \A. Berman and R. J. Plemmons. Nonnegative Matrices in the
            Mathematical Sciences. SIAM, Philadelphia, 1994.

.. [BP2000] \V. M. Bukhshtaber and T. E. Panov, "Moment-angle
            complexes and combinatorics of simplicial manifolds,"
            *Uspekhi Mat. Nauk* 55 (2000), 171--172.

.. [BP2015] \P. Butera and M. Pernici "Sums of permanental minors
            using Grassmann algebra", International Journal of Graph
            Theory and its Applications, 1 (2015),
            83–96. :arxiv:`1406.5337`

.. [BPRS2009] \J. Bastian, \T. Prellberg, \M. Rubey, \C. Stump, *Counting the
            number of elements in the mutation classes of* `\tilde{A}_n`-*quivers*;
            :arxiv:`0906.0487`

.. [BPS2008] Lubomira Balkova, Edita Pelantova, and Wolfgang Steiner.
             *Sequences with constant number of return
             words*. Monatsh. Math, 155 (2008) 251-263.

.. [BPS2010] Anne Berry, Romain Pogorelcnik and Genevieve Simonet.
             *An Introduction to Clique Minimal Separator Decomposition*.
             Algorithms 3(2):197-215, 2010.
             :doi:`10.3390/a3020197`

.. [BPU2016] Alex Biryukov, Léo Perrin, Aleksei Udovenko,
             *Reverse-Engineering the S-Box of Streebog, Kuznyechik and STRIBOBr1*; in
             EuroCrypt'16, pp. 372-402.

.. [Brandes01] Ulrik Brandes,
               A faster algorithm for betweenness centrality,
               Journal of Mathematical Sociology 25.2 (2001): 163-177,
               http://www.inf.uni-konstanz.de/algo/publications/b-fabc-01.pdf

.. [Bra2011] Volker Braun,
             Toric Elliptic Fibrations and F-Theory Compactifications,
             :arxiv:`1110.4883`

.. [Bre1993] Richard P. Brent.
             *On computing factors of cyclotomic polynomials*.
             Mathematics of Computation. **61** (1993). No. 203. pp 131--149.
             :arxiv:`1004.5466v1`. http://www.jstor.org/stable/2152941

.. [Bre1997] \T. Breuer "Integral bases for subfields of cyclotomic
             fields" AAECC 8, 279--289 (1997).

.. [Bre2000] Enno Brehm, *3-Orientations and Schnyder 3-Tree-Decompositions*,
             2000.
             https://page.math.tu-berlin.de/~felsner/Diplomarbeiten/brehm.ps.gz

.. [Bre2008] \A. Bretscher and D. G. Corneil and M. Habib and C. Paul (2008), "A
             simple Linear Time LexBFS Cograph Recognition Algorithm", SIAM
             Journal on Discrete Mathematics, 22 (4): 1277–1296,
             :doi:`10.1137/060664690`.

.. [Bro2011] Francis Brown, *Multiple zeta values and periods: From
             moduli spaces to Feynman integrals*, in Contemporary Mathematics
             vol 539, pages 27-52, 2011.

.. [Bro2016] \A.E. Brouwer,
             Personal communication, 2016.

.. [Br1910] Bruckner, "Uber die Ableitung der allgemeinen Polytope und
            die nach Isomorphismus verschiedenen Typen der allgemeinen
            Achtzelle (Oktatope)", Verhand. Konik. Akad. Wetenschap,
            Erste Sectie, 10 (1910)

.. [Br2000] Kenneth S. Brown, *Semigroups, rings, and Markov chains*,
            :arxiv:`math/0006145v1`.


.. [BR2000a] \P. Barreto and V. Rijmen,
             *The ANUBIS Block Cipher*; in
             First Open NESSIE Workshop, (2000).

.. [BR2000b] \P. Barreto and V. Rijmen,
             *The Khazad legacy-level Block Cipher*; in
             First Open NESSIE Workshop, (2000).

.. [BR2000c] \P. Barreto and V. Rijmen,
             *The Whirlpool hashing function*; in
             First Open NESSIE Workshop, (2000).

.. [Br2016] *Bresenham's Line Algorithm*, Python, 26 December 2016.
            http://www.roguebasin.com/index.php?title=Bresenham%27s_Line_Algorithm

.. [Bro1982] \A. Brouwer,
             *Polarities of G. Higman's symmetric design and a strongly regular
             graph on 176 vertices*,
             Aequationes mathematicae 25, no. 1 (1982): 77-82.
             :doi:`10.1007/BF02189599`.

.. [Bro1989] \A. Broder, *Generating random spanning trees*,
             Proceedings of the 30th IEEE Symposium on Foundations of
             Computer Science, 1989, pp. 442-447.
             :doi:`10.1109/SFCS.1989.63516`,
             <http://www.cs.cmu.edu/~15859n/RelatedWork/Broder-GenRanSpanningTrees.pdf>_

.. [BRS2015] \A. Boussicault, S. Rinaldi et S. Socci.
             *The number of directed k-convex polyominoes*
             27th Annual International Conference on Formal Power Series and
             Algebraic Combinatorics (FPSAC 2015), 2015.
             :arxiv:`1501.00872`

.. [Bru1994] Richard A. Brualdi, Hyung Chan Jung, William T.Trotter Jr
             *On the poset of all posets on* `n` *elements*
             Volume 50, Issue 2, 6 May 1994, Pages 111-123
             Discrete Applied Mathematics
             http://www.sciencedirect.com/science/article/pii/0166218X9200169M

.. [Bru1998] \J. Brundan. *Modular branching rules and the Mullineux map
             for Hecke algebras of type* `A`.
             Proc. London Math. Soc. (3) **77** (1998), 551–581.
             :mathscinet:`MR1643413`

.. [Bruin-Molnar] \N. Bruin and A. Molnar, *Minimal models for rational
            functions in a dynamical setting*,
            LMS Journal of Computation and Mathematics, Volume 15 (2012),
            pp 400-417.

.. [BS1996] Eric Bach, Jeffrey Shallit. *Algorithmic Number Theory,
            Vol. 1: Efficient Algorithms*. MIT Press, 1996. ISBN
            978-0262024051.

.. [BS2003] \I. Bouyukliev and J. Simonis, Some new results on optimal
            codes over `F_5`, Designs, Codes and Cryptography 30,
            no. 1 (2003): 97-111,
            http://www.moi.math.bas.bg/moiuser/~iliya/pdf_site/gf5srev.pdf.

.. [BS2011] \E. Byrne and A. Sneyd, On the Parameters of Codes with
            Two Homogeneous Weights. WCC 2011-Workshop on coding and
            cryptography,
            pp. 81-90. 2011. https://hal.inria.fr/inria-00607341/document

.. [BS2012] Jonathan Bloom and Dan Saracino, *Modified growth
            diagrams, permutation pivots, and the BWX map* `Phi^*`,
            Journal of Combinatorial Theory, Series A Volume 119,
            Number 6 (2012), pp. 1280-1298.

.. [BSS2009] David Bremner, Mathieu Dutour Sikiric, Achill Schuermann:
             Polyhedral representation conversion up to symmetries,
             Proceedings of the 2006 CRM workshop on polyhedral
             computation, AMS/CRM Lecture Notes, 48 (2009),
             45-71. :arxiv:`math/0702239`

.. [BSV2010] \M. Bolt, S. Snoeyink, E. Van Andel. "Visual
             representation of the Riemann map and Ahlfors map via the
             Kerzman-Stein equation". Involve 3-4 (2010), 405-420.

.. [BDLGZ2009] \M. Bucci et al.  A. De Luca, A. Glen, L. Q. Zamboni,
               A connection between palindromic and factor complexity
               using return words," Advances in Applied Mathematics
               42 (2009) 60-74.

.. [BUVO2007] Johannes Buchmann, Ullrich Vollmer: Binary Quadratic Forms,
              An Algorithmic Approach, Algorithms and Computation in Mathematics,
              Volume 20, Springer (2007)

.. [BV2004] Jean-Luc Baril, Vincent Vajnovszki. *Gray code for derangements*.
            Discrete Applied Math. 140 (2004)
            :doi:`10.1016/j.dam.2003.06.002`
            http://jl.baril.u-bourgogne.fr/derange.pdf

.. [BvR1982] Andries Brouwer and John van Rees,
             More mutually orthogonal Latin squares,
             Discrete Mathematics,
             vol.39, num.3, pages 263-281,
             1982
             http://oai.cwi.nl/oai/asset/304/0304A.pdf

.. [BW1988] Anders Björner, Michelle L. Wachs,
            *Generalized quotients in Coxeter groups*.
            Transactions of the American Mathematical Society,
            vol. 308, no. 1, July 1988.
            http://www.ams.org/journals/tran/1988-308-01/S0002-9947-1988-0946427-X/S0002-9947-1988-0946427-X.pdf

.. [BW1993] Thomas Becker and Volker Weispfenning. *Groebner Bases - A
            Computational Approach To Commutative Algebra*. Springer,
            New York, 1993.

.. [BW1994] \M. Burrows, D.J. Wheeler, "A block-sorting lossless data
            compression algorithm", HP Lab Technical Report, 1994,
            available at
            http://www.hpl.hp.com/techreports/Compaq-DEC/SRC-RR-124.html

.. [BW1996] Anders Björner and Michelle L. Wachs. *Shellable nonpure
            complexes and posets. I*. Trans. of
            Amer. Math. Soc. **348** No. 4. (1996)

.. [BZ01] \A. Berenstein, A. Zelevinsky
          *Tensor product multiplicities, canonical bases
          and totally positive varieties*
          Invent. Math. **143** No. 1. (2002), 77-128.

.. [BZ2003] Vladimir Batagelj and Matjaz Zaversnik. *An `O(m)`
            Algorithm for Cores Decomposition of
            Networks*. 2003. :arxiv:`cs/0310049v1`.

.. _ref-C:

**C**

.. [dCa2007] \C. de Canniere: *Analysis and Design of Symmetric Encryption
             Algorithms*, PhD Thesis, 2007.

.. [Can1990] \J. Canny. Generalised characteristic polynomials.
             J. Symbolic Comput. Vol. 9, No. 3, 1990, 241--250.

.. [Car1972] \R. W. Carter. *Simple groups of Lie type*, volume 28 of
             Pure and Applied Mathematics. John Wiley and Sons, 1972.

.. [CS1996] \G. Call and J. Silverman. Computing the Canonical Height on
            K3 Surfaces. Mathematics of Comp. , 65 (1996), 259-290.

.. [CB2007] Nicolas Courtois, Gregory V. Bard: Algebraic Cryptanalysis
            of the Data Encryption Standard, In 11-th IMA Conference,
            Cirencester, UK, 18-20 December 2007, Springer
            LNCS 4887. See also http://eprint.iacr.org/2006/402/.

.. [CC1982] Chottin and R. Cori, *Une preuve combinatoire de la
            rationalité d'une série génératrice associée
            aux arbres*, RAIRO, Inf. Théor. 16, 113--128 (1982)

.. [CC2013] Mahir Bilen Can and Yonah Cherniavsky.
            *Omitting parentheses from the cyclic notation*. (2013).
            :arxiv:`1308.0936v2`.

.. [CCL2015] \N. Cohen, D. Coudert, and A. Lancin. *On computing the Gromov
             hyperbolicity*. ACM Journal of Experimental Algorithmics,
             20(1.6):1-18, 2015. :doi:`10.1145/2780652` or
             [`<https://hal.inria.fr/hal-01182890>`_].

.. [CCLSV2005] \M. Chudnovsky, G. Cornuejols, X. Liu, P. Seymour, K. Vuskovic.
               *Recognizing berge graphs*.
               Combinatorica vol 25 (2005), n 2, pages 143--186.
               :doi:`10.1007/s00493-005-0012-8`.

.. [CD1996] Charles Colbourn and Jeffrey Dinitz,
            Making the MOLS table,
            Computational and constructive design theory,
            vol 368, pages 67-134,
            1996

.. [CD2007] Adrian Clingher and Charles F. Doran,
            "Modular invariants for lattice polarized K3 surfaces",
            Michigan Math. J. 55 (2007), no. 2, 355-393.
            :arxiv:`math/0602146v1` [math.AG]

.. [CD2013] \I. Cardinali and B. De Bruyn,
            *Spin-embeddings, two-intersection sets and two-weight codes*,
            Ars Comb. 109 (2013): 309-319.
            https://biblio.ugent.be/publication/4241842/file/4241845.pdf

.. [CDJN2019] \A. Chakraborti, N. Datta, A. Jha, M. Nandi
              "HyENA"
              https://csrc.nist.gov/CSRC/media/Projects/Lightweight-Cryptography/documents/round-1/spec-doc/hyena-spec.pdf

.. [CDL2015] \A. Canteaut, Sebastien Duval, Gaetan Leurent
             *Construction of Lightweight S-Boxes using Feistel and
             MISTY Structures*; in Proceedings of SAC 2015; LNCS 9566;
             pp. 373-393; Springer-Verlag 2015; available at
             http://eprint.iacr.org/2015/711.pdf

.. [CDLNPPS2019] \A. Canteaut, S. Duval, G. Leurent, M. Naya-Plasencia, L. Perrin, T. Pornin, A. Schrottenloher.
                 "Saturnin: a suite of lightweight symmetricalgorithms for post-quantum security"
                 https://csrc.nist.gov/CSRC/media/Projects/Lightweight-Cryptography/documents/round-1/spec-doc/SATURNIN-spec.pdf

.. [CE2001] Raul Cordovil and Gwihen Etienne. *A note on the
            Orlik-Solomon algebra*. Europ. J. Combinatorics. **22**
            (2001). pp. 165-170. http://www.math.ist.utl.pt/~rcordov/Ce.pdf

.. [CE2003] Henry Cohn and Noam Elkies, New upper bounds on sphere
            packings I, Ann. Math. 157 (2003), 689--714.

.. [Cer1994] \D. P. Cervone, "Vertex-minimal simplicial immersions of
             the Klein bottle in three-space", Geom. Ded. 50 (1994)
             117-141,
             http://www.math.union.edu/~dpvc/papers/1993-03.kb/vmkb.pdf.

.. [CES2003] Brian Conrad, Bas Edixhoven, William Stein
             `J_1(p)` Has Connected Fibers
             Documenta Math.  8 (2003) 331--408

.. [CEW2011] Georgios Chalkiadakis, Edith Elkind, and Michael
             Wooldridge. *Computational Aspects of Cooperative Game
             Theory*. Morgan & Claypool Publishers, (2011). ISBN
             9781608456529, :doi:`10.2200/S00355ED1V01Y201107AIM016`.

.. [CF2005] Raul Cordovil and David Forge.
            *Gröbner and diagonal bases in Orlik-Solomon type algebras*
            Cubo **7** (2), (2005). pp. 1-20.

.. [CFHM2013] Wei Chen, Wenjie Fang, Guangda Hu, Michael W. Mahoney,
              *On the Hyperbolicity of Small-World and Treelike Random Graphs*,
              Internet Mathematics 9:4 (2013), 434-491.
              :doi:`10.1080/15427951.2013.828336`, :arxiv:`1201.1717`.

.. [CFI1992] Cai, JY., Fürer, M. & Immerman, N. Combinatorica (1992) 12: 389.
             :doi:`10.1007/BF01305232`

.. [CFL1958] \K.-T. Chen, R.H. Fox, R.C. Lyndon, Free differential calculus,
             IV. The quotient groups of the lower central series, Ann. of Math.
             68 (1958) 81--95.

.. [CFZ2000] \J. Cassaigne, S. Ferenczi, L.Q. Zamboni, Imbalances in
             Arnoux-Rauzy sequences, Ann. Inst. Fourier (Grenoble)
             50 (2000) 1265--1276.

.. [CFZ2002] Chapoton, Fomin, Zelevinsky - Polytopal realizations of
             generalized associahedra, :arxiv:`math/0202004`.

.. [CGHLM2013] \P. Crescenzi, R. Grossi, M. Habib, L. Lanzi, A. Marino.
               *On computing the diameter of real-world undirected graphs*.
               Theor. Comput. Sci. 514: 84-95 (2013).
               :doi:`10.1016/j.tcs.2012.09.018`.

.. [CGILM2010] \P. Crescenzi, R. Grossi, C. Imbrenda, L. Lanzi, and A. Marino.
               *Finding the Diameter in Real-World Graphs: Experimentally
               Turning a Lower Bound into an Upper Bound*. Proceedings of 18th
               Annual European Symposium on Algorithms. Lecture Notes in
               Computer Science, vol. 6346, 302-313. Springer (2010).
               :doi:`10.1007/978-3-642-15775-2_26`.

.. [CGW2013] Daniel Cabarcas, Florian Göpfert, and Patrick
             Weiden. Provably Secure LWE-Encryption with Uniform
             Secret. Cryptology ePrint Archive, Report 2013/164. 2013.
             2013/164. http://eprint.iacr.org/2013/164

.. [Conr] Keith Conrad, "Artin-Hasse-Type Series and Roots of Unity",
          http://www.math.uconn.edu/~kconrad/blurbs/gradnumthy/AHrootofunity.pdf

.. [CGMRV16] \A. Conte, R. Grossi, A. Marino, R. Rizzi, L. Versari,
             "Directing Road Networks by Listing Strong Orientations.",
             Combinatorial Algorithms, Proceedings of 27th International Workshop,
             IWOCA 2016, August 17-19, 2016, pages 83--95.

.. [Ch2012] Cho-Ho Chu. *Jordan Structures in Geometry and
            Analysis*. Cambridge University Press, New
            York. 2012. IBSN 978-1-107-01617-0.

.. [Cha92] Chameni-Nembua C. and Monjardet B.
           *Les Treillis Pseudocomplémentés Finis*
           Europ. J. Combinatorics (1992) 13, 89-107.

.. [Cha18] Frédéric Chapoton, *Some properties of a new partial
           order on Dyck paths*, 2018, :arxiv:`1809.10981`

.. [Cha22005] \B. Cha. Vanishing of some cohomology goups and bounds
              for the Shafarevich-Tate groups of elliptic
              curves. J. Number Theory, 111:154-178, 2005.

.. [Cha2008] Frédéric Chapoton.
             *Sur le nombre d'intervalles dans les treillis de Tamari*.
             Sém. Lothar. Combin. (2008).
             :arxiv:`math/0602368v1`.

.. [ChLi] \F. Chapoton and M. Livernet, *Pre-Lie algebras and the rooted trees
          operad*, International Math. Research Notices (2001) no 8, pages 395-408.
          Preprint: :arxiv:`math/0002069v2`.

.. [Cha2006] Ruth Charney. *An introduction to right-angled Artin
             groups*. http://people.brandeis.edu/~charney/papers/RAAGfinal.pdf,
             :arxiv:`math/0610668`.

.. [ChenDB] Eric Chen, Online database of two-weight codes,
            http://moodle.tec.hkr.se/~chen/research/2-weight-codes/search.php

.. [CHK2001] Keith D. Cooper, Timothy J. Harvey and Ken Kennedy. *A
             Simple, Fast Dominance Algorithm*, Software practice and
             Experience, 4:1-10 (2001).
             http://www.hipersoft.rice.edu/grads/publications/dom14.pdf

.. [CHPSS18] C. Cid, T. Huang, T. Peyrin, Y. Sasaki, L. Song.
             *Boomerang Connectivity Table: A New Cryptanalysis Tool* (2018)
             IACR Transactions on Symmetric Cryptology. Vol 2017, Issue 4.
             pre-print available at https://eprint.iacr.org/2018/161.pdf

.. [CIA] CIA Factbook 09
         https://www.cia.gov/library/publications/the-world-factbook/

.. [CK1986] \R. Calderbank, W.M. Kantor,
            *The geometry of two-weight codes*,
            Bull. London Math. Soc. 18(1986) 97-122.
            :doi:`10.1112/blms/18.2.97`.

.. [CK1999] David A. Cox and Sheldon Katz. *Mirror symmetry and
            algebraic geometry*, volume 68 of *Mathematical Surveys
            and Monographs*. American Mathematical Society,
            Providence, RI, 1999.

.. [CK2008] Derek G. Corneil and Richard M. Krueger, *A Unified View
            of Graph Searching*, SIAM Jounal on Discrete Mathematics,
            22(4), 1259–-1276, 2008.
            :doi:`10.1137/050623498`

.. [CK2001] \M. Casella and W. Kühnel, "A triangulated K3 surface with
            the minimum number of vertices", Topology 40 (2001),
            753--772.

.. [CKS1999] Felipe Cucker, Pascal Koiran, and Stephen Smale. *A polynomial-time
             algorithm for diophantine equations in one variable*, J. Symbolic
             Computation 27 (1), 21-29, 1999.

.. [CK2015] \J. Campbell and V. Knight. *On testing degeneracy of
            bi-matrix
            games*. http://vknight.org/unpeudemath/code/2015/06/25/on_testing_degeneracy_of_games/ (2015)

.. [CL1996] Chartrand, G. and Lesniak, L.: *Graphs and Digraphs*.
            Chapman and Hall/CRC, 1996.

.. [CL2002] Chung, Fan and Lu, L. *Connected components in random
            graphs with given expected degree sequences*.
            Ann. Combinatorics (6), 2002 pp. 125-145.
            :doi:`10.1007/PL00012580`.

.. [CL2013] Maria Chlouveraki and Sofia Lambropoulou. *The
            Yokonuma-Hecke algebras and the HOMFLYPT
            polynomial*. (2015) :arxiv:`1204.1871v4`.

.. [Cle1872] Alfred Clebsch, *Theorie der binären algebraischen Formen*,
             Teubner, 1872.

.. [CLG1997] Frank Celler and C. R. Leedham-Green,
             *Calculating the Order of an Invertible Matrix*, 1997

.. [CLRS2001] Thomas H. Cormen, Charles E. Leiserson, Ronald L. Rivest
              and Clifford Stein, *Section 22.4: Topological sort*,
              Introduction to Algorithms (2nd ed.), MIT Press and
              McGraw-Hill, 2001, 549-552, ISBN 0-262-03293-7.

.. [CLO2005] \D. Cox, J. Little, D. O'Shea. Using Algebraic Geometry.
             Springer, 2005.

.. [CLS2011] David A. Cox, John Little, and Hal Schenck. *Toric
             Varieties*. Volume 124 of *Graduate Studies in
             Mathematics*. American Mathematical Society, Providence,
             RI, 2011.

.. [CLS2014] \C. Ceballos, J.-P. Labbé, C. Stump, *Subword complexes,
             cluster complexes, and generalized multi-associahedra*,
             \J. Algebr. Comb. **39** (2014) pp. 17-51.
             :doi:`10.1007/s10801-013-0437-x`, :arxiv:`1108.1776`.

.. [CMN2014] David Coudert, Dorian Mazauric, and Nicolas Nisse, *Experimental
             Evaluation of a Branch and Bound Algorithm for computing
             Pathwidth*. In Symposium on Experimental Algorithms (SEA), volume
             8504 of LNCS, Copenhagen, Denmark, pages 46-58, June 2014,
             :doi:`10.1007/978-3-319-07959-2_5`,
             https://hal.inria.fr/hal-00943549/document

.. [CMO2011] \C. Chun, D. Mayhew, J. Oxley, A chain theorem for
             internally 4-connected binary matroids. J. Combin. Theory
             Ser. B 101 (2011), 141-189.

.. [CMO2012] \C. Chun, D. Mayhew, J. Oxley,  Towards a splitter
             theorem for internally 4-connected binary
             matroids. J. Combin. Theory Ser. B 102 (2012), 688-700.

.. [CMR2005] C\. Cid, S\. Murphy, M\. Robshaw, *Small Scale Variants of
             the AES*; in Proceedings of Fast Software Encryption
             2005; LNCS 3557; Springer Verlag 2005; available at
             http://www.isg.rhul.ac.uk/~sean/smallAES-fse05.pdf

.. [CMR2006] C\. Cid, S\. Murphy, and M\. Robshaw, *Algebraic Aspects
             of the Advanced Encryption Standard*; Springer Verlag
             2006

.. [CMT2003] \A. M. Cohen, S. H. Murray, D. E. Talyor.
             *Computing in groups of Lie type*.
             Mathematics of Computation. **73** (2003), no 247. pp. 1477--1498.
             https://www.win.tue.nl/~amc/pub/papers/cmt.pdf

.. [CN2019] \B. Chakraborty, M. Nandi
            "Orange"
            https://csrc.nist.gov/CSRC/media/Projects/Lightweight-Cryptography/documents/round-1/spec-doc/orange-spec.pdf

.. [Co1984] \J. Conway, Hexacode and tetracode - MINIMOG and
            MOG. *Computational group theory*, ed. M. Atkinson,
            Academic Press, 1984.

.. [Co1999] \J. H. Conway, N. J. A. Sloane. *Sphere Packings, Lattices and Groups*,
            Springer Verlag 1999.

.. [CO2010] Jonathan Comes, Viktor Ostrik.
            *On blocks of Deligne's category*
            `\underline{\mathrm{Rep}}(S_t)`.
            :arxiv:`0910.5695v2`,
            http://pages.uoregon.edu/jcomes/blocks.pdf

.. [Coh1981] \A. M. Cohen,
             *A synopsis of known distance-regular graphs with large diameters*,
             Stichting Mathematisch Centrum, 1981.
             http://persistent-identifier.org/?identifier=urn:nbn:nl:ui:18-6775

.. [Coh1993] Henri Cohen. A Course in Computational Algebraic Number
             Theory. Graduate Texts in Mathematics 138. Springer, 1993.

.. [Coh2000] Henri Cohen, Advanced topics in computational number
             theory, Graduate Texts in Mathematics, vol. 193,
             Springer-Verlag, New York, 2000.

.. [Coh2007I] Henri Cohen, *Number Theory, Vol. I: Tools and
              Diophantine Equations.*  GTM 239, Springer, 2007.

.. [Coh2007] Henri Cohen, Number Theory,
             Volume II.  Graduate Texts in Mathematics 240. Springer, 2007.

.. [Coh2019] Nathann Cohen,
             *Several Graph problems and their Linear Program formulations*,
             2019. https://hal.archives-ouvertes.fr/inria-00504914/en

.. [Coj2005] Alina Carmen Cojocaru,
             On the surjectivity of the Galois representations
             associated to non-CM elliptic curves.
             With an appendix by Ernst Kani.
             Canad. Math. Bull. 48 (2005), no. 1, 16--31.

.. [Col2004] Pierre Colmez, Invariant `\mathcal{L}` et derivees de
             valeurs propres de Frobenius, preprint, 2004.

.. [Col2013] Julia Collins. *An algorithm for computing the Seifert
             matrix of a link from a braid
             representation*. (2013). http://www.maths.ed.ac.uk/~jcollins/SeifertMatrix/SeifertMatrix.pdf

.. [Com2019] Camille Combe, *Réalisation cubique du poset des
             intervalles de Tamari*, preprint :arxiv:`1904.00658`

.. [Con] Keith Conrad, *Groups of order 12*,
         http://www.math.uconn.edu/~kconrad/blurbs/grouptheory/group12.pdf,
         accessed 21 October 2009.

.. [Con2013] Keith Conrad: *Exterior powers*,
             `http://www.math.uconn.edu/~kconrad/blurbs/ <http://www.math.uconn.edu/~kconrad/blurbs/>`_

.. [Con2015] Keith Conrad: *Tensor products*,
             `http://www.math.uconn.edu/~kconrad/blurbs/ <http://www.math.uconn.edu/~kconrad/blurbs/>`_

.. [Con2018] Anthony Conway, *Notes On The Levine-Tristram
             Signature Function*, July 2018
             http://www.unige.ch/math/folks/conway/Notes/LevineTristramSurvey.pdf

.. [Coo2006] \K. Coolsaet,
             *The uniqueness of the strongly regular graph srg(105,32,4,12)*,
             Bull. Belg. Math. Soc. 12(2006), 707-718.
             http://projecteuclid.org/euclid.bbms/1136902608

.. [Cox] David Cox, "What is a Toric Variety",
         https://dacox.people.amherst.edu/lectures/tutorial.ps

.. [Cox1957] \H. S. M. Coxeter: *Factor groups of the braid groups*, Proceedings of the Fourth Candian
             Mathematical Congress (Vancouver 1957), pp. 95-122.

.. [Cox1969] Harold S. M. Coxeter, *Introduction to Geometry*, 2nd ed. New York:Wiley, 1969.

.. [CP2001] John Crisp and Luis Paris. *The solution to a conjecture
            of Tits on the subgroup generated by the squares of the
            generators of an Artin group*. Invent. Math. **145**
            (2001). No 1, 19-36. :arxiv:`math/0003133`.

.. [CP2005] \A. Cossidente and T. Penttila,
            *Hemisystems on the Hermitian surface*,
            Journal of London Math. Soc. 72(2005), 731--741.
            :doi:`10.1112/S0024610705006964`.

.. [CP2012] Grégory Châtel, Viviane Pons.
            *Counting smaller trees in the Tamari order*,
            :arxiv:`1212.0751v1`.

.. [CP2015] Grégory Châtel and Viviane Pons.
            *Counting smaller elements in the tamari and m-tamari lattices*.
            Journal of Combinatorial Theory, Series A. (2015). :arxiv:`1311.3922`.

.. [CPdA2014] Maria Chlouveraki and Loïc Poulain
              d'Andecy. *Representation theory of the Yokonuma-Hecke
              algebra*. (2014) :arxiv:`1302.6225v2`.

.. [CPS2006] \J.E. Cremona, M. Prickett and S. Siksek, Height Difference
             Bounds For Elliptic Curves over Number Fields, Journal of Number
             Theory 116(1) (2006), pages 42-68.

.. [CR1962] Curtis, Charles W.; Reiner, Irving "Representation theory
            of finite groups and associative algebras." Pure and
            Applied Mathematics, Vol. XI Interscience Publishers, a
            division of John Wiley & Sons, New York-London 1962, pp
            545--547

.. [Cre1997] \J. E. Cremona, *Algorithms for Modular Elliptic
             Curves*. Cambridge University Press, 1997.

.. [Cre2003] Cressman, Ross. *Evolutionary dynamics and extensive form
            games*. MIT Press, 2003.

.. [Cro1983] \M. Crochemore, Recherche linéaire d'un carré dans un mot,
             C. R. Acad. Sci. Paris Sér. I Math. 296 (1983) 14
             781--784.

.. [CRS2016] Dean Crnković, Sanja Rukavina, and Andrea Švob. *Strongly regular
             graphs from orthogonal groups* `O^+(6,2)` *and* `O^-(6,2)`.
             :arxiv:`1609.07133`

.. [CRST2006] \M. Chudnovsky, N. Robertson, P. Seymour, R. Thomas.
              *The strong perfect graph theorem*.
              Annals of Mathematics, vol 164, number 1, pages 51--230, 2006.

.. [CRV2018] Xavier Caruso, David Roe and Tristan Vaccon.
            *ZpL: a p-adic precision package*, (2018) :arxiv:`1802.08532`.

.. [CRV2014] Xavier Caruso, David Roe and Tristan Vaccon.
            *Tracking p-adic precision*,
            LMS J. Comput. Math. **17** (2014), 274-294.

.. [CS1986] \J. Conway and N. Sloane. *Lexicographic codes:
            error-correcting codes from game theory*, IEEE
            Trans. Infor. Theory **32** (1986) 337-348.

.. [CS1999] \J.H. Conway and N.J.A. Sloane, Sphere packings, lattices
            and groups, 3rd. ed., Grundlehren der Mathematischen
            Wissenschaften, vol. 290, Springer-Verlag, New York, 1999.

.. [CS2003] \John E. Cremona and Michael Stoll. On The Reduction Theory of Binary Forms.
            Journal für die reine und angewandte Mathematik, 565 (2003), 79-99.

.. [CS2006] \J. E. Cremona, and S. Siksek, Computing a Lower Bound for the
            Canonical Height on Elliptic Curves over `\QQ`, ANTS VII
            Proceedings: F.Hess, S.Pauli and M.Pohst (eds.), ANTS VII, Lecture
            Notes in Computer Science 4076 (2006), pages 275-286.

.. [CST2010] Tullio Ceccherini-Silberstein, Fabio Scarabotti,
             Filippo Tolli.
             *Representation Theory of the Symmetric Groups: The
             Okounkov-Vershik Approach, Character Formulas, and Partition
             Algebras*. CUP 2010.

.. [CT2013] \J. E. Cremona and T. Thongjunthug, The Complex AGM, periods of
            elliptic curves over $\CC$ and complex elliptic logarithms.
            Journal of Number Theory Volume 133, Issue 8, August 2013, pages
            2813-2841.

.. [CTTL2014] \C. Carlet, Deng Tang, Xiaohu Tang, and Qunying Liao: *New
            Construction of Differentially 4-Uniform Bijections*, Inscrypt,
            pp. 22-38, 2013.

.. [Cu1984] \R. Curtis, The Steiner system `S(5,6,12)`, the Mathieu
            group `M_{12}`, and the kitten. *Computational group
            theory*, ed. M. Atkinson, Academic Press, 1984.

.. [Cun1986] \W. H. Cunningham, Improved Bounds for Matroid Partition
             and Intersection Algorithms. SIAM Journal on Computing
             1986 15:4, 948-957.

.. [CW2005] \J. E. Cremona and M. Watkins. Computing isogenies of elliptic
            curves. preprint, 2005.

.. _ref-D:

**D**

.. [Dat2007] Basudeb Datta, "Minimal triangulations of
             manifolds", J. Indian Inst. Sci. 87 (2007), no. 4,
             429-449.

.. [Dav1997] B.A. Davey, H.A. Priestley,
             *Introduction to Lattices and Order*,
             Cambridge University Press, 1997.

.. [DB1996] K. Duggal, A. Bejancu,
            *Lightlike Submanifolds of Semi-Riemannian Manifolds and Applications*,
            Mathematics and Its Applications, 1996.

.. [DCSW2008] \C. De Canniere, H. Sato, D. Watanabe,
              *Hash Function Luffa: Specification*; submitted to
              NIST SHA-3 Competition, 2008. Available at
              http://www.sdl.hitachi.co.jp/crypto/luffa/

.. [DCW2016] Dan-Cohen, Ishai, and Stefan Wewers. "Mixed Tate motives and the
             unit equation." International Mathematics Research Notices
             2016.17 (2016): 5291-5354.

.. [DD1991] \R. Dipper and S. Donkin. *Quantum* `GL_n`.
            Proc. London Math. Soc. (3) **63** (1991), no. 1, pp. 165-211.

.. [DD2010] Tim Dokchitser and Vladimir Dokchitser,
            *On the Birch-Swinnerton-Dyer quotients modulo squares*,
            Ann. Math. (2) 172 (2010), 567-596.

.. [DDLL2013] Léo Ducas, Alain Durmus, Tancrède Lepoint and Vadim
              Lyubashevsky. *Lattice Signatures and Bimodal
              Gaussians*; in Advances in Cryptology – CRYPTO 2013;
              Lecture Notes in Computer Science Volume 8042, 2013, pp
              40-56 http://www.di.ens.fr/~lyubash/papers/bimodal.pdf

.. [Dec1998] \W. Decker and T. de Jong. Groebner Bases and Invariant
             Theory in Groebner Bases and Applications. London
             Mathematical Society Lecture Note Series No. 251. (1998)
             61--89.

.. [DEMS2016] \C. Dobraunig, M. Eichlseder, F. Mendel, and M. Schläffer,
              *Ascon v1.2*; in CAESAR Competition, (2016).

.. [DEMMMPU2019] \C. Dobraunig, M. Eichseder, S. Mangard, F. Mendel, B. Mennink, R. Primas, T. Unterluggauer
                 "ISAP v2.0"
                 https://csrc.nist.gov/CSRC/media/Projects/Lightweight-Cryptography/documents/round-1/spec-doc/ISAP-spec.pdf

.. [De1973] \P. Delsarte, An algebraic approach to the association
            schemes of coding theory, Philips Res. Rep., Suppl.,
            vol. 10, 1973.

.. [De1970] \M. Demazure
            Sous-groupes algébriques de rang maximum du groupe de Cremona.
            Ann. Sci. Ecole Norm. Sup. 1970, 3, 507--588.

.. [De1974] \M. Demazure, *Désingularisation des variétés de Schubert*,
            Ann. E. N. S., Vol. 6, (1974), p. 163-172

.. [Deh2011] \P. Dehornoy, *Le problème d'isotopie des tresses*, in
             Leçons mathématiques de Bordeaux, vol. 4, pages 259-300,
             Cassini (2011).

.. [deG2000] Willem A. de Graaf. *Lie Algebras: Theory and Algorithms*.
             North-Holland Mathematical Library. (2000).
             Elsevier Science B.V.

.. [deG2005] Willem A. de Graaf.
             *Constructing homomorphisms between Verma modules*.
             Journal of Lie Theory. **15** (2005) pp. 415-428.

.. [Dej1972] \F. Dejean. Sur un théorème de Thue. J. Combinatorial Theory
             Ser. A 13:90--99, 1972.

.. [Del1972] Ph. Delsarte,
             *Weights of linear codes and strongly regular normed spaces*,
             Discrete Mathematics (1972), Volume 3, Issue 1, Pages 47-64,
             :doi:`10.1016/0012-365X(72)90024-6`

.. [Den2012] Tom Denton. Canonical Decompositions of Affine Permutations,
             Affine Codes, and Split `k`-Schur Functions.  Electronic Journal of
             Combinatorics, 2012.

.. [Deo1987a] \V. Deodhar, A splitting criterion for the Bruhat
              orderings on Coxeter groups. Comm. Algebra,
              15:1889-1894, 1987.

.. [Deo1987b] \V.V. Deodhar, On some geometric aspects of Bruhat
              orderings II. The parabolic analogue of Kazhdan-Lusztig
              polynomials, J. Alg. 111 (1987) 483-506.

.. [DerZak1980] Nachum Dershowitz and Schmuel Zaks,
                *Enumerations of ordered trees*,
                Discrete Mathematics (1980), 31: 9-28.

.. [Dev2005] Devaney, Robert L. *An Introduction to Chaotic Dynamical Systems.*
             Boulder: Westview, 2005, 331.

.. [DeVi1984] \M.-P. Delest, and G. Viennot, *Algebraic Languages and
              Polyominoes Enumeration.* Theoret. Comput. Sci. 34, 169-206, 1984.

.. [DFMS1996] Philipppe Di Francesco, Pierre Mathieu, and David Sénéchal.
              *Conformal Field Theory*. Graduate Texts in Contemporary
              Physics, Springer, 1996.

.. [DG1982] Louise Dolan and Michael Grady.
            *Conserved charges from self-duality*,
            Phys. Rev. D(3) **25** (1982), no. 6, 1587-1604.

.. [DG1994] \S. Dulucq and O. Guibert. Mots de piles, tableaux
            standards et permutations de Baxter, proceedings of
            Formal Power Series and Algebraic Combinatorics, 1994.

.. [DGMPPS2019] \N. Datta, A. Ghoshal, D. Mukhopadhyay, S. Patranabis,
                S. Picek, R. Sashukhan. "TRIFLE"
                https://csrc.nist.gov/CSRC/media/Projects/Lightweight-Cryptography/documents/round-1/spec-doc/trifle-spec.pdf

.. [DGRB2010] David Avis, Gabriel D. Rosenberg, Rahul Savani, Bernhard
              von Stengel. *Enumeration of Nash equilibria for
              two-player games.*
              http://www.maths.lse.ac.uk/personal/stengel/ETissue/ARSvS.pdf (2010)

.. [DHSW2003] Dumas, Heckenbach, Saunders, Welker, "Computing
              simplicial homology based on efficient Smith normal form
              algorithms," in "Algebra, geometry, and software
              systems" (2003), 177-206.

.. [DI1989]  Dan Gusfield and Robert W. Irving. *The stable marriage
             problem: structure and algorithms*. Vol. 54. Cambridge:
             MIT press, 1989.

.. [DI1995] \F. Diamond and J. Im, Modular forms and modular curves.
            In: V. Kumar Murty (ed.), Seminar on Fermat's Last Theorem
            (Toronto, 1993-1994), 39-133.  CMS Conference
            Proceedings 17.  American Mathematical Society, 1995.

.. [Dil1940] Lattice with Unique Irreducible Decompositions
             \R. P. Dilworth, 1940 (Annals of Mathematics 41, 771-777)
             With comments by B. Monjardet
             http://cams.ehess.fr/docannexe.php?id=1145

.. [Di2000] \L. Dissett, Combinatorial and computational aspects of
            finite geometries, 2000,
            https://tspace.library.utoronto.ca/bitstream/1807/14575/1/NQ49844.pdf

.. [DJM1998] \R. Dipper, G. James and A. Mathas
             *Cyclotomic q-Schur algebras*, Math. Z, **229** (1998), 385-416.
             :mathscinet:`MR1658581`

.. [DJP2001] \X. Droubay, J. Justin, G. Pirillo, *Episturmian words
             and some constructions of de Luca and Rauzy*,
             Theoret. Comput. Sci.  255 (2001) 539--553.

.. [DK2013] John R. Doyle and David Krumm, *Computing algebraic
            numbers of bounded height*, :arxiv:`1111.4963v4` (2013).

.. [DLHK2007] \J. A. De Loera, D. C. Haws, M. Köppe, Ehrhart
              polynomials of matroid polytopes and
              polymatroids. Discrete & Computational Geometry, Volume
              42, Issue 4. :arxiv:`0710.4346`,
              :doi:`10.1007/s00454-008-9120-8`

.. [DLMF-Bessel] \F. W. J. Olver and L. C. Maximon: *10. Bessel
                 Functions*, in NIST Digital Library of Mathematical
                 Functions. https://dlmf.nist.gov/10

.. [DLMF-Error] \N. M. Temme: *7. Error Functions, Dawson’s and Fresnel
                 Integrals*, in NIST Digital Library of Mathematical
                 Functions. https://dlmf.nist.gov/7

.. [DLMF-Struve] \R. B. Paris: *11. Struve and Related Functions*, in
                 NIST Digital Library of Mathematical
                 Functions. https://dlmf.nist.gov/11

.. [DLRS2010] De Loera, Rambau and Santos, "Triangulations: Structures
              for Algorithms and Applications", Algorithms and
              Computation in Mathematics, Volume 25, Springer, 2011.

.. [DN1990] Claude Danthony and Arnaldo Nogueira, *Measured foliations
            on nonorientable surfaces*, Annales scientifiques de
            l'École Normale Supérieure, Sér. 4, 23, no. 3 (1990) p
            469-494

.. [Do2009] \P. Dobcsanyi et
            al. DesignTheory.org. http://designtheory.org/database/

.. [Dob1999a] \H. Dobbertin: *Almost perfect nonlinear power functions
            on GF(2^n): the Niho case*. Information and Computation, 151 (1-2),
            pp. 57-72, 1999.

.. [Dob1999b] \H. Dobbertin: *Almost perfect nonlinear power functions
            on GF(2^n): the Welch case*. IEEE Transactions on Information
            Theory, 45 (4), pp. 1271-1275, 1999.

.. [Dol2009] Igor Dolgachev. *McKay Correspondence*. (2009).
             http://www.math.lsa.umich.edu/~idolga/McKaybook.pdf

.. [dotspec] http://www.graphviz.org/doc/info/lang.html

.. [DPS2017] Kevin Dilks, Oliver Pechenik, and Jessica Striker,
             *Resonance in orbits of plane partitions and increasing
             tableaux*, JCTA 148 (2017), 244-274,
             https://doi.org/10.1016/j.jcta.2016.12.007

.. [DPV2001] \J. Daemen, M. Peeters, and G. Van Assche,
             *Bitslice ciphers and power analysis attacks*; in FSE, (2000), pp. 134-149.

.. [DP2008] Jean-Guillaume Dumas and Clement Pernet. Memory efficient
            scheduling of Strassen-Winograd's matrix multiplication
            algorithm. :arxiv:`0707.2347v1`, 2008.

.. [DPVAR2000] \J. Daemen, M. Peeters, G. Van Assche, and V. Rijmen,
               *Nessie proposal: NOEKEON*; in First Open NESSIE Workshop, (2000).

.. [DR2002] Joan Daemen, Vincent Rijmen. *The Design of
            Rijndael*. Springer-Verlag Berlin Heidelberg, 2002.

.. [Dro1987] Carl Droms. *Isomorphisms of graph groups*. Proc. of the
             Amer. Math. Soc. **100**
             (1987). No 3. http://educ.jmu.edu/~dromscg/vita/preprints/Isomorphisms.pdf

.. [DS1994] J. Dalbec and B. Sturmfels. Invariant methods in discrete and computational geometry,
            chapter Introduction to Chow forms, pages 37-58. Springer Netherlands, 1994.

.. [DS2010] \K. Duggal, B. Sahin,
            *Differential Geometry of Lightlike Submanifolds*,
            Frontiers in Mathematics, 2010.

.. [DS2004] Dan Gusfield, Jens Stoye,
            Linear time algorithms for finding and representing all the tandem repeats in a string,
            Journal of Computer and System Sciences,
            Volume 69, Issue 4,
            2004,
            Pages 525-546,
            https://doi.org/10.1016/j.jcss.2004.03.004.

.. [Du2001] \I. Duursma, "From weight enumerators to zeta functions", in
            Discrete Applied Mathematics, vol. 111, no. 1-2,
            pp. 55-73, 2001.

.. [Du2003] \I. Duursma, "Extremal weight enumerators and
            ultraspherical polynomials", Discrete Mathematics 268
            (2003), 103–127.

.. [Du2004] \I. Duursma, "Combinatorics of the two-variable zeta function",
            Finite fields and applications, 109-136, Lecture Notes in
            Comput. Sci., 2948, Springer, Berlin, 2004.

.. [Du2009] Du Ye. *On the Complexity of Deciding Degeneracy in
            Games*. :arxiv:`0905.3012v1` (2009)

.. [Du2010] \J. J. Duistermaat,
            Discrete integrable systems. QRT maps and elliptic surfaces.
            Springer Monographs in Mathematics. Berlin: Springer. xxii, 627 p., 2010

.. [Du2018] \O. Dunkelman, *Efficient Construction of the Boomerang
            Connection Table* (preprint); in Cryptology ePrint Archive,
            (2018), 631.

.. [Dur1998] \F. Durand, *A characterization of substitutive sequences
            using return words*, Discrete Math. 179 (1998) 89-101.

.. [Duv1983] J.-P. Duval, Factorizing words over an ordered alphabet,
            J. Algorithms 4 (1983) 363--381.

.. [DW1995] Andreas W.M. Dress and Walter Wenzel, *A Simple Proof of
            an Identity Concerning Pfaffians of Skew Symmetric
            Matrices*, Advances in Mathematics, volume 112, Issue 1,
            April 1995,
            pp. 120-134. http://www.sciencedirect.com/science/article/pii/S0001870885710298

.. [DW2007] \I. Dynnikov and B. Wiest, On the complexity of
            braids, J. Europ. Math. Soc. 9 (2007)

.. [Dy1993] \M. J. Dyer. *Hecke algebras and shellings of Bruhat
            intervals*. Compositio Mathematica, 1993, 89(1): 91-115.

.. _ref-E:

**E**

.. [Early2017] Nick Early. *Canonical bases for permutohedral plates*.
               Preprint (2017). :arxiv:`1712.08520v3`.

.. [Eb1989] \W. Eberly, "Computations for algebras and group
            representations". Ph.D. Thesis, University of
            Toronto, 1989. http://www.cpsc.ucalgary.ca/~eberly/Research/Papers/phdthesis.pdf

.. [Ed1974] \A. R. Edmonds, 'Angular Momentum in Quantum Mechanics',
            Princeton University Press (1974)

.. [EDI2014] EDITH COHEN,DANIEL DELLING,THOMAS PAJOR and RENATO F. WERNECK
             Computing Classic Closeness Centrality, at Scale
             In Proceedings of the second ACM conference on Online social networks (COSN '14)
             :doi:`10.1145/2660460.2660465`

.. [Edix] Edixhoven, B., *Point counting after Kedlaya*, EIDMA-Stieltjes
          graduate course, Leiden
          (notes: https://www.math.leidenuniv.nl/~edix/oww/mathofcrypt/carls_edixhoven/kedlaya.pdf)

.. [Ega1981] Yoshimi Egawa, Characterization of H(n, q) by the parameters,
             Journal of Combinatorial Theory, Series A, Volume 31, Issue 2,
             1981, Pages 108-125, ISSN 0097-3165,:doi:`10.1016/0097-3165(81)90007-8`.
             (http://www.sciencedirect.com/science/article/pii/0097316581900078)

.. [EGHLSVY] Pavel Etingof, Oleg Golberg, Sebastian Hensel, Tiankai
             Liu, Alex Schwendner, Dmitry Vaintrob, Elena Yudovina,
             "Introduction to representation theory",
             :arxiv:`0901.0827v5`.

.. [EKLP1992] \N. Elkies, G. Kuperberg, M. Larsen, J. Propp,
              *Alternating-Sign Matrices and Domino Tilings*, Journal of Algebraic
              Combinatorics, volume 1 (1992), p. 111-132.

.. [Eh2013] Ehrhardt, Wolfgang. "The AMath and DAMath Special
            Functions: Reference Manual and Implementation Notes,
            Version
            1.3". 2013. http://www.wolfgang-ehrhardt.de/specialfunctions.pdf.

.. [EM2001] Pavel Etingof and Xiaoguang Ma.
            *Lecture notes on Cherednik algebras*.
            http://www-math.mit.edu/~etingof/73509.pdf :arxiv:`1001.0432`.

.. [EMMN1998] \P. Eaded, J. Marks, P.Mutzel, S. North.
              *Fifth Annual Graph Drawing Contest*;
              http://www.merl.com/papers/docs/TR98-16.pdf

.. [EP2013] David Einstein, James Propp. *Combinatorial,
            piecewise-linear, and birational homomesy for products of
            two chains*. :arxiv:`1310.5294v1`.

.. [EP2013b] David Einstein, James Propp. *Piecewise-linear and
             birational toggling*. Extended abstract for
             FPSAC 2014. http://faculty.uml.edu/jpropp/fpsac14.pdf

.. [Epp2008] David Eppstein, *Recognizing partial cubes in quadratic time*,
             J. Graph Algorithms and Applications 15 (2): 269-293, 2011.
             :doi:`10.7155/jgaa.00226`, :arxiv:`0705.1025`.

.. [Eri1995] \H. Erikson.  Computational and Combinatorial Aspects
             of Coxeter Groups.  Thesis, 1995.

.. [ER1959] Paul Erd\H{o}s and Alfr\'ed R\'enyi. "On Random Graphs",
            Publicationes Mathematicae. 6: 290–297, 1959.

.. [ERH2015] Jorge Espanoza and Steen Ryom-Hansen. *Cell structures
             for the Yokonuma-Hecke algebra and the algebra of braids
             and ties*. (2015) :arxiv:`1506.00715`.

.. [ERT1979] Erdos, P. and Rubin, A.L. and Taylor, H.
             *Choosability in graphs*.
             Proc. West Coast Conf. on Combinatorics,
             Graph Theory and Computing, Congressus Numerantium,
             vol 26, pages 125--157, 1979.

.. [ESSS2011] \D. Engels, M.-J. O. Saarinen, P. Schweitzer, and E. M. Smith,
              *The Hummingbird-2 lightweight authenticated encryption algorithm*; in
              RFIDSec, (2011), pp. 19-31.

.. [ETS2006a] ETSI/Sage,
              *Specification of the 3GPP Confidentiality and Integrity Algorithms
              UEA2 & UIA2*; in Document 5: Design and Evaluation Report, (2006).

.. [ETS2011] ETSI/Sage,
             *Specification of the 3GPP Confidentiality and Integrity Algorithms
             128-EEA3 & 128-EIA3*; in Document 4: Design and Evaluation Report, (2011).

.. [Ewa1996] Ewald, "Combinatorial Convexity and Algebraic Geometry",
             vol. 168 of Graduate Texts in Mathematics, Springer, 1996

.. [EZ1950] \S. Eilenberg and J. Zilber, "Semi-Simplicial Complexes
            and Singular Homology", Ann. Math. (2) 51 (1950), 499-513.

.. [EPW14] Ben Elias, Nicholas Proudfoot, and Max Wakefield.
           *The Kazhdan-Lusztig polynomial of a matroid*. 2014.
           :arxiv:`1412.7408`.

.. _ref-F:

**F**

.. [Fayers2010] Matthew Fayers. *An LLT-type algorithm for computing
                higher-level canonical bases*. J. Pure Appl. Algebra
                **214** (2010), no. 12, 2186-2198. :arxiv:`0908.1749v3`.

.. [Fedorov2015] Roman Fedorov, *Variations of Hodge structures for hypergeometric
   differential operators and parabolic Higgs bundles*,
   :arxiv:`1505.01704`

.. [Fe1997] Stefan Felsner, "On the Number of Arrangements of
            Pseudolines", Proceedings SoCG 96, 30-37. Discrete &
            Computational Geometry 18 (1997),
            257-267. http://page.math.tu-berlin.de/~felsner/Paper/numarr.pdf

.. [FT00] Stefan Felsner, William T. Trotter,
          Dimension, Graph and Hypergraph Coloring,
          Order,
          2000, Volume 17, Issue 2, pp 167-177,
          http://link.springer.com/article/10.1023%2FA%3A1006429830221

.. [Feng2014] Gang Feng, *Finding k shortest simple paths in directed
            graphs: A node classification algorithm*. Networks, 64(1),
            6–17, 2014. :doi:`10.1002/net.21552`

.. [Fe2012] Hans L. Fetter, "A Polyhedron Full of Surprises",
            Mathematics Magazine 85 (2012), no. 5, 334-342.

.. [Fed2015] Federal Agency on Technical Regulation and Metrology (GOST),
             GOST R 34.12-2015, (2015)

.. [Feingold2004] Alex J. Feingold. *Fusion rules for affine Kac-Moody algebras*.
                  Contemp. Math., **343** (2004), pp. 53-96.
                  :arxiv:`math/0212387`

.. [Fel2001] Yves Felix, Stephen Halperin and J.-C. Thomas. *Rational homotopy
             theory*, Graduate texts in mathematics 201, Springer, 2001.


.. [Feu2009] \T. Feulner. The Automorphism Groups of Linear Codes and
             Canonical Representatives of Their Semilinear Isometry
             Classes. Advances in Mathematics of Communications 3 (4),
             pp. 363-383, Nov 2009

.. [Feu2013] Feulner, Thomas, "Eine kanonische Form zur Darstellung
             aequivalenter Codes -- Computergestuetzte Berechnung und
             ihre Anwendung in der Codierungstheorie, Kryptographie
             und Geometrie", Dissertation, University of
             Bayreuth, 2013.

.. [FG1965] Fulkerson, D.R. and Gross, OA,
            *Incidence matrices and interval graphs*.
            Pacific J. Math 1965,
            Vol. 15, number 3, pages 835--855.
            :doi:`10.2140/pjm.1965.15.835`.

.. [FH2015] \J. A. de Faria, B. Hutz. *Combinatorics of Cycle Lengths on
            Wehler K3 Surfaces over finite fields*. New Zealand Journal
            of Mathematics 45 (2015), 19–31.

.. [FIV2012] \H. Fournier, A. Ismail, and A. Vigneron. *Computing the Gromov
             hyperbolicity of a discrete metric space*. 2012.
             :arxiv:`1210.3323`.

.. [FK1991] \I. A. Faradjev and M. H. Klin,
            *Computer package for computations with coherent configurations*,
            Proc. ISSAC-91, ACM Press, Bonn, 1991, pages 219-223;
            code, by I.A.Faradjev (with contributions by A.E.Brouwer,
            D.V.Pasechnik). https://github.com/dimpase/coco

.. [FL2001] David Forge and Michel Las Vergnas.
            *Orlik-Solomon type algebras*. European J. Combin.
            **22** (5), (2001). pp. 699-704.

.. [FM2014] Cameron Franc and Marc Masdeu, *Computing fundamental
            domains for the Bruhat-Tits tree for GL_2(Qp), p-adic
            automorphic forms, and the canonical embedding of Shimura
            curves*. LMS Journal of Computation and Mathematics
            (2014), volume 17, issue 01, pp. 1-23.

.. [FMSS1995] Fulton, MacPherson, Sottile, Sturmfels:
              *Intersection theory on spherical varieties*,
              J. of Alg. Geometry 4 (1995), 181-193.
              http://www.math.tamu.edu/~frank.sottile/research/ps/spherical.ps.gz

.. [FMV2014] Xander Faber, Michelle Manes, and Bianca Viray. Computing
             Conjugating Sets and Automorphism Groups of Rational Functions.
             Journal of Algebra, 423 (2014), 1161-1190.

.. [FNO2019] Hans Fotsing Tetsing, Ferdinand Ngakeu and Benjamin Olea,
             *Rigging technique for 1-lightlike submanifolds and preferred
             rigged connections*, Mediterranean Journal of Mathematics, (2019).

.. [Fog2002] \N. Pytheas Fogg, *Substitutions in Dynamics, Arithmetics,
             and Combinatorics*, Lecture Notes in Mathematics 1794,
             Springer Verlag. V. Berthé, S. Ferenczi, C. Mauduit
             and A. Siegel, Eds.  (2002).

.. [Fom1994] Sergey V. Fomin, "Duality of graded graphs". Journal of
             Algebraic Combinatorics Volume 3, Number 4 (1994),
             pp. 357-404.

.. [Fom1995] Sergey V. Fomin, "Schensted algorithms for dual graded
             graphs". Journal of Algebraic Combinatorics Volume 4,
             Number 1 (1995), pp. 5-45.

.. [FoiMal14] Loic Foissy, Claudia Malvenuto,
              *The Hopf algebra of finite topologies and T-partitions*,
              Journal of Algebra, Volume 438, 15 September 2015, pp. 130--169,
              :doi:`10.1016/j.jalgebra.2015.04.024`,
              :arxiv:`1407.0476v2`.

.. [FoSta1994] \S. Fomin, R. Stanley. *Schubert polynomials and the nilCoxeter algebra*. Advances in Math., 1994.

.. [FOS2009] \G. Fourier, M. Okado, A. Schilling.
             *Kirillov-Reshetikhin crystals for nonexceptional types*.
             Advances in Mathematics. **222** (2009). Issue 3. 1080-1116.
             :arxiv:`0810.5067`.

.. [FOS2010] \G. Fourier, M. Okado, A. Schilling. *Perfectness of
             Kirillov-Reshetikhin crystals for nonexceptional types*.
             Contemp. Math. 506 (2010) 127-143 ( :arxiv:`0811.1604` )

.. [FP1996] Komei Fukuda, Alain Prodon: Double Description Method
            Revisited, Combinatorics and Computer Science, volume 1120
            of Lecture Notes in Computer Science, page
            91-111. Springer (1996)

.. [FPR2015] Wenjie Fang and Louis-François Préville-Ratelle,
             *From generalized Tamari intervals to non-separable planar maps*.
             :arxiv:`1511.05937`

.. [FR1985] Friedl, Katalin, and Lajos Rónyai. "Polynomial time
            solutions of some problems of computational
            algebra". Proceedings of the seventeenth annual ACM
            symposium on Theory of computing. ACM, 1985.

.. [Fra2011] Cameron Franc,
             "Nearly rigid analytic modular forms and their values at CM points",
             Ph.D. thesis, McGill University, 2011.

.. [FRT1990] Faddeev, Reshetikhin and Takhtajan.
             *Quantization of Lie Groups and Lie Algebras*.
             Leningrad Math. J. vol. **1** (1990), no. 1.

.. [FS1978] Dominique Foata, Marcel-Paul Schuetzenberger.
            *Major Index and Inversion Number of Permutations*.
            Mathematische Nachrichten, volume 83, Issue 1, pages 143-159, 1978.
            http://igm.univ-mlv.fr/~berstel/Mps/Travaux/A/1978-3MajorIndexMathNachr.pdf

.. [FS1994] William Fulton, Bernd Sturmfels, *Intersection Theory on
            Toric Varieties*, :arxiv:`alg-geom/9403002`

.. [FS2009] Philippe Flajolet and Robert Sedgewick,
            `Analytic combinatorics <http://algo.inria.fr/flajolet/Publications/AnaCombi/book.pdf>`_.
            Cambridge University Press, Cambridge, 2009.
            See also the `Errata list <http://ac.cs.princeton.edu/errata/>`_.

.. [FST2012] \A. Felikson, \M. Shapiro, and \P. Tumarkin, *Cluster Algebras of
            Finite Mutation Type Via Unfoldings*, Int Math Res Notices (2012)
            2012 (8): 1768-1804.

.. [Fuchs1994] \J. Fuchs. *Fusion Rules for Conformal Field Theory*.
               Fortsch. Phys. **42** (1994), no. 1, pp. 1-48.
               :doi:`10.1002/prop.2190420102`, :arxiv:`hep-th/9306162`.

.. [Ful1989] \W. Fulton. Algebraic curves: an introduction to algebraic geometry. Addison-Wesley,
             Redwood City CA (1989).

.. [Ful1993] Wiliam Fulton, *Introduction to Toric Varieties*,
            Princeton University Press, 1993.

.. [Ful1997] William Fulton,
             *Young Tableaux*.
             Cambridge University Press, 1997.

.. [FV2002] \I. Fagnot, L. Vuillon, Generalized balances in Sturmian
            words, Discrete Applied Mathematics 121 (2002), 83--101.

.. [FY2004] Eva Maria Feichtner and Sergey Yuzvinsky. *Chow rings of
            toric varieties defined by atomic lattices*. Inventiones
            Mathematicae. **155** (2004), no. 3, pp. 515-536.

.. [FZ2007] \S. Fomin and \A. Zelevinsky, *Cluster algebras IV. Coefficients*,
            Compos. Math. 143 (2007), no. 1, 112-164.

.. _ref-G:

**G**

.. [Ga02] Shuhong Gao, A new algorithm for decoding Reed-Solomon
          Codes, January 31, 2002

.. [Gallai] T. Gallai, Elementare Relationen bezueglich der
            Glieder und trennenden Punkte von Graphen, Magyar
            Tud. Akad. Mat. Kutato Int. Kozl. 9 (1964) 235-236

.. [Gambit] Richard D. McKelvey, Andrew M. McLennan, and
            Theodore L. Turocy, *Gambit: Software Tools for Game
            Theory, Version 13.1.2.*. http://www.gambit-project.org
            (2014).

.. [Gans1981] Emden R. Gansner,
             *The Hillman-Grassl Correspondence and the
             Enumeration of Reverse Plane Partitions*,
             Journal of Combinatorial Theory, Series A
             30 (1981), pp. 71--89.
             :doi:`10.1016/0097-3165(81)90041-8`

.. [Gar2015] \V. Garg *Introduction to Lattice Theory with Computer
             Science Applications* (2015), Wiley.

.. [GDR1999] \R. González-Díaz and P. Réal, *A combinatorial method
             for computing Steenrod squares* in J. Pure Appl. Algebra
             139 (1999), 89-108.

.. [GDR2003] \R. González-Díaz and P. Réal, *Computation of cohomology
             operations on finite simplicial complexes* in Homology,
             Homotopy and Applications 5 (2003), 83-93.

.. [GCL1992] Geddes, Czapor, Labahn, *Algorithms for computer algebra*.
             Springer (1992).  ISBN 0-7923-9259-0.

.. [Ge2005] Loukas Georgiadis, *Linear-Time Algorithms for Dominators
            and Related Problems*, PhD thesis, Princetown University,
            TR-737-05, (2005).
            ftp://ftp.cs.princeton.edu/reports/2005/737.pdf

.. [GG2012] Jim Geelen and Bert Gerards, Characterizing graphic
            matroids by a system of linear equations,
            submitted, 2012. Preprint:
            http://www.gerardsbase.nl/papers/geelen_gerards=testing-graphicness%5B2013%5D.pdf

.. [GGD2011] \E. Girondo, \G. Gonzalez-Diez, *Introduction to Compact
             Riemann surfaces and Dessins d'enfant*, (2011)
             London Mathematical Society, Student Text 79.

.. [GGNS2013] \B. Gerard, V. Grosso, M. Naya-Plasencia, and F.-X. Standaert,
              *Block ciphers that are easier to mask: How far can we go?*; in
              CHES, (2013), pp. 383-399.

.. [GGOR2003] \V. Ginzberg, N. Guay, E. Opdam, R. Rouquier.
              *On the category* `\mathcal{O}` *for rational Cherednik algebras*.
              Invent. Math. **154** (2003). :arxiv:`math/0212036`.

.. [GHJ2016] Ewgenij Gawrilow, Simon Hampe, and Michael Joswig, The polymake XML
             file format, Mathematical software – ICMS 2016. 5th international
             congress, Berlin, Germany, July 11–14, 2016. Proceedings, Berlin:
             Springer, 2016, pp. 403–410,
             https://doi.org/10.1007/978-3-319-42432-3_50, ISBN
             978-3-319-42431-6/pbk.

.. [GHJV1994] \E. Gamma, R. Helm, R. Johnson, J. Vlissides, *Design
              Patterns: Elements of Reusable Object-Oriented
              Software*. Addison-Wesley (1994). ISBN 0-201-63361-2.

.. [Gil1959] Edgar Nelson Gilbert. "Random Graphs", Annals of Mathematical
             Statistics. 30 (4): 1141–1144, 1959.

.. [Gir2012] Samuele Giraudo,
             *Algebraic and combinatorial structures on pairs of twin binary trees*,
             :arxiv:`1204.4776v1`.

.. [GJ1997] Ewgenij Gawrilow and Michael Joswig, polymake: a framework for
            analyzing convex polytopes, Polytopes—combinatorics and
            computation (Oberwolfach, 1997), DMV Sem., vol. 29, Birkhäuser,
            Basel, 2000, pp. 43–73.

.. [GJ2006] Ewgenij Gawrilow and Michael Joswig, Flexible object hierarchies in
            polymake (extended abstract), Mathematical software—ICMS 2006,
            Lecture Notes in Comput. Sci., vol. 4151, Springer, Berlin, 2006,
            pp. 219–221, https://doi.org/10.1007/11832225_20

.. [GJ2007] \A. Glen, J. Justin, Episturmian words: a survey, Preprint,
            2007, :arxiv:`0801.1655`.

.. [GJKPRSS2019] \D. Goudarzi, J. Jean, S. Koelbl, T. Peyrin, M. Rivain, Y. Sasaki, S. M. Sim.
                 "Pyjamask"
                 https://csrc.nist.gov/CSRC/media/Projects/Lightweight-Cryptography/documents/round-1/spec-doc/Pyjamask-spec.pdf

.. [GJK+2014] Dimitar Grantcharov, Ji Hye Jung, Seok-Jin Kang, Masaki Kashiwara,
              Myungho Kim. *Crystal bases for the quantum queer superalgebra and
              semistandard decomposition tableaux.*; Trans. Amer. Math. Soc.,
              366(1): 457-489, 2014. :arxiv:`1103.1456v2`.

.. [GJPST2009] \G. Grigorov, A. Jorza, S. Patrikis, W. Stein, C. Tarniţǎ. Computational
               verification of the Birch and Swinnerton-Dyer
               conjecture for individual elliptic curves.
               Math. Comp. 78 (2009), no. 268, 2397--2425.

.. [GJRW2010] Ewgenij Gawrilow, Michael Joswig, Thilo Rörig, and Nikolaus Witte,
              Drawing polytopal graphs with polymake, Comput. Vis. Sci. 13
              (2010), no. 2, 99–110, https://doi.org/10.1007/s00791-009-0127-3

.. [GK1982] Daniel H. Greene and Donald E. Knuth (1982), "2.1.1 Constant
            coefficients - A) Homogeneous equations", Mathematics for the Analysis
            of Algorithms (2nd ed.), Birkhauser, p. 17.

.. [GK2013] Roland Grinis and Alexander Kasprzyk, Normal forms of
            convex lattice polytopes, :arxiv:`1301.6641`

.. [GKZ1994] Gelfand, I. M.; Kapranov, M. M.; and
             Zelevinsky, A. V. "Discriminants, Resultants and
             Multidimensional Determinants" Birkhauser 1994

.. [GL1996] \G. Golub and C. van Loan. *Matrix Computations*. 3rd
            edition, Johns Hopkins Univ. Press, 1996.

.. [GrLe1996] \J. Graham and G.I. Lehrer
              *Cellular algebras*. Invent. Math. 123 (1996), 1–34.
              :mathscinet:`MR1376244`

.. [GLR2008] \A. Glen, F. Levé, G. Richomme, Quasiperiodic and Lyndon
             episturmian words, Preprint, 2008, :arxiv:`0805.0730`.

.. [GLSV2014] \V. Grosso, G. Leurent, F.-X. Standaert, and K. Varici:
              *LS-Designs: Bitslice Encryption for Efficient Masked
              Software Implementations*, in FSE, 2014.

.. [GLSVJGK2014] \V. Grosso, G. Leurent, F.-X. Standaert, K. Varici,
                 \F. D. A. Journault, L. Gaspar, and S. Kerckhof,
                 *SCREAM & iSCREAM Side-Channel Resistant Authenticated Encryption
                 with Masking*; in CAESAR Competition, (2014).

.. [GM1987] Peter B. Gibbons and Rudolf Mathon.
            *Construction methods for Bhaskar Rao and related designs*.
            J. Austral. Math. Soc. Ser. A 42 (1987), no. 1, 5--30.
            http://journals.cambridge.org/article_S1446788700033929

.. [GM2002] Daniel Goldstein and Andrew Mayer. On the equidistribution
            of Hecke points. Forum Mathematicum, 15:2, pp. 165--189,
            De Gruyter, 2003.

.. [GMN2008] Jordi Guardia, Jesus Montes, Enric Nart. *Newton polygons of higher
             order in algebraic number theory* (2008). :arxiv:`0807.2620`

.. [GNL2011] \Z. Gong, S. Nikova, and Y. W. Law,
             *KLEIN: A new family of lightweight block ciphers*; in
             RFIDSec, (2011), p. 1-18.

.. [GN2018] Pascal Giorgi and Vincent Neiger. Certification of Minimal
            Approximant Bases. In ISSAC 2018, pages 167-174.
            https://doi.org/10.1145/3208976.3208991

.. [Go1967] Solomon Golomb, Shift register sequences, Aegean Park
            Press, Laguna Hills, Ca, 1967

.. [God1968] \R. Godement: *Algebra*, Hermann (Paris) / Houghton Mifflin
             (Boston) (1968)

.. [God1993] Chris Godsil (1993): *Algebraic Combinatorics*.

.. [Gol1968] \R. Gold: *Maximal recursive sequences with 3-valued recursive
             crosscorrelation functions*. IEEE Transactions on Information
             Theory, 14, pp. 154-156, 1968.

.. [Gor1980] Daniel Gorenstein, Finite Groups (New York: Chelsea
             Publishing, 1980)

.. [Gor2009] Alexey G. Gorinov, "Combinatorics of double cosets and
             fundamental domains for the subgroups of the modular
             group", preprint :arxiv:`0901.1340`

.. [GP2012] Eddy Godelle and Luis Paris.
            *Basic questions on Artin-Tits groups*. A. Björner et al. (eds)
            Configuration spaces, CRM series. (2012) pp. 299--311.
            Edizioni della Normale, Pisa.
            :doi:`10.1007/978-88-7642-431-1_13`

.. [GPV2008] Craig Gentry, Chris Peikert, Vinod Vaikuntanathan. *How
             to Use a Short Basis: Trapdoors for Hard Lattices and New
             Cryptographic
             Constructions*. STOC 2008. http://www.cc.gatech.edu/~cpeikert/pubs/trap_lattice.pdf

.. [GR2001] Chris Godsil and Gordon Royle, *Algebraic Graph Theory*. Graduate
            Texts in Mathematics, Springer, 2001.

.. [Gr2006] Matthew Greenberg,
            "Heegner points and rigid analytic modular forms",
            Ph.D. Thesis, McGill University, 2006.

.. [Gr2007] \J. Green, Polynomial representations of `GL_n`, Springer
            Verlag, 2007.

.. [GriRei18] Darij Grinberg, Victor Reiner,
              *Hopf Algebras in Combinatorics*,
              :arxiv:`1409.8356v5`.

.. [GR1989] \A. M. Garsia, C. Reutenauer. *A decomposition of Solomon's
            descent algebra.* Adv. Math. **77** (1989).
            http://www.lacim.uqam.ca/~christo/Publi%C3%A9s/1989/Decomposition%20Solomon.pdf

.. [GR2013] Darij Grinberg, Tom Roby. *Iterative properties of
            birational rowmotion*.
            http://www.cip.ifi.lmu.de/~grinberg/algebra/skeletal.pdf

.. [Gri2005] \G. Grigorov, Kato's Euler System and the Main Conjecture,
             Harvard Ph.D. Thesis (2005).

.. [GroLar1] \R. Grossman and R. G. Larson, *Hopf-algebraic structure of
             families of trees*, J. Algebra 126 (1) (1989), 184-210.
             Preprint: :arxiv:`0711.3877v1`

.. [Grinb2016a] Darij Grinberg,
                *Double posets and the antipode of QSym*,
                :arxiv:`1509.08355v3`.

.. [Gro1987] \M. Gromov. *Hyperbolic groups*. Essays in Group Theory, 8:75--263,
             1987. :doi:`10.1007/978-1-4613-9586-7_3`.

.. [GrS1967] Grunbaum and Sreedharan, "An enumeration of simplicial
             4-polytopes with 8 vertices", J. Comb. Th. 2,
             437-465 (1967)

.. [GS1984] \A. M. Garsia, Dennis Stanton.
            *Group actions on Stanley-Reisner rings and invariants of
            permutation groups*. Adv. in Math. **51** (1984), 107-201.
            http://www.sciencedirect.com/science/article/pii/0001870884900057

.. [GS1999] Venkatesan Guruswami and Madhu Sudan, Improved Decoding of
            Reed-Solomon Codes and Algebraic-Geometric Codes, 1999

.. [Go1993] David M. Goldschmidt.
            *Group characters, symmetric functions, and the Hecke algebras*.
            AMS 1993.

.. [GS1970] \J.-M. Goethals and J. J. Seidel,
            *Strongly regular graphs derived from combinatorial designs*,
            Can. J. Math. 22 (1970) 597-614.
            :doi:`10.4153/CJM-1970-067-9`

.. [GS1975] \J.M. Goethals, and J. J. Seidel,
            *The regular two-graph on 276 vertices*,
            Discrete Mathematics 12, no. 2 (1975): 143-158.
            :doi:`10.1016/0012-365X(75)90029-1`

.. [GSL] GNU Scientific Library.
         https://www.gnu.org/software/gsl/doc/html/

.. [GT1996] \P. Gianni and B. Trager. "Square-free algorithms in
            positive characteristic". Applicable Algebra in Engineering,
            Communication and Computing, 7(1), 1-14 (1996)

.. [GT2001] Michael T. Goodrich and Roberto Tamassia.
            *Data Structures and Algorithms in Java*.
            2nd edition, John Wiley & Sons, 2001.

.. [GT2014] \M.S. Gowda and J. Tao. On the bilinearity rank of a
            proper cone and Lyapunov-like
            transformations. Mathematical Programming, 147 (2014)
            155-170.

.. [Gu] GUAVA manual, http://www.gap-system.org/Packages/guava.html

.. [Gut2001] Carsten Gutwenger and Petra Mutzel. *A Linear Time Implementation
             of SPQR-Trees*, International Symposium on Graph Drawing,
             (2001) 77-90

.. [GW1999] Frederick M. Goodman and Hans Wenzl. *Crystal bases of quantum
            affine algebras and affine Kazhdan-Lusztig polyonmials*.
            Int. Math. Res. Notices **5** (1999), 251-275.
            :arxiv:`math/9807014v1`.

.. [GW2014] \G. Gratzer and F. Wehrung,
            Lattice Theory: Special Topics and Applications Vol. 1,
            Springer, 2014.

.. [GYLL1993] \I. Gutman, Y.-N. Yeh, S.-L. Lee, and Y.-L. Luo. *Some recent
              results in the theory of the Wiener number*. Indian Journal of
              Chemistry, 32A:651--661, 1993.

.. [GZ1983] Greene; Zaslavsky, "On the Interpretation of Whitney
            Numbers Through Arrangements of Hyperplanes, Zonotopes,
            Non-Radon Partitions, and Orientations of
            Graphs". Transactions of the American Mathematical
            Society, Vol. 280, No. 1. (Nov., 1983), pp. 97-126.

.. [GZ1986] \B. Gross and D. Zagier, *Heegner points and
            derivatives of L-series.* Invent. Math. 84 (1986), no. 2, 225-320.

.. _ref-H:

**H**

.. [Ha2005] Gerhard Haring. [Online] Available:
            http://osdir.com/ml/python.db.pysqlite.user/2005-11/msg00047.html

.. [Hac2016] \M. Hachimori. http://infoshako.sk.tsukuba.ac.jp/~hachi/math/library/dunce_hat_eng.html

.. [Haf2004] Paul R. Hafner. *On the Graphs of Hoffman-Singleton and Higman-Sims*.
             The Electronic Journal of Combinatorics 11 (2004), #R77.
             http://www.combinatorics.org/Volume_11/PDF/v11i1r77.pdf

.. [Hai1989] M.D. Haiman, *On mixed insertion, symmetry, and shifted
             Young tableaux*. Journal of Combinatorial Theory, Series
             A Volume 50, Number 2 (1989), pp. 196-225.

.. [Hai1992] Mark D. Haiman,
             *Dual equivalence with applications, including a conjecture of Proctor*,
             Discrete Mathematics 99 (1992), 79-113,
             http://www.sciencedirect.com/science/article/pii/0012365X9290368P

.. [Haj2000] \M. Hajiaghayi, *Consecutive Ones Property*, 2000.
             http://www-math.mit.edu/~hajiagha/pp11.ps

.. [Han1960] Haim Hanani,
             On quadruple systems,
             pages 145--157, vol. 12,
             Canadian Journal of Mathematics,
             1960
             http://cms.math.ca/cjm/v12/cjm1960v12.0145-0157.pdf

.. [Har1962] Frank Harary. *The determinant of the adjacency matrix of a graph*.
             SIAM Review 4 (1962), pp. 202-210.
             :doi:`10.1137/1004057`

.. [Har1969] Frank Harary, *Graph Theory*,
             Addison-Wesley, 1969.

.. [Har1977] \R. Hartshorne. Algebraic Geometry. Springer-Verlag, New York, 1977.

.. [Har1994] Frank Harary. *Graph Theory*. Reading, MA: Addison-Wesley, 1994.

.. [HarPri] F. Harary and G. Prins. The block-cutpoint-tree of
            a graph. Publ. Math. Debrecen 13 1966 103-107.

.. [Hat2002] Allen Hatcher, "Algebraic Topology", Cambridge University
             Press (2002).

.. [HC2006] Mark van Hoeij and John Cremona, Solving Conics over
            function fields. J. Théor. Nombres Bordeaux, 2006.

.. [He2006] Pinar Heggernes. *Minimal triangulations of graphs: A survey*.
            Discrete Mathematics, 306(3):297-317, 2006.
            :doi:`10.1016/j.disc.2005.12.003`

.. [He2002] \H. Heys *A Tutorial on Linear and Differential
            Cryptanalysis* ; 2002' available at
            http://www.engr.mun.ca/~howard/PAPERS/ldc_tutorial.pdf

.. [Hes2002] Florian Hess, "Computing Riemann-Roch spaces in algebraic
             function fields and related topics," J. Symbolic
             Comput. 33 (2002), no. 4, 425--445.

.. [Hes2002b] Florian Hess, "An algorithm for computing Weierstrass points,"
              International Algorithmic Number Theory Symposium (pp. 357-371).
              Springer Berlin Heidelberg, 2002.

.. [HH2012] Victoria Horan and Glenn Hurlbert,
            *Overlap Cycles for Steiner Quadruple Systems*,
            2012, :arxiv:`1204.3215`

.. [HHL2009] \T. Huang, L. Huang, M.I. Lin,
             *On a class of strongly regular designs and quasi-semisymmetric
             designs*.
             In: Recent Developments in Algebra and Related Areas, ALM vol. 8,
             pp. 129--153. International Press, Somerville (2009).

.. [Hig2008] \N. J. Higham, "Functions of matrices: theory and computation",
             Society for Industrial and Applied Mathematics (2008).

.. [HIK2011] R. Hammack, W. Imrich, S. Klavzar,
             *Handbook of Product Graphs*,
             CRC press, 2011

.. [HJ2004] Tom Hoeholdt and Joern Justesen, A Course In
            Error-Correcting Codes, EMS, 2004

.. [HK2002a] Holme, P. and Kim, B.J. *Growing scale-free networks
             with tunable clustering*, Phys. Rev. E (2002). vol 65, no 2, 026107.
             :doi:`10.1103/PhysRevE.65.026107`.

.. [HKOTY1999] \G. Hatayama, A. Kuniba, M. Okado, T. Tagaki, and Y. Yamada,
               *Remarks on fermionic formula*. Contemp. Math., **248** (1999).

.. [HKP2010] \T. J. Haines, R. E. Kottwitz, A. Prasad, Iwahori-Hecke
             Algebras, J. Ramanujan Math. Soc., 25 (2010),
             113--145. :arxiv:`0309168v3` :mathscinet:`MR2642451`

.. [HL1999] \L. Heath and N. Loehr (1999).  New algorithms for
            generating Conway polynomials over finite fields.
            Proceedings of the tenth annual ACM-SIAM symposium on
            discrete algorithms, pp. 429-437.

.. [HL2008] \J. Hong and H. Lee.
            Young tableaux and crystal `B(\infty)` for finite simple Lie algebras.
            J. Algebra 320, pp. 3680--3693, 2008.

.. [HL2014] Thomas Hamilton and David Loeffler, "Congruence testing
            for odd modular subgroups", LMS J. Comput. Math. 17
            (2014), no. 1, 206-208, :doi:`10.1112/S1461157013000338`.

.. [Hli2006] Petr Hlineny, "Equivalence-free exhaustive generation of
             matroid representations", Discrete Applied Mathematics
             154 (2006), pp. 1210-1222.

.. [HLT1993] \F. Harary, E. Loukakis, C. Tsouros,
             *The geodetic number of a graph*.
             Mathematical and computer modelling,
             vol. 17 n11 pp.89--95, 1993.
             :doi:`10.1016/0895-7177(93)90259-2`.

.. [HLY2002] Yi Hu, Chien-Hao Liu, and Shing-Tung Yau. Toric morphisms
             and fibrations of toric Calabi-Yau
             hypersurfaces. *Adv. Theor. Math. Phys.*,
             6(3):457-506, 2002. :arxiv:`math/0010082v2` [math.AG].

.. [HM2011] Florent Hivert and Olivier Mallet. `Combinatorics of k-shapes
            and Genocchi numbers <https://www.lri.fr/~hivert/PAPER/kshapes.pdf>`_,
            in FPSAC 2011, Reykjav´k, Iceland DMTCS proc. AO, 2011, 493-504.

.. [HoDaCG17] Toth, Csaba D., Joseph O'Rourke, and Jacob E. Goodman.
              Handbook of Discrete and Computational Geometry (3rd Edition).
              Chapman and Hall/CRC, 2017.

.. [Hoc] Winfried Hochstaettler, "About the Tic-Tac-Toe Matroid",
         preprint.

.. [Hopcroft1973] J. E. Hopcroft and R. E. Tarjan. *Dividing a Graph into
                  Triconnected Components*, SIAM J. Comput., 2(3), 135–158

.. [Hopkins2017] Sam Hopkins,
                 *RSK via local transformations*,
                 http://web.mit.edu/~shopkins/docs/rsk.pdf

.. [HilGra1976] \A. P. Hillman, R. M. Grassl,
                *Reverse plane partitions and tableau hook numbers*,
                Journal of Combinatorial Theory, Series A 21 (1976),
                pp. 216--221.
                :doi:`10.1016/0097-3165(76)90065-0`

.. [HM1979]  M. Habib, and M.C. Maurer
          On the X-join decomposition for undirected graphs
          Discrete Applied Mathematics
          vol 1, issue 3, pages 201-207

.. [HK2002] *Introduction to Quantum Groups and Crystal Bases.*
            Jin Hong and Seok-Jin Kang. 2002. Volume 42.
            Graduate Studies in Mathematics. American Mathematical Society.


.. [HN2006] Florent Hivert and Janvier Nzeutchap. *Dual Graded Graphs
            in Combinatorial Hopf Algebras*.
            https://www.lri.fr/~hivert/PAPER/commCombHopfAlg.pdf

.. [HNT2005] Florent Hivert, Jean-Christophe Novelli, and Jean-Yves Thibon.
             *The algebra of binary search trees*,
             :arxiv:`math/0401089v2`.

.. [HP2003] \W. C. Huffman, V. Pless, Fundamentals of Error-Correcting
            Codes, Cambridge Univ. Press, 2003.

.. [HP2010] Michel Habib and Christophe Paul,
            *A survey of the algorithmic aspects of modular decomposition*.
            Computer Science Review
            vol 4, number 1, pages 41--59, 2010,
            http://www.lirmm.fr/~paul/md-survey.pdf,
            :doi:`10.1016/j.cosrev.2010.01.001`.

.. [HP2016] \S. Hopkins, D. Perkinson. "Bigraphical
            Arrangements". Transactions of the American Mathematical
            Society 368 (2016), 709-725. :arxiv:`1212.4398`

.. [HPR2010] Gary Haggard, David J. Pearce and Gordon Royle.
             *Computing Tutte Polynomials*. In ACM Transactions on Mathematical
             Software, Volume 37(3), article 24, 2010. Preprint:
             http://homepages.ecs.vuw.ac.nz/~djp/files/TOMS10.pdf

.. [HPS2008] \J. Hoffstein, J. Pipher, and J.H. Silverman. *An
             Introduction to Mathematical
             Cryptography*. Springer, 2008.

.. [HPS2017] Graham Hawkes, Kirill Paramonov, and Anne Schilling.
             *Crystal analysis of type* `C` *Stanley symmetric functions*.
             Electronic J. Comb. 24(3) (2017) #P3.51. :arxiv:`1704.00889`.

.. [HOLM2016] Tristan Holmes and \J. \B. Nation,
              *Inflation of finite lattices along all-or-nothing sets*.
              http://www.math.hawaii.edu/~jb/inflation.pdf

.. [Hor1972] \E. Horowitz, "Algorithms for Rational Function Arithmetic
             Operations", Annual ACM Symposium on Theory of Computing, Proceedings of
             the Fourth Annual ACM Symposium on Theory of Computing, pp. 108--118, 1972

.. [HR2016]  Clemens Heuberger and Roswitha Rissner, "Computing
             `J`-Ideals of a Matrix Over a Principal Ideal Domain",
             :arxiv:`1611.10308`, 2016.

.. [HRS1993] \C. D. Hodgson, I. Rivin and W. D. Smith.
             *A characterization of convex hyperbolic polyhedra
             and of convex polyhedra inscribed in the sphere.*
             Bulletin of the American Mathematical Society
             27.2 (1992): 246-251.

.. [HRS2016] \J. Haglund, B. Rhoades, M. Shimozono. *Ordered set partitions,
             generalized coinvariant algebras, and the Delta Conjecture*.
             Preprint, :arxiv:`1609.07575`.

.. [HRT2000] \R.B. Howlett, L.J. Rylands, and D.E. Taylor.
             *Matrix generators for exceptional groups of Lie type*.
             J. Symbolic Computation. **11** (2000).
             http://www.maths.usyd.edu.au/u/bobh/hrt.pdf

.. [HRW2015] \J. Haglund, J. B. Remmel, A. T. Wilson. *The Delta Conjecture*.
             Preprint, :arxiv:`1509.07058`.

.. [HS1968] Donald G. Higman and Charles C. Sims.
            *A simple group of order 44,352,000*.
            Mathematische Zeitschrift 105(2): 110-113, 1968.
            :doi:`10.1007/BF01110435`.

.. [HS2018] \B. Hutz, M. Stoll. "Smallest representatives of
            `SL(2,\ZZ)`-orbits of binary forms and endomorphisms of P1",
            :arxiv:`1805.08579`, 2018.

.. [HSS] Aric Hagberg, Dan Schult and Pieter Swart. *NetworkX
         documentation*. [Online] Available:
         http://networkx.github.io/documentation/latest/reference/index.html

.. [Hsu1996] Tim Hsu, "Identifying congruence subgroups of the modular
             group", Proc. AMS 124, no. 5, 1351-1359 (1996)

.. [Hsu1997] Tim Hsu, "Permutation techniques for coset
             representations of modular subgroups", in L. Schneps
             (ed.), Geometric Galois Actions II: Dessins d'Enfants,
             Mapping Class Groups and Moduli, volume 243 of LMS
             Lect. Notes, 67-77, Cambridge Univ. Press (1997)

.. [HST2001] Matthew D. Horton, H. M. Stark, and Audrey A. Terras,
             *What are zeta functions of graphs and what are they good for?*,
             in Quantum graphs and their applications, 173-189,
             Contemp. Math., Vol. 415.

.. [HSV2006] Hess, Smart, Vercauteren, "The Eta Pairing Revisited",
             IEEE Trans. Information Theory, 52(10): 4595-4602, 2006.

.. [HT1972] Samuel Huang and Dov Tamari.
            *Problems of associativity: A simple proof for the lattice property
            of systems ordered by a semi-associative law*.
            J. Combinatorial Theory Ser. A. (1972).
            http://www.sciencedirect.com/science/article/pii/0097316572900039 .

.. [Hub1975] \X. L. Hubaut.
             *Strongly regular graphs*.
             Disc. Math. 13(1975), pp 357--381.
             :doi:`10.1016/0012-365X(75)90057-6`.

.. [HT1996] \W. H. Haemers and V. D. Tonchev,
            *Spreads in strongly regular graphs*,
            Designs, Codes and Cryptography 8 (1996) 145-157.
            :doi:`10.1023/A:1018037025910`.

.. [Hutz2007] \B. Hutz. Arithmetic Dynamics on Varieties of dimension greater
              than one. PhD Thesis, Brown University 2007

.. [Hutz2009] \B. Hutz. Good reduction of periodic points, Illinois Journal of
              Mathematics 53 (Winter 2009), no. 4, 1109-1126.

.. [Hutz2015] \B. Hutz. Determination of all rational preperiodic points
              for morphisms of PN. Mathematics of Computation, 84:291 (2015), 289-308.

.. [Huy2005] \D. Huybrechts : *Complex Geometry*, Springer (Berlin)
             (2005).

.. [HZ1999] \C. Holton, L. Q. Zamboni, *Descendants of primitive
            substitutions*, Theory Comput. Syst. 32 (1999) 133-157.

.. _ref-I:

**I**

.. [IEEEP1363] IEEE P1363 / D13 (Draft Version 13). Standard
               Specifications for Public Key Cryptography Annex A
               (Informative).  Number-Theoretic Background. Section
               A.2.4

.. [IJ1960] Igusa, Jun-ichi. *Arithmetic variety of moduli for genus two*.
            Ann. of Math. (2) 72 1960 612--649.

.. [II1983] \M. Imase and M. Itoh. "A design for directed graphs with minimum
            diameter", *IEEE Trans. Comput.*, vol. C-32, pp. 782-784, 1983.

.. [IK2010] Kenji Iohara and Yoshiyuki Koga.
            *Representation Theory of the Virasoro Algebra*.
            Springer, (2010).

.. [IK2003] Yury Ionin and Hadi Kharaghani.
            *New families of strongly regular graphs*.
            Journal of Combinatorial Designs, 11(3):208--217, 2003.
            :doi:`10.1002/jcd.10038`

.. [IKMP2019A] \T. Iwata, M. Khairallah, K. Minematsu, T. Peyrin
               "Remus v1.0"
               https://csrc.nist.gov/CSRC/media/Projects/Lightweight-Cryptography/documents/round-1/spec-doc/Remus-spec.pdf

.. [IKMP2019B] \T. Iwata, M. Khairallah, K. Minematsu, T. Peyrin
               "Romulus v1.0"
               https://csrc.nist.gov/CSRC/media/Projects/Lightweight-Cryptography/documents/round-1/spec-doc/Romulus-spec.pdf

.. [IKMPSSS2019] \T. Iwata, M. Khairallah, K. Minematsu, T. Peyrin, Y. Sasaki, S. M. Sim, L. Sun
                 "Thank Goodness It’s Friday(TGIF)"
                 https://csrc.nist.gov/CSRC/media/Projects/Lightweight-Cryptography/documents/round-1/spec-doc/TGIF-spec.pdf

.. [ILS2012] Giuseppe F. Italiano, Luigi Laura, and Federico
             Santaroni. *Finding strong bridges and strong
             articulation points in linear time*. Theoretical Computer
             Science, 447, 74–84 (2012).
             :doi:`10.1016/j.tcs.2011.11.011`

.. [IR1990] \K. Ireland and M. Rosen, *A Classical Introduction to
            Modern Number Theory*, Springer-Verlag, GTM volume
            84, 1990.

.. [ISSK2009] \M. Izadi, B. Sadeghiyan, S. S. Sadeghian, H. A. Khanooki,
              *MIBS: A new lightweight block cipher*; in
              CANS, (2009), pp. 334-348.

.. [Ive2012] \S. Iveson,
             *Tableaux on `k + 1`-cores, reduced words for affine
             permutations, and `k`-Schur expansions*,
             Operators on `k`-tableaux and the `k`-Littlewood-Richardson
             rule for a special case,
             UC Berkeley: Mathematics,  Ph.D. Thesis,
             https://escholarship.org/uc/item/7pd1v1b5

.. [Iwa1964] \N. Iwahori, On the structure of a Hecke ring of a
             Chevalley group over a finite
             field,  J. Fac. Sci. Univ. Tokyo Sect. I, 10 (1964),
             215--236 (1964). :mathscinet:`MR0165016`

.. [Iwa1972] \K. Iwasawa, *Lectures on p-adic L-functions*, Princeton
             University Press, 1972.

.. _ref-J:

**J**

.. [Ja1971] \N. Jacobson. *Exceptional Lie Algebras*. Marcel Dekker,
            Inc. New York. 1971. IBSN No. 0-8247-1326-5.

.. [Jet2008] \D. Jetchev. Global divisibility of Heegner points and
             Tamagawa numbers. Compos. Math. 144 (2008), no. 4, 811--826.

.. [JK1981] Gordon James, Adalbert Kerber,
            *The Representation Theory of the Symmetric Group*,
            Encyclopedia of Mathematics and its Applications, vol. 16,
            Addison-Wesley 1981.

.. [JK2002] Zvonimir Jankoa and Hadi Kharaghani. *A Block Negacyclic Bush-Type
            Hadamard Matrix and Two Strongly Regular Graphs*.
            J. Combin. Theory Ser. A 98 (2002), no. 1, 118--126.
            :doi:`10.1006/jcta.2001.3231`

.. [JK2003] \L. K. Jørgensen, M. Klin, M.,
            *Switching of edges in strongly regular graphs.
            I. A family of partial difference sets on 100 vertices*,
            Electronic Journal of Combinatorics 10(1), 2003.

.. [JKT2001] Zvonimir Janko, Hadi Kharaghani, and Vladimir D. Tonchev.
             *The existence of a Bush-type Hadamard matrix of order 324
             and two new infinite classes of symmetric designs*.
             Des. Codes Cryptogr. 24(2):225--232, 2001.
             :doi:`10.1023/A:1011212922844`

.. [JL2009] Nicolas Jacon and Cedric Lecouvey.
            *Kashiwara and Zelevinsky involutions in affine type A*.
            Pac. J. Math. 243(2):287-311 (2009).

.. [JL2016] \M. Jones and L. Lapointe. *Pieri rules for Schur
            functions in superspace*. Preprint, :arxiv:`1608.08577`

.. [JMP2009] Michael Joswig, Benjamin Müller, and Andreas Paffenholz, polymake
             and lattice polytopes, 21st International Conference on Formal
             Power Series and Algebraic Combinatorics (FPSAC 2009), Discrete
             Math. Theor. Comput. Sci. Proc., AK, Assoc. Discrete
             Math. Theor. Comput. Sci., Nancy, 2009, pp. 491–502

.. [JNC2010] David Joyner, Minh Van Nguyen, and Nathann Cohen.
             *Algorithmic Graph Theory*. 2010,
             http://code.google.com/p/graph-theory-algorithms-book/

.. [JNSV2016] Claude-Pierre Jeannerod, Vincent Neiger, Eric Schost, and Gilles
             Villard. Fast Computation of Minimal Interpolation Bases in Popov
             Form for Arbitrary Shifts. In Proceedings ISSAC 2016 (pages
             295-302). https://doi.org/10.1145/2930889.2930928

.. [Joh1980] \D. Johnson, "Spin structures and quadratic forms on surfaces",
             J. London Math. Soc (2), 22, 1980, 365-373

.. [Joh1990] \D.L. Johnson. *Presentations of Groups*. Cambridge
             University Press. (1990).

.. [Jon1987] \V. Jones, Hecke algebra representations of braid groups
             and link polynomials.  Ann. of Math. (2) 126 (1987),
             no. 2, 335--388. :doi:`10.2307/1971403`
             :mathscinet:`MR0908150`

.. [Jon2005] \V. Jones, The Jones
             Polynomial, 2005. https://math.berkeley.edu/~vfr/jones.pdf

.. [JRJ94] Jourdan, Guy-Vincent; Rampon, Jean-Xavier; Jard, Claude
           (1994), "Computing on-line the lattice of maximal antichains
           of posets", Order 11 (3) p. 197-210, :doi:`10.1007/BF02115811`

.. [Joy2004] \D. Joyner, Toric codes over finite fields, Applicable
             Algebra in Engineering, Communication and Computing, 15,
             (2004), p. 63-79.

.. [Joy2006] \D. Joyner, *On quadratic residue codes and hyperelliptic
             curves*, (preprint 2006)

.. [JP2002] \J. Justin, G. Pirillo, Episturmian words and episturmian
            morphisms, Theoret. Comput. Sci. 276 (2002) 281--313.

.. [JPdA15] \N. Jacon and L. Poulain d'Andecy. *An isomorphism theorem
            for Yokonuma-Hecke algebras and applications to link
            invariants*. (2015) :arxiv:`1501.06389v3`.

.. [IS2006] \Y.J. Ionin, S. Shrikhande,
            *Combinatorics of symmetric designs*.
            Cambridge University Press, 2006.

.. [JS2010] \B. Jones, A. Schilling.
            "Affine structures and a tableau model for `E_6` crystals",
            J. Algebra. **324** (2010). 2512-2542.
            :doi:`10.1016/j.bbr.2011.03.031`, :arxiv:`0909.2442`.

.. [JV2000] \J. Justin, L. Vuillon, *Return words in Sturmian and
            episturmian words*, Theor. Inform. Appl. 34 (2000)
            343--356.

.. _ref-K:

**K**

.. [Ka1990] Victor G. Kac. *Infinite-dimensional Lie Algebras*. Third
            edition. Cambridge University Press, Cambridge, 1990.

.. [Kal1992] \B. Kaliski,
             *The MD2 message-digest algorithm*; in
             RFS 1319, (1992).

.. [Ka1993] Masaki Kashiwara, The crystal base and Littelmann's
            refined Demazure character formula, Duke Math. J. 71
            (1993), no. 3, 839--858.

.. [Ka2003] \M. Kashiwara.
            Realizations of Crystals.
            Combinatorial and geometric representation theory (Seoul, 2001),
            Contemp. Math. **325**, Amer. Math. Soc., pp. 133--139, 2003.

.. [Kai1980] Thomas Kailath. "Linear Systems", Prentice-Hall, 1980.

.. [Kai2012] Thomas Kaiser,
             *A short proof of the tree-packing theorem*,
             J. Discrete Math. 312(10): 1689-1691, 2012.
             :doi:`10.1016/j.disc.2012.01.020`, :arxiv:`0911.2809`.

.. [Kal1980] \T. Kaliath, "Linear Systems", Prentice-Hall, 1980,
             383--386.

.. [Kam2007] Joel Kamnitzer,
             *The crystal structure on the set of Mirković-Vilonen polytopes*,
             Adv. Math. **215** (2007), 66-93.

.. [Kam2010] Joel Kamnitzer, *Mirković-Vilonen cycles and polytopes*,
             Ann. Math. (2) **171** (2010), 731-777.

.. [Kan1958] \D. M. Kan, *A combinatorial definition of homotopy
             groups*, Ann. Math. (2) 67 (1958), 282-312.

.. [Kar1993] Vahid Karimipour.
             *Representations of the coordinate ring of* `GL_q(n)`.
             (1993). :arxiv:`hep-th/9306058`.

.. [Kas1971] \T. Kasami: *The weight enumerators for several classes of
             subcodes of the second order binary Reed-Muller codes*.
             Information and Control, 18, pp. 369-394, 1971.

.. [Kat1991] Nicholas M. Katz, *Exponential sums and differential equations*,
             Princeton University Press, Princeton NJ, 1991.

.. [Kat2004] Kayuza Kato, `p`-adic Hodge theory and values of zeta
             functions of modular forms, Cohomologies `p`-adiques et
             applications arithmétiques III, Astérisque vol 295, SMF,
             Paris, 2004.

.. [Kau1968] \W. H. Kautz. "Bounds on directed (d, k) graphs". Theory of
             cellular logic networks and machines, AFCRL-68-0668, SRI Project
             7258, Final Rep., pp. 20-28, 1968.

.. [Kaw2009] Kawahira, Tomoki. *An algorithm to draw external rays of the
             Mandelbrot set*, Nagoya University, 23 Apr. 2009.
             math.titech.ac.jp/~kawahira/programs/mandel-exray.pdf

.. [Kir2016] \M. Kirschmer, *Definite quadratic and hermitian forms with small
             class number*, Habilitationsschrift, RWTH Aachen University, 2016.
             http://www.math.rwth-aachen.de/~Markus.Kirschmer/papers/herm.pdf

.. [KB1983] \W. Kühnel and T. F. Banchoff, "The 9-vertex complex
            projective plane", Math. Intelligencer 5 (1983), no. 3,
            11-22.

.. [KB1995] \A. N. Kirillov, A. D. Berenstein,
            *Groups generated by involutions, Gelfand--Tsetlin patterns,
            and combinatorics of Young tableaux*,
            Algebra i Analiz, 1995, Volume 7, Issue 1, pp. 92--152.
            http://math.uoregon.edu/~arkadiy/bk1.pdf

.. [Ke1991] \A. Kerber. Algebraic combinatorics via finite group
            actions, 2.2 p. 70. BI-Wissenschaftsverlag,
            Mannheim, 1991.

.. [Ke2008] \B. Keller, *Cluster algebras, quiver representations
            and triangulated categories*, :arxiv:`0807.1960`.

.. [Ked2001] Kedlaya, K., *Counting points on hyperelliptic curves using
             Monsky-Washnitzer cohomology*, J. Ramanujan Math. Soc. 16 (2001) no
             4, 323-338

.. [KeSm1998] \S. Keller and M. Smid, *Modes of Operation Validation System
              (MOVS): Requirements and Procedures* NIST Special Publication
              800-17, 1998 :doi:`10.6028/NIST.SP.800-17`

.. [KG2016] \P. Karpmann and Benjamin Gregoire, *The LITTLUN S-box and the FLY
            block cipher*, Lightweight Cryptography Workshop, 2016.
            https://www.nist.gov/sites/default/files/documents/2016/10/18/karpman-paper-lwc2016.pdf

.. [Kin1992] Nancy G. Kinnersley, *The vertex separation number of a graph
             equals its path-width*, Information Processing Letters
             42(6):345-350, 1992. :doi:`10.1016/0020-0190(92)90234-M`.

.. [KK1995] Victor Klee and Peter Kleinschmidt,
            *Convex polytopes and related complexes.*, in \R. L. Graham,
            \M. Grötschel, \L Lovász, *Handbook of combinatorics*,
            Vol. 1, Chapter 18, 1995

.. [KKMMNN1992] S-J. Kang, M. Kashiwara, K. C. Misra, T. Miwa, T. Nakashima,
                and A. Nakayashiki. *Affine crystals and vertex models*.
                Int. J. Mod. Phys. A, **7** (suppl. 1A), (1992) pp. 449-484.

.. [KKPSSSYYLLCHH2004] \D. Kwon, J. Kim, S. Park, S. H. Sung, Y. Sohn,
                       \J. H. Song, Y. Yeom, E-J. Yoon, S. Lee, J. Lee,
                       \S. Chee, D. Han, and J. Hong,
                       *New block cipher: ARIA*; in ICISC, (2004), pp. 432-445.

.. [KKS2007] \S.-J. Kang, J.-A. Kim, and D.-U. Shin.
             Modified Nakajima Monomials and the Crystal `B(\infty)`.
             J. Algebra **308**, pp. 524--535, 2007.

.. [KL1979] \D. Kazhdan and G. Lusztig. *Representations of Coxeter
            groups and Hecke algebras*. Invent. Math. **53** (1979).
            no. 2, 165--184. :doi:`10.1007/BF01390031` :mathscinet:`MR0560412`

.. [KL1990] \P. Kleidman and M. Liebeck. *The subgroup structure of
            the finite classical groups*. Cambridge University Press, 1990.

.. [KL2008] Chris Kurth and Ling Long, "Computations with finite index
            subgroups of `{\rm PSL}_2(\ZZ)` using Farey symbols",
            Advances in algebra and combinatorics, 225--242, World
            Sci. Publ., Hackensack, NJ, 2008. Preprint version:
            :arxiv:`0710.1835`

.. [Kle1995] \A. Kleshchev. *Branching rules for modular representations of
             symmetric groups. I*. J. Algebra **178** (1995), 493–511.

.. [Kle1996] \A. Kleshchev, *Branching rules for modular representations of symmetric groups III:
              Some corollaries and a problem of Mullineux*, J. London Math. Soc. 54 (1996) 25–38.
              :mathscinet:`MR1395065`

.. [Kle2009] \A. Kleshchev.
             *Representation theory of symmetric groups and related Hecke algebras*.
             Bull. Amer. Math. Soc. **47** (2010), 419–481. :arxiv:`0909.4844`.

.. [KLLRSY2014] \E. B. Kavun, M. M. Lauridsen, G. Leander, C. Rechberger,
                \P. Schwabe, and T. Yalcin, *Prost v1*; CAESAR Competition, (2014).

.. [KLPR2010] \L. R. Knudsen, G. Leander, A. Poschmann, and M. J. B. Robshaw,
              *PRINTcipher: A block cipher for IC-printing*; in
              CHES, (2010), pp. 16-32.

.. [KLRS2016] \S.-J. Kang, K.-H. Lee, H. Ryu, and B. Salisbury.
              *A combinatorial description of the affine Gindikin-Karpelevich
              formula of type* `A_n^{(1)}`. Lie Algebras, Lie Superalgebras,
              Vertex Algebras and Related Topics, Proc. Sympos. Pure Math.,
              vol. 92, Amer. Math. Soc., Providence, RI, 2016, pp. 145–165.

.. [KLS2013] Allen Knutson, Thomas Lam, and David Speyer.
             *Positroid Varieties: Juggling and Geometry*
             Compositio Mathematica, **149** (2013), no. 10.
             :arxiv:`1111.3660`.

.. [Kly1990] Klyachko, Aleksandr Anatolevich.
             Equivariant Bundles on Toral Varieties,
             Math USSR Izv. 35 (1990), 337-375.
             http://iopscience.iop.org/0025-5726/35/2/A04/pdf/0025-5726_35_2_A04.pdf

.. [KM1994] \S.-J. Kang and K. C. Misra.
            Crystal bases and tensor product decompositions of `U_q(G_2)`-modules.
            J. Algebra 163, pp. 675--691, 1994.

.. [KMAUTOM2000] Masayuki Kanda, Shiho Moriai, Kazumaro Aoki, Hiroki Ueda,
                 Youichi Takashima, Kazuo Ohta, and Tsutomu Matsumoto,
                 *E2 - a new 128-bit block cipher*; in IEICE Transactions on
                 Fundamentals of Electronics, Communications and Computer Sciences,
                 E83-A(1):48–59, 12 2000.

.. [KMM2004] Tomasz Kaczynski, Konstantin Mischaikow, and Marian
             Mrozek, "Computational Homology", Springer-Verlag (2004).

.. [KMN2012] On the trace of the antipode and higher
             indicators. Yevgenia Kashina and Susan Montgomery and
             Richard Ng. Israel J. Math., v.188, 2012.

.. [KMOY2007] \M. Kashiwara, K. C. Misra, M. Okado, D. Yamada.
              *Perfect crystals for* `U_q(D_4^{(3)})`, J. Algebra. **317** (2007).

.. [KMR2012] \A. Kleshchev, A. Mathas, and A. Ram, *Universal Specht
             modules for cyclotomic Hecke algebras*,
             Proc. London Math. Soc. (2012) 105 (6): 1245-1289.
             :arxiv:`1102.3519v1`

.. [KN1963] \S. Kobayashi & K. Nomizu : *Foundations of Differential
            Geometry*, vol. 1, Interscience Publishers (New York)
            (1963).

.. [KN1994] \M. Kashiwara and T. Nakashima.
            Crystal graphs for representations of the `q`-analogue of
            classical Lie algebras.
            J. Algebra **165**, no. 2, pp. 295--345, 1994.

.. [KNS2011] Atsuo Kuniba and Tomoki Nakanishi and Junji Suzuki,
             `T`-*systems and* `Y`-*systems in integrable systems*.
             \J. Phys. A, **44** (2011), no. 10.

.. [KnotAtlas] The Knot atlas. http://katlas.org/wiki/Main_Page

.. [Knu1995] Donald E. Knuth, *Overlapping Pfaffians*,
             :arxiv:`math/9503234v1`.

.. [Knu2005] Lars R. Knudsen, *SMASH - A Cryptographic Hash Function*; in
             FSE'05, (2005), pp. 228-242.

.. [Kob1993] Neal Koblitz, *Introduction to Elliptic Curves and
             Modular Forms*.  Springer GTM 97, 1993.

.. [Koe1999] Wolfram Koepf: Effcient Computation of Chebyshev
             Polynomials in Computer Algebra Systems: A Practical
             Guide. John Wiley, Chichester (1999): 79-99.

.. [Koh1996] Kohel, "Endomorphism Rings of Elliptic Curves over Finite
             Fields", UC Berkeley PhD thesis 1996.

.. [Koh2000] David Kohel, *Hecke Module Structure of Quaternions*, in
             Class Field Theory — Its Centenary and Prospect (Tokyo,
             1998), Advanced Studies in Pure Mathematics, 30,
             177-196, 2000.

.. [Koh2004] \E. Kohler. *Recognizing graphs without asteroidal triples*.
             Journal of Discrete Algorithms 2(4):439-452, Dec. 2004,
             :doi:`10.1016/j.jda.2004.04.005`.

.. [KohECHIDNA] Kohel, David.  ECHIDNA: Databases for Elliptic Curves and Higher
                Dimensional Analogues.  Available at
                http://echidna.maths.usyd.edu.au/~kohel/dbs/

.. [Koh2007] \A. Kohnert, *Constructing two-weight codes with prescribed
             groups of automorphisms*, Discrete applied mathematics 155,
             no. 11 (2007):
             1451-1457. http://linearcodes.uni-bayreuth.de/twoweight/

.. [Kol1991] \V. A. Kolyvagin. On the structure of Shafarevich-Tate
             groups. Algebraic geometry, 94--121, Lecture Notes in Math., 1479,
             Springer, Berlin, 1991.

.. [Kos1985] \J.-L. Koszul, *Crochet de Schouten-Nijenhuis et
             cohomologie*, in *Élie Cartan et les mathématiques
             d'aujourd'hui*, Astérisque hors série (1985), p. 257

.. [KP2002] Volker Kaibel and Marc E. Pfetsch, "Computing the Face
            Lattice of a Polytope from its Vertex-Facet Incidences",
            Computational Geometry: Theory and Applications, Volume
            23, Issue 3 (November 2002), 281-290.  Available at
            http://portal.acm.org/citation.cfm?id=763203 and free of
            charge at :arxiv:`math/0106043`

.. [KP2011] Manuel Kauers and Peter Paule. The Concrete Tetrahedron.
            Springer-Verlag, 2011.

.. [KP2002b] James Kuzmanovich; Andrey Pavlichenkov, *Finite
             Groups of Matrices Whose Entries Are Integers*, The American
             Mathematical Monthly, Vol. 109, No. 2. (2002) pp. 173-186

.. [KPRWZ2010] \M. H. Klin, C. Pech, S. Reichard, A. Woldar, M. Zvi-Av,
               *Examples of computer experimentation in algebraic
               combinatorics*, ARS MATHEMATICA CONTEMPORANEA 3 (2010) 237–258.
               :doi:`10.26493/1855-3974.119.60b`.
               http://amc-journal.eu/index.php/amc/article/viewFile/119/118

.. [Kra1999] \C. Krattenthaler,
           *Another Involution Principle-Free Bijective Proof of Stanley's Hook Content Formula*,
           Journal of Combinatorial Theory, Series A, **88** (1999), 66-92,
           http://www.sciencedirect.com/science/article/pii/0012365X9290368P

.. [Kra2006] Christian Krattenthaler.  *Growth diagrams, and
             increasing and decreasing chains in fillings of Ferrers
             shapes*.  Advances in Applied Mathematics Volume 37,
             Number 3 (2006), pp. 404-431.

.. [Kr1971] \D. Kraines, "On excess in the Milnor basis," Bull. London
            Math. Soc. 3 (1971), 363-365.

.. [Kr2016] Stefan Kranich, An epsilon-delta bound for plane algebraic curves
            and its use for certified homotopy continuation of systems of plane
            algebraic curves, :arxiv:`1505.03432`

.. [KR2001] \J. Kahane and A. Ryba. *The hexad game*, Electronic
            Journal of Combinatorics, **8**
            (2001). http://www.combinatorics.org/Volume_8/Abstracts/v8i2r11.html

.. [KR2001b] \P.L. Krapivsky and S. Redner. "Organization of Growing Random
             Networks", Phys. Rev. E vol. 63 (2001), p. 066123.

.. [KR2005] \P.L. Krapivsky and S. Redner. "Network Growth by Copying",
             Phys. Rev. E vol. 71 (2005), p. 036118.

.. [Kra1989] Kraus, Alain, Quelques remarques à propos des invariants
             \(c_4\), \(c_6\) et \(\Delta\) d'une courbe elliptique, Acta
             Arith. 54 (1989), 75-80.

.. [Kre2002] \V. Kreps. *Social Network Analysis* (2002).
             [Online] Available: http://www.orgnet.com/sna.html

.. [KRG1996] \S. Klavzar, A. Rajapakse, and I. Gutman. *The Szeged and the
             Wiener index of graphs*. Applied Mathematics Letters, 9(5):45--49,
             1996. :doi:`10.1016/0893-9659(96)00071-7`.

.. [KS] Sheldon Katz and Stein Arild Stromme, "Schubert",
        A Maple package for intersection theory and enumerative geometry.

.. [KS1998] Maximilian Kreuzer and Harald Skarke, *Classification of
            Reflexive Polyhedra in Three Dimensions*,
            :arxiv:`hep-th/9805190`

.. [KS2002] \A. Khare and U. Sukhatme. "Cyclic Identities Involving
            Jacobi Elliptic Functions",
            preprint 2002. :arxiv:`math-ph/0201004`

.. [KS2006] Atsuo Kuniba and Reiho Sakamoto,
            *The Bethe ansatz in a periodic box-ball system and the
            ultradiscrete Riemann theta function*, J. Stat. Mech.,
            P09005 (2006).

.. [KS2010] \J.-A. Kim and D.-U. Shin.
            *Generalized Young walls and crystal bases for quantum affine
            algebra of type* `A`. Proc. Amer. Math. Soc. **138** (2010), no. 11,
            3877--3889.

.. [KS2019] \J. Kliem and C. Stump.
            *A face iterator for polyhedra and more general finite locally
            branched lattices*.
            Preprint (2019): :arxiv:`1905.01945`.

.. [KSV2011] Ian Kiming, Matthias Schuett and Helena Verrill, "Lifts
             of projective congruence groups", J. London
             Math. Soc. (2011) 83 (1): 96-120,
             :doi:`10.1112/jlms/jdq062`, :arxiv:`0905.4798`.

.. [KT1986] \N. Kerzman and M. R. Trummer. "Numerical Conformal
            Mapping via the Szego kernel". Journal of Computational
            and Applied Mathematics, 14(1-2): 111--123, 1986.

.. [KT2013] \K. Tsukazaki, Explicit Isogenies of Elliptic Curves,
            PhD thesis, University of Warwick, 2013.

.. [KTT2006] \A. Kuniba, T. Takagi, and A. Takenouchi,
             *Bethe ansatz and inverse scattering transform in a periodic
             box-ball system*, Nuclear Phys. B **747**, no. 3 (2006), 354--397.

.. [Kuh1987] \W. Kühnel, "Minimal triangulations of Kummer varieties",
             Abh. Math. Sem. Univ. Hamburg 57 (1987), 7-20.

.. [Kuh1995] Kuhnel, "Tight Polyhedral Submanifolds and Tight
             Triangulations" Lecture Notes in Mathematics Volume 1612,
             1995

.. [Kul1991] Ravi Kulkarni, "An arithmetic geometric method in the
             study of the subgroups of the modular group", American
             Journal of Mathematics 113 (1991), no 6, 1053-1133

.. [Kur2008] Chris Kurth, "K Farey package for Sage",
             http://wayback.archive-it.org/855/20100510123900/http://www.public.iastate.edu/~kurthc/research/index.html

.. [KV2003] Kim, Jeong Han and Vu, Van H. *Generating random regular
            graphs*. Proc. 35th ACM Symp. on Thy. of Comp. 2003, pp
            213-222. ACM Press, San Diego, CA, USA.
            :doi:`10.1145/780542.780576`.

.. [Kwon2012] Jae-Hoon Kwon. *Crystal bases of* `q`-*deformed Kac Modules
              over the Quantum Superalgebra* `U_q(\mathfrak{gl}(m|n))`.
              International Mathematics Research Notices. Vol. 2014, No. 2,
              pp. 512-550 (2012)

.. [KX1998] \S. König and C. Xi.
            *On the structure of cellular algebras*.
            Algebras and modules, II (Geiranger, 1996), 365–386,
            CMS Conf. Proc., **24**, Amer. Math. Soc., Providence, RI, 1998.
            :mathscinet:`MR1648638`

.. [KZ2003] \M. Kontsevich, A. Zorich "Connected components of the
            moduli space of Abelian differentials with prescripebd
            singularities" Invent. math. 153, 631-678 (2003)

.. _ref-L:

**L**

.. [Lab2008] \S. Labbé, *Propriétés combinatoires des* `f`-*palindromes*,
             Mémoire de maîtrise en Mathématiques, Montréal, UQAM,
             2008, 109 pages.

.. [Lam1996] \T. K. Lam. *B and D analogues of stable Schubert polynomials and
             related insertion algorithms*. PhD Thesis, MIT, 1996.

.. [Lam2004] Thomas Lam, *Growth diagrams, domino insertion and
             sign-imbalance*.  Journal of Combinatorial Theory,
             Series A Volume 107, Number 1 (2004), pp. 87-115.

.. [Lam2005] \T. Lam, *Affine Stanley symmetric functions*,
             Amer. J. Math.  128 (2006), no. 6, 1553--1586.

.. [Lam2008] \T. Lam. *Schubert polynomials for the affine
             Grassmannian*. J. Amer. Math. Soc., 2008.

.. [Lan2002] \S. Lang : *Algebra*, 3rd ed., Springer (New York) (2002);
             :doi:`10.1007/978-1-4613-0041-0`

.. [Lan2008] \E. Lanneau, *Connected components of the strata of the
             moduli spaces of quadratic differentials*, Annales
             sci. de l'ENS, serie 4, fascicule 1, 41, 1-56 (2008)

.. [Lasc] \A. Lascoux. *Chern and Yang through ice*.
          Preprint.

.. [Lau2011] Alan G.B. Lauder, *Computations with classical and p-adic
             modular forms*, LMS J. of Comput. Math. 14 (2011),
             214-231.

.. [Laz1992] Daniel Lazard, *Solving Zero-dimensional Algebraic
             Systems*, in Journal of Symbolic Computation (1992)
             vol\. 13, pp\. 117-131

.. [Laz2004] Robert Lazarsfeld:
             Positivity in algebraic geometry II;
             Positivity for Vector Bundles, and Multiplier Ideals,
             Modern Surveys in Mathematics volume 49 (2004).

.. [LB1962] \C. G. Lekkerkerker, \J. Ch. Boland. *Representation of a finite
            graph by a set of intervals on the real line*. Fundamenta
            Mathematicae, 51:45-64, 1962; :doi:`10.4064/fm-51-1-45-64`.

.. [LB1988] Lee, P.J., Brickell, E.F. An observation on the security of
            McEliece's public-key cryptosystem. EuroCrypt 1988. LNCS, vol. 330, pp.
            275–280.

.. [LdB1982] \A. Liberato de Brito, 'FORTRAN program for the integral
             of three spherical harmonics', Comput. Phys. Commun.,
             Volume 25, pp. 81-85 (1982)

.. [Lee1996] Marc van Leeuwen.  *The Robinson-Schensted and
             Sch\"utzenberger algorithms, an elementary approach*.
             Electronic Journal of Combinatorics 3, no. 2 (1996):
             Research Paper 15, approx. 32 pp. (electronic)

.. [Lee1997] \J. M. Lee, *Riemannian Manifolds*, Springer (New York) (1997);
             :doi:`10.1007/b98852`

.. [Lee2011] \J. M. Lee, *Introduction to Topological Manifolds*, 2nd ed.,
             Springer (New York) (2011); :doi:`10.1007/978-1-4419-7940-7`

.. [Lee2013] \J. M. Lee, *Introduction to Smooth Manifolds*, 2nd ed.,
             Springer (New York) (2013); :doi:`10.1007/978-1-4419-9982-5`

.. [Lei2013] Tom Leinster, *The magnitude of metric spaces*.
             Doc. Math. 18 (2013), 857-905.

.. [Lev2014] Lionel Levine. *Threshold state and a conjecture of
             Poghosyan, Poghosyan, Priezzhev and Ruelle*,
             Communications in Mathematical Physics.

.. [Lew2000] Robert Edward Lewand. *Cryptological Mathematics*. The
             Mathematical Association of America, 2000.

.. [Li1995] Peter Littelmann, Crystal graphs and Young
            tableaux, J. Algebra 175 (1995), no. 1, 65--87.

.. [Li1995b] \P. Littelmann, Paths and root operators in representation
             theory. Ann. of Math. (2) 142 (1995), no. 3, 499-525.

.. [Lic1977] \A. Lichnerowicz, *Les variétés de Poisson et leurs
             algèbres de Lie associées*, Journal of Differential
             Geometry **12**, 253 (1977); :doi:`10.4310/jdg/1214433987`

.. [Lic1997] William B. Raymond Lickorish. An Introduction to Knot
             Theory, volume 175 of Graduate Texts in
             Mathematics. Springer-Verlag, New York, 1997. ISBN
             0-387-98254-X

.. [Lim] \C. H. Lim,
         *CRYPTON: A New 128-bit Block Cipher*; available at
         http://next.sejong.ac.kr/~chlim/pub/cryptonv05.ps

.. [Lim2001] \C. H. Lim,
             *A Revised Version of CRYPTON: CRYPTON V1.0*; in FSE'01, pp. 31--45.

.. [Lin1999] \J. van Lint, Introduction to coding theory, 3rd ed.,
             Springer-Verlag GTM, 86, 1999.

.. [Liv1993] Charles Livingston, *Knot Theory*, Carus Mathematical
             Monographs, number 24.

.. [Liv2006] \M. Livernet, *A rigidity theorem for pre-Lie algebras*, J. Pure Appl.
             Algebra 207 (2006), no 1, pages 1-18.
             Preprint: :arxiv:`math/0504296v2`.

.. [LLM2003] \A. Lascoux, L. Lapointe, and J. Morse.  *Tableau atoms and a new
             Macdonald positivity conjecture.* Duke Math Journal, **116 (1)**,
             2003.  :arxiv:`math/0008073`

.. [LLM2014] Lee, Li, Mills, A combinatorial formula for certain
             elements in the upper cluster algebra, :arxiv:`1409.8177`

.. [LLMS2006] \T. Lam, L. Lapointe, J. Morse, M. Shimozono,
              Affine insertion and Pieri rules for the affine Grassmannian,
              Memoirs of the AMS, 208 (2010), no. 977, :arxiv:`math.CO/0609110`

.. [LLMS2013] Thomas Lam, Luc Lapointe, Jennifer Morse, and Mark Shimozono (2013).
              *The poset of k-shapes and branching rules for k-Schur functions*
              <http://breakfreerun.org/index.php/ebooks/the-poset-of-k-shapes-and-branching-rules-for-k-schur-functions>`_. Memoirs of the American Mathematical Society, 223(1050), 1-113. DOI: 10.1090/S0065-9266-2012-00655-1

.. [LLMSSZ2013] Thomas Lam, Luc Lapointe, Jennifer Morse, Anne
                Schilling, Mark Shimozono and Mike Zabrocki.
                *k-Schur functions and affine Schubert calculus*, 2013.
                :arxiv:`1301.3569`.

.. [LLT1996] Alain Lascoux, Bernard Leclerc, and Jean-Yves Thibon.
             *Hecke algebras at roots of unity and crystal bases of
             quantum affine algebras*. Comm. Math. Phys.
             **181** (1996), pp 205-263.
             :mathscinet:`MR1410572`

.. [LLT] \A. Lascoux, B. Leclerc, and J.Y. Thibon.  *The Plactic Monoid*.
         Survey article available at
         [http://www-igm.univ-mlv.fr/~jyt/ARTICLES/plactic.ps]

.. [LLWC2011] Chien-Hung Lin, Jia-Jie Liu, Yue-Li Wang, William Chung-Kung Yen,
              *The Hub Number of Sierpinski-Like Graphs*, Theory Comput Syst
              (2011), vol 49, :doi:`10.1007/s00224-010-9286-3`

.. [LLYCL2005] \H. J. Lee, S. J. Lee, J. H. Yoon, D. H. Cheon, and J. I. Lee,
               *The SEED Encryption Algorithm*; in
               RFC 4269, (2005).

.. [LLZ2014] \K. Lee, \L. Li, and \A. Zelevinsky, *Greedy elements in rank 2
             cluster algebras*, Selecta Math. 20 (2014), 57-82.

.. [LM2004] Lapointe, L. and Morse, J. 'Order Ideals in Weak Subposets
            of Young's Lattice and Associated Unimodality Conjectures'. Ann.
            Combin. (2004)

.. [LM2006] Vadim Lyubashevsky and Daniele Micciancio. Generalized
            compact knapsacks are collision resistant. ICALP,
            pp. 144--155, Springer, 2006.

.. [LM2006b] L. Lapointe, J. Morse. Tableaux on `k+1`-cores, reduced
             words for affine permutations, and `k`-Schur expansions.
             J. Combin. Theory Ser. A 112 (2005), no. 1, 44--81.
             MR2167475 (2006j:05214)

.. [LM2011] \A. Lauve, M. Mastnak. *The primitives and antipode in
            the Hopf algebra of symmetric functions in noncommuting variables*.
            Advances in Applied Mathematics. **47** (2011). 536-544.
            :arxiv:`1006.0367v3` :doi:`10.1016/j.aam.2011.01.002`.

.. [LM2018] \A. Lauve, M. Mastnak. *Bialgebra coverings and transfer
            of structure*. Preprint, :arxiv:`1803.02691`.

.. [LMR2010] \N. Linial, R. Meshulam and M. Rosenthal, "Sum complexes
             -- a new family of hypertrees", Discrete & Computational
             Geometry, 2010, Volume 44, Number 3, Pages 622-636

.. [LNSSS2013] \C. Lenart, S. Naito, D. Sagaki, A. Schilling, M. Shimozono,
               *A uniform model for Kirillov-Reshetikhin crystals. Extended abstract.*
               DMTCS proc, to appear ( :arxiv:`1211.6019` )

.. [Lod1995] Jean-Louis Loday. *Cup-product for Leibniz cohomology and
             dual Leibniz algebras*. Math. Scand., pp. 189--196
             (1995). http://www.math.uiuc.edu/K-theory/0015/cup_product.pdf

.. [Loe2007] David Loeffler, *Spectral expansions of overconvergent
             modular functions*, Int. Math. Res. Not 2007 (050).
             :arxiv:`math/0701168`.

.. [LOS2012] \C. Lecouvey, M. Okado, M. Shimozono.
             "Affine crystals, one-dimensional sums and parabolic Lusztig
             `q`-analogues". Mathematische Zeitschrift. **271** (2012). Issue 3-4.
             819-865. :doi:`10.1007/s00209-011-0892-9`, :arxiv:`1002.3715`.

.. [Lot1983] \M. Lothaire, *Combinatorics on Words*, vol. 17 of
             Encyclopedia of Mathematics and its Applications,
             Addison-Wesley, Reading, Massachusetts (1983)

.. [Lot1997] \M. Lothaire, Combinatorics on Words, Cambridge University
             Press, (1997).

.. [Lot2002] \M. Lothaire, *Algebraic combinatorics on
             words*. Cambridge University Press (2002).

.. [Lot2005] \M. Lothaire, *Applied combinatorics on
             words*. Cambridge University Press (2005).

.. [Lov1979] László Lovász,
             *On the Shannon capacity of a graph*,
             IEEE Trans. Inf. Th. 25(1979), 1-7.
             :doi:`10.1109/TIT.1979.1055985`.

.. [LP2007] \G. Leander and A. Poschmann,
            *On the Classification of 4 Bit S-boxes*; in WAIFI, (2007), pp. 159-176.

.. [LP2008] \C. Lenart and A. Postnikov. *A combinatorial model for
            crystals of Kac-Moody algebras*. Trans. Amer. Math. Soc. 360 (2008),
            4349-4381.

.. [LP2011] Richard Lindner and Chris Peikert. Better key sizes (and
            attacks) for LWE-based encryption. in Proceeding of the
            11th international conference on Topics in cryptology:
            CT-RSA 2011. Springer 2011,
            :doi:`10.1007/978-3-642-19074-2_21`

.. [LPR2010] Vadim Lyubashevsky, Chris Peikert, and Oded Regev. On
             Ideal Lattices and Learning with Errors over Rings. in
             Advances in Cryptology --
             EUROCRYPT 2010. Springer 2010. :doi:`10.1007/978-3-642-13190-5_1`

.. [LR1998] Jean-Louis Loday and Maria O. Ronco.
            *Hopf algebra of the planar binary trees*,
            Advances in Mathematics, volume 139, issue 2,
            10 November 1998, pp. 293-309.
            http://www.sciencedirect.com/science/article/pii/S0001870898917595

.. [LR0102066] Jean-Louis Loday and Maria O. Ronco.
               Order structure on the algebra of permutations
               and of planar binary trees.
               :arxiv:`math/0102066v1`.

.. [LS] \A. Lum, W. Stein. Verification of the Birch and
        Swinnerton-Dyer Conjecture for Elliptic Curves with Complex
        Multiplication (unpublished)

.. [LS1981] \J. H. van Lint, and A. Schrijver,
            *Construction of strongly regular graphs, two-weight codes and
            partial geometries by finite fields*,
            Combinatorica, 1(1), 1981, 63-73.
            :doi:`10.1007/BF02579178`.

.. [LS1990] \A. Lascoux, M.-P. Schutzenberger.
            Keys and standard bases, invariant theory and tableaux.
            IMA Volumes in Math and its Applications (D. Stanton, ED.).
            Southend on Sea, UK, 19 (1990). 125-144.

.. [LS1994] Eike Lau and Dierk Schleicher.
            *Internal addresses in the Mandelbrot set and irreducibility of
            polynomials*. Stony Brook Preprint #19 (1994).
            https://www.math.stonybrook.edu/theses/thesis94-2/part1.pdf

.. [LS2007] Thomas Lam and Mark Shimozono.  *Dual graded graphs for
            Kac-Moody algebras*.  Algebra & Number Theory 1.4 (2007)
            pp. 451-488.

.. [LSS2009] \T. Lam, A. Schilling, M. Shimozono. *Schubert
             polynomials for the affine Grassmannian of the symplectic
             group*. Mathematische Zeitschrift 264(4) (2010) 765-811
             (:arxiv:`0710.2720`)

.. [LS2012] \K.-H. Lee and B. Salisbury.
            Young tableaux, canonical bases, and the Gindikin-Karpelevich formula.
            :arxiv:`1205.6006`.

.. [LS2017] Xuan Liu and Travis Scrimshaw. *A uniform approach to soliton
            cellular automata using rigged configurations*.
            Preprint (2017) :arxiv:`1706.02443`

.. [LSW2012] Svante Linusson, John Shareshian and Michelle L. Wachs,
             *Rees products and lexicographic shellability*,
             J. Comb. 3 (2012), no. 3, 243-276.

.. [LT1998] \B. Leclerc, J.-Y. Thibon, Littlewood-Richardson
            coefficients and Kazhdan-Lusztig polynomials,
            http://front.math.ucdavis.edu/9809.5122

.. [LT2009] \G. I. Lehrer and D. E. Taylor. *Unitary reflection
            groups*. Australian Mathematical Society Lecture
            Series, 2009.

.. [DeLuca2006] \A. De Luca, *Pseudopalindrome closure operators in free
              monoids*, Theoret. Comput. Sci. 362 (2006) 282--300.

.. [LT2018] Zhiqiang Li, Shaobin Tan.
            *Verma modules for rank two Heisenberg-Virasoro algebra*.
            Preprint, (2018). :arxiv:`1807.07735`.

.. [Lut2002] Frank H. Lutz, Császár's Torus, Electronic Geometry Model
             No. 2001.02.069
             (2002). http://www.eg-models.de/models/Classical_Models/2001.02.069/_direct_link.html

.. [Lut2005] Frank H. Lutz, "Triangulated Manifolds with Few Vertices:
             Combinatorial Manifolds", preprint (2005),
             :arxiv:`math/0506372`

.. [LV2012] Jean-Louis Loday and Bruno Vallette. *Algebraic
            Operads*. Springer-Verlag Berlin Heidelberg
            (2012). :doi:`10.1007/978-3-642-30362-3`.

.. [Ltd06] Beijing Data Security Technology Co. Ltd,
           *Specification of SMS4, Block Cipher for WLAN Products - SMS4* (in Chinese);
           Available at http://www.oscca.gov.cn/UpFile/200621016423197990.pdf, (2006).

.. [LTV1999] Bernard Leclerc, Jean-Yves Thibon, and Eric Vasserot.
             *Zelevinsky's involution at roots of unity*.
             J. Reine Angew. Math. 513:33-51 (1999).

.. [LW2012] David Loeffler and Jared Weinstein, *On the computation of
            local components of a newform*, Mathematics of Computation
            **81** (2012) 1179-1200. :doi:`10.1090/S0025-5718-2011-02530-5`

.. [LW2015] \T. Lawson and C. Wuthrich, Vanishing of some Galois
            cohomology groups for elliptic curves, :arxiv:`1505.02940`

.. [LY2001] \K. Lauter and T. Yang, "Computing genus 2 curves from
            invariants on the Hilbert moduli space", Journal of Number Theory 131
            (2011), pages 936 - 958

.. [Lyo2003] \R. Lyons, *Determinantal probability
             measures*. Publications Mathématiques de l'Institut des
             Hautes Études Scientifiques 98(1)  (2003), pp. 167-212.

.. [LZ2004] S. Lando and A. Zvonkine, "Graphs on surfaces and their
            applications", Springer-Verlag, 2004.

.. [LZ2011] Bin Li and Hechun Zhang.
            *Path realization of crystal* `B(\infty)`.
            Front. Math. China, **6** (4), (2011) pp. 689--706.
            :doi:`10.1007/s11464-010-0073-x`

.. _ref-M:

**M**

.. [Mac1916] \F.S. Macaulay. The algebraic theory of modular systems
             Cambridge university press, 1916.

.. [Mac1995] \I. G. Macdonald, Symmetric functions and Hall
             polynomials, second ed., The Clarendon Press, Oxford
             University Press, New York, 1995, With contributions
             by A. Zelevinsky, Oxford Science Publications.

.. [MagmaHGM] *Hypergeometric motives* in Magma,
   http://magma.maths.usyd.edu.au/~watkins/papers/HGM-chapter.pdf

.. [Mar1980] Jacques Martinet, Petits discriminants des corps de
             nombres, Journ. Arithm. 1980, Cambridge Univ. Press,
             1982, 151--193.

.. [Mar2004] \S. Marcus, Quasiperiodic infinite words,
             Bull. Eur. Assoc.  Theor. Comput. Sci. 82 (2004) 170-174.

.. [Mas1994] James L. Massey,
           *SAFER K-64: A byte-oriented block-ciphering algorithm*; in
           FSE’93, Volume 809 of LNCS, pages 1-17.
           Springer, Heidelberg, December 1994.

.. [Mat1992] \O. Mathieu. *Classification of Harish-Chandra
             modules over the Virasoro Lie algebra*.
             Invent. Math. **107(2)** (1992), pp. 225-234.

.. [Mat1999] \A. Mathas.
             *Iwahori-Hecke algebras and Schur algebras of the symmetric group*.
             University Lecture Series, **15**. American Mathematical Society,
             Providence, RI, 1999. xiv+188 pp. ISBN: 0-8218-1926-7
             :mathscinet:`MR1711316`

.. [Mat2002] Jiří Matousek, "Lectures on Discrete Geometry", Springer,
             2002

.. [Ma2009] Sarah Mason, An Explicit Construction of Type A Demazure
            Atoms, Journal of Algebraic Combinatorics, Vol. 29,
            (2009), No. 3, p.295-313. :arxiv:`0707.4267`

.. [Mac1936I] Saunders MacLane, *A construction for prime ideals as absolute
             values of an algebraic field*. Duke Mathematical Journal, 2(3)
             (1936), 492-510.

.. [Mac1936II] Saunders MacLane, *A construction for absolute values in
              polynomial rings*. Transactions of the American Mathematical
              Society, 40(3)(1936), 363-395.

.. [Mac1915] Percy A. MacMahon, *Combinatory Analysis*,
             Cambridge University Press (1915--1916).
             (Reprinted: Chelsea, New York, 1960).

.. [Man2019] V. Manero and M. Marco, *Effective computation of
             degree bounded minimal models of GCDA's*, :arxiv:`1909.07761`

.. [MAR2009] \H. Molina-Abril and P. Réal, *Homology computation using
             spanning trees* in Progress in Pattern Recognition, Image
             Analysis, Computer Vision, and Applications, Lecture
             Notes in Computer Science, volume 5856, pp 272-278,
             Springer, Berlin (2009).

.. [Mar1997] \C.-M. Marle, *The Schouten-Nijenhuis bracket and interior
             products*, Journal of Geometry and Physics **23**, 350
             (1997); :doi:`10.1016/S0393-0440(97)80009-5`

.. [Mark1992] George Markowsky, *Primes, irreducibles and
              extremal lattices*, Order 9 (1992), no. **3**, 265-290.
              :doi:`10.1007%2FBF00383950`

.. [Mar1994] George Markowsky.
             *Permutation lattices revisited*.
             Mathematical Social Sciences, 27 (1994), 59--72.

.. [Mar2009a] Matilde Marcolli, Feynman Motives, Chapter 3,
              Feynman integrals and algebraic varieties,
              http://www.its.caltech.edu/~matilde/LectureN3.pdf

.. [Mas1969] James L. Massey, "Shift-Register Synthesis and BCH
             Decoding." IEEE Trans. on Information Theory, vol. 15(1),
             pp. 122-127, Jan 1969.

.. [Mat1978] \R. A. Mathon, *Symmetric conference matrices of order `pq^2 + 1`*,
             Canad. J. Math. 30 (1978) 321-331, :doi:`10.4153/CJM-1978-029-1`.

.. [Mat2015]  \A. Mathas. *Cyclotomic quiver Hecke algebras of type A*,
              in "Modular representation theory of finite and p-adic groups",
              165–266, Lect. Notes Ser. Inst. Math. Sci. Natl. Univ. Singap.,
              **30**, World Sci. Publ., Hackensack, NJ, 2015.
              :mathscinet:`MR3495747`

.. [MatroidDatabase] `Database of Matroids <http://www-imai.is.s.u-tokyo.ac.jp/~ymatsu/matroid/index.html>`_

.. [May1964] \J. P. May, "The cohomology of restricted Lie algebras
             and of Hopf algebras; application to the Steenrod
             algebra." Thesis, Princeton Univ., 1964.

.. [May1967] \J. P. May, Simplicial Objects in Algebraic Topology,
             University of Chicago Press (1967)

.. [Maz1978] \B. Mazur. Modular curves and the Eisenstein ideal. Inst.
             Hautes Études Sci. Publ. Math. No. 47 (1977), 33--186 (1978).

.. [Maz1978b] \B. Mazur.  Rational Isogenies of Prime Degree.
              *Inventiones mathematicae* 44, 129-162 (1978).

.. [MBRe2011] Patricia Muldoon Brown and Margaret A. Readdy,
              *The Rees product of posets*, J. Comb. 2 (2011), no. 2, 165-191

.. [McC1978] \K. McCrimmon. *Jordan algebras and their
             applications*. Bull. Amer. Math. Soc. **84** 1978.

.. [McE1987] Robert J. McEliece. Finite Fields for Computer
             Scientists and Engineers. Kluwer Academic Publishers, 1987.

.. [McK1998] Brendan D. McKay, "Isomorph-Free Exhaustive generation".
             Journal of Algorithms, 26(2): 306-324, February 1998.

.. [McK2015] McKay, Brendan. *Description of graph6 and sparse6 encodings.*,
             updated Jun 2015.
             http://cs.anu.edu.au/~bdm/data/formats.txt (2019-08-25)

.. [McM1992] John McMillan. *Games, strategies, and managers*. Oxford
             University Press.

.. [Me1997] \G. Melançon, *Factorizing infinite words using Maple*,
            MapleTech journal, vol. 4, no. 1, 1997, pp. 34-42.

.. [MeNoTh11] Frédéric Menous, Jean-Christophe Novelli, Jean-Yves Thibon,
              *Mould calculus, polyhedral cones, and characters of
              combinatorial Hopf algebras*,
              Advances in Applied Mathematics, Volume 51, Issue 2, July 2013,
              Pages 177--227,
              :doi:`10.1016/j.aam.2013.02.003`,
              :arxiv:`1109.1634v2`.

.. [MF1999] \J.H. Mathews and K.D. Fink. *Numerical Methods Using
            MATLAB*.  3rd edition, Prentice-Hall, 1999.

.. [Mes1991] Mestre, Jean-François. *Construction de courbes de genre 2 à partir de
             leurs modules*. Effective methods in algebraic geometry (Castiglioncello,
             1990), 313--334, Progr. Math., 94, Birkhauser Boston, Boston, MA, 1991.

.. [Mil1958] \J. W. Milnor, *The Steenrod algebra and its dual*,
             Ann. of Math. (2) 67 (1958), 150-171.

.. [Mil1974] \J. W. Milnor and J. D. Stasheff, *Characteristic Classes*,
             University Press, Princeton and Tokyo, 1974.

.. [Mil1978] \S. Milne, *A q-analog of restricted growth functions,
             Dobinsky’s equality and Charlier
             polynomials*. Trans. Amer. Math. Soc., 245 (1978),
             89-118.

.. [Mil2004] Victor S. Miller, "The Weil pairing, and its
             efficient calculation", J. Cryptol., 17(4):235-261, 2004

.. [Mil2017] Arthur Milchior, *(Quasi-)linear time algorithm to compute
             LexDFS, LexUP and LexDown orderings*. (2017)
             :arxiv:`1701.00305`

.. [MirMor2009] \R. Miranda, D.R. Morrison, "Embeddings of Integral Quadratic Forms"
                http://www.math.ucsb.edu/~drm/manuscripts/eiqf.pdf .

.. [MKO1998] Hans Munthe--Kaas and Brynjulf Owren.
             *Computations in a free Lie algebra*. (1998).
             `Downloadable from Munthe-Kaas's website
             <http://hans.munthe-kaas.no/work/Blog/Entries/1999/1/1_Article__Computations_in_a_Free_Lie-algebra.html>`_

.. [MLH2008] \C. Magnien, M. Latapy, and M. Habib. *Fast computation of
             empirically tight bounds for the diameter of massive graphs*.
             ACM Journal of Experimental Algorithms 13 (2008).
             :doi:`10.1145/1412228.1455266`.

.. [MMIB2012] \Y. Matsumoto, S. Moriyama, H. Imai, D. Bremner:
              Matroid Enumeration for Incidence Geometry,
              Discrete and Computational Geometry,
              vol. 47, issue 1, pp. 17-43, 2012.

.. [MMY2003] Jean-Christophe Yoccoz, Stefano Marmi and Pierre Moussa
             "On the cohomological equation for interval exchange
             maps", C. R. Acad. Sci. Paris, projet de Note, 2003
             Systèmes dynamiques/Dynamical
             Systems. :arxiv:`math/0304469v1`

.. [MM1998] Gunter Malle and Andrew Mathas.
            *Symmetric cyclotomic Hecke algebras* J. Algebra.
            **205** (1998) pp. 275-293.

.. [MM2015] \J. Matherne and \G. Muller, *Computing upper cluster algebras*,
            Int. Math. Res. Not. IMRN, 2015, 3121-3149.

.. [MNO1994] Alexander Molev, Maxim Nazarov, and Grigori Olshanski.
             *Yangians and classical Lie algebras*. (1994)
             :arxiv:`hep-th/9409025`

.. [Mol2007] Alexander Ivanovich Molev.
             *Yangians and Classical Lie Algebras*.
             Mathematical Surveys and Monographs.
             Providence, RI: American Mathematical Society. (2007)

.. [Mol2015] \A. Molnar, Fractional Linear Minimal Models of Rational Functions,
             M.Sc. Thesis.

.. [Mon1998] \K. G. Monks, "Change of basis, monomial relations, and
             `P^s_t` bases for the Steenrod algebra," J. Pure
             Appl. Algebra 125 (1998), no. 1-3, 235-260.

.. [Mon2010] \T. Monteil, The asymptotic language of smooth curves, talk
             at LaCIM2010.

.. [Mo2009] \D. Moody, Des. Codes Cryptogr. (2009)
            52: 381. :doi:`10.1007/s10623-009-9287-x`

.. [MoPa1994] \P. Morton and P. Patel. The Galois theory of periodic points
              of polynomial maps. Proc. London Math. Soc., 68 (1994), 225-263.

.. [MP2019] \M. Montes, D. Penazzi
            "Yarara and Coral v1"
            https://csrc.nist.gov/CSRC/media/Projects/Lightweight-Cryptography/documents/round-1/spec-doc/yarara_and_coral-spec.pdf

.. [MPP2008] Conrado Martinez, Alois Panholzer and Helmut Prodinger,
             *Generating random derangements*
             :doi:`10.1137/1.9781611972986.7`
             http://www.siam.org/proceedings/analco/2008/anl08_022martinezc.pdf

.. [MR1985] \R. Mathon and A. Rosa,
            *A new strongly regular graph*,
            Journal of Combinatorial Theory, Series A 38, no. 1 (1985): 84-86.
            :doi:`10.1016/0097-3165(85)90025-1`

.. [MR1989] \G. Melançon and C. Reutenauer.
            *Lyndon words, free algebras and shuffles*,
            Can. J. Math., Vol. XLI, No. 4, 1989, pp. 577-591.

.. [MR1995] \C. Malvenuto, C. Reutenauer, *Duality between
            quasi-symmetric functions and the Solomon descent algebra*,
            Journal of Algebra 177 (1995), no. 3, 967-982.
            http://www.lacim.uqam.ca/~christo/Publi%C3%A9s/1995/Duality.pdf

.. [MR2002] \S. Murphy, M. Robshaw *Essential Algebraic Structure
            Within the AES*; in Advances in Cryptology \- CRYPTO
            2002; LNCS 2442; Springer Verlag 2002

.. [MRR1983] \W. H. Mills, David P Robbins, Howard Rumsey Jr.,
             *Alternating sign matrices and descending plane partitions*,
             Journal of Combinatorial Theory, Series A,
             Volume 34, Issue 3, May 1983, Pages 340--359.
             http://www.sciencedirect.com/science/article/pii/0097316583900687

.. [MR2016] \B. Malmskog, C. Rasmussen, "Picard curves over \mathbb{Q}
            with good reduction away from 3". LMS Journal of Computation and
            Mathematics 19 (2016), no. 2, 382-408.
            :doi:`10.1112/S1461157016000413`.

.. [MS1977] \F. J. MacWilliams, N. J. A. Sloane, *The Theory of Error-Correcting
            Codes*, North-Holland, Amsterdam, 1977

.. [MS2003] \T. Mulders, A. Storjohann, "On lattice reduction for
            polynomial matrices", J. Symbolic Comput. 35 (2003),
            no. 4, 377--401

.. [MS2011] \G. Musiker and \C. Stump, *A compendium on the cluster algebra
            and quiver package in sage*, :arxiv:`1102.4844`.

.. [MS2015] Jennifer Morse and Anne Schilling.
            *Crystal approach to affine Schubert calculus*.
            Int. Math. Res. Not. (2015).
            :doi:`10.1093/imrn/rnv194`, :arxiv:`1408.0320`.

.. [MSSY2001] Mateescu, A., Salomaa, A., Salomaa, K. and Yu, S., *A
              sharpening of the Parikh mapping*. Theoret. Informatics Appl. 35
              (2001) 551-564.

.. [MSZ2013] Michael Maschler, Solan Eilon, and Zamir Shmuel. *Game
             Theory*. Cambridge: Cambridge University Press,
             (2013). ISBN 9781107005488.

.. [MT1991] Mazur, B., & Tate, J. (1991). The `p`-adic sigma
            function. Duke Mathematical Journal, 62(3), 663-688.

.. [MTT1986] \B. Mazur, J. Tate, and J. Teitelbaum, On `p`-adic
             analogues of the conjectures of Birch and
             Swinnerton-Dyer, Inventiones mathematicae 84, (1986),
             1-48.

.. [Mu1997] Murty, M. Ram. *Congruences between modular forms*. In "Analytic
            Number Theory" (ed. Y. Motohashi), London Math. Soc. Lecture Notes
            247 (1997), 313-320, Cambridge Univ. Press.

.. [Mul2004] Siguna Muller, "On the Computation of Square Roots in
             Finite Fields", in Designs, Codes and Cryptography,
             Volume 31, Issue 3 (March 2004)

.. [Mur1983] \G. E. Murphy. *The idempotents of the symmetric group
             and Nakayama's conjecture*. J. Algebra **81** (1983). 258-265.

.. [Muth2019] Robert Muth. *Super RSK correspondence with symmetry*.
              Electron. J. Combin. **26** (2019), no. 2, Paper 2.27, 29 pp.
              https://www.combinatorics.org/ojs/index.php/eljc/article/view/v26i2p27,
              :arxiv:`1711.00420`.

.. [Muz2007] \M. Muzychuk.
             *A generalization of Wallis-Fon-Der-Flaass construction of strongly
             regular graphs*.
             J. Algebraic Combin., 25(2):169–187, 2007.
             :doi:`10.1007/s10801-006-0030-7`.

.. [MV2010] \D. Micciancio, P. Voulgaris. *A Deterministic Single
            Exponential Time Algorithm for Most Lattice Problems based
            on Voronoi Cell Computations*. Proceedings of the 42nd ACM
            Symposium Theory of Computation, 2010.

.. [MvOV1996] \A. J. Menezes, P. C. van Oorschot,
              and S. A. Vanstone. *Handbook of Applied
              Cryptography*. CRC Press, 1996.

.. [MW1990] Brendan D. McKay and Nicholas C. Worland. "Uniform Generation of
            Random Regular Graphs of Moderate Degree". Journal of Algorithms,
            11(1):52-67, 1990.
            :doi:`10.1016/0196-6774(90)90029-E`.

.. [MW1994] Yiu-Kwong Man and Francis J. Wright.  *Fast Polynomial
            Dispersion Computation and its Application to Indefinite
            Summation*. ISSAC 1994.

.. [MW2009] Meshulam and Wallach, "Homological connectivity of random
            `k`-dimensional complexes", preprint, math.CO/0609773.

.. _ref-N:

**N**

.. [Nas1950] John Nash. *Equilibrium points in n-person games.*
             Proceedings of the National Academy of Sciences 36.1
             (1950): 48-49.

.. [New2003] Newman, M.E.J. *The Structure and function of complex
             networks*, SIAM Review vol. 45, no. 2 (2003), pp. 167-256.
             :doi:`10.1137/S003614450342480`.

.. [Nie2013] Johan S. R. Nielsen, List Decoding of Algebraic Codes,
             Ph.D. Thesis, Technical University of Denmark, 2013

.. [Nie] Johan S. R. Nielsen, Codinglib,
         https://bitbucket.org/jsrn/codinglib/.

.. [NW1978] \A. Nijenhuis and H. Wilf, Combinatorial Algorithms,
            Academic Press (1978).

.. [Nij1955] \A. Nijenhuis, *Jacobi-type identities for bilinear
             differential concomitants of certain tensor fields. I*,
             Indagationes Mathematicae (Proceedings) **58**, 390 (1955).

.. [Nik1977] V. V. Nikulin, "Integral symmetric bilinear forms and some of their applications"
             Izv. Akad. Nauk SSSR Ser. Mat., 1979, Volume 43, Issue 1, Pages 111–177.

.. [Nil2005] Benjamin Nill,
             "Gorenstein toric Fano varieties",
             Manuscripta Math. 116 (2005), no. 2, 183-210.
             :arxiv:`math/0405448v1` [math.AG]

.. [NN2007] Nisan, Noam, et al., eds. *Algorithmic game theory.*
            Cambridge University Press, 2007.

.. [NO2003] Sampo Niskanen and Patric R. J. Ostergard,
            *Cliquer User's  Guide, Version 1.0*,
            Communications Laboratory, Helsinki University of Technology,
            Espoo, Finland, Tech. Rep. T48, 2003.

.. [Nog1985] Arnaldo Nogueira, "Almost all Interval Exchange
             Transformations with Flips are Nonergodic" (Ergod. Th. &
             Dyn. Systems, Vol 5., (1985), 257-271

.. [Normaliz] Winfried Bruns, Bogdan Ichim, and Christof Soeger,
              Normaliz,
              http://www.mathematik.uni-osnabrueck.de/normaliz/

.. [NoThWi08] J.-C. Novelli, J.-Y. Thibon, L. K. Williams,
              *Combinatorial Hopf algebras, noncommutative Hall-Littlewood
              functions, and permutation tableaux*.
              Advances in Mathematics, Volume 224, Issue 4, 10 July 2010,
              pp. 1311--1348,
              :doi:`10.1016/j.aim.2010.01.006`,
              :arxiv:`0804.0995v3`.

.. [NovThi06] Jean-Christophe Novelli, Jean-Yves Thibon,
              *Polynomial realizations of some trialgebras*, FPSAC 2006.
              :arxiv:`math/0605061v1`.

.. [NP2007] Nikolopoulos, S.D. and Palios, L.,
            *Detecting holes and antiholes in graphs*,
            Algorithmica, 2007,
            Vol. 47, number 2, pages 119--138,
            :doi:`10.1007/s00453-006-1225-y`,
            http://www.cs.uoi.gr/~stavros/C-Papers/C-2004-SODA.pdf

.. [NWS2002] Newman, M.E.J., Watts, D.J. and Strogatz, S.H.  *Random
             graph models of social networks*. Proc. Nat. Acad. Sci. USA
             99:1 (2002), 2566-2572. :doi:`10.1073/pnas.012582999`

.. [NX2019] \E. M. d. Nascimento, J. A. M. Xexeo
            "Name of Submission:FlexAEAD -A Lightweight Cipher withIntegrated Authentication"
            https://csrc.nist.gov/CSRC/media/Projects/Lightweight-Cryptography/documents/round-1/spec-doc/FlexAEAD-spec.pdf

.. [NZ1997] \T. Nakashima and A. Zelevinsky.
            Polyhedral Realizations of Crystal Bases for Quantized Kac-Moody Algebras.
            Adv. Math. **131**, pp. 253--278, 1997.

.. [NZ2012] \T. Nakanishi and \A. Zelevinsky, *On tropical dualities in
            cluster algebras*, Algebraic groups and quantum groups,
            Contemp. Math., vol. 565, Amer. Math. Soc.,
            Providence, RI, 2012, pp.  217-226.

.. [Nze2007] Janvier Nzeutchap.  *Binary Search Tree insertion, the
             Hypoplactic insertion, and Dual Graded Graphs*.
             :arxiv:`0705.2689` (2007).

.. _ref-O:

**O**

.. [OGKRKGBDDP2015] \R. Oliynykov, I. Gorbenko, O. Kazymyrov, V. Ruzhentsev,
                    \O. Kuznetsov, Y. Gorbenko, A. Boiko, O. Dyrda, V. Dolgov,
                    and A. Pushkaryov,
                    *A new standard of ukraine: The kupyna hash function*; in
                    Cryptology ePrint Archive, (2015), 885.

.. [Oha2011] \R.A. Ohana. On Prime Counting in Abelian Number
             Fields. http://wstein.org/home/ohanar/papers/abelian_prime_counting/main.pdf.

.. [OLJ2014] Paul W. Olsen, Alan G. Labouseur, Jeong-Hyon Hwang.
             *Efficient Top-k Closeness Centrality Search*,
             Proceedings of the IEEE 30th International Conference on Data
             Engineering (ICDE), 2014. :doi:`10.1109/ICDE.2014.6816651`.

.. [ONe1983] \B. O'Neill : *Semi-Riemannian Geometry*, Academic Press
             (San Diego) (1983)

.. [Onsager1944] Lars Onsager. *Crystal statistics. I. A two-dimensional
                 model with an order-disorder transition*, Phys. Rev.
                 (2) **65** (1944), pp. 117-149.

.. [Ore1933] Oystein Ore.
             *Theory of Non-Commutative Polynomials*
             Annals of Mathematics, Second Series, Volume 34,
             Issue 3 (Jul., 1933), 480-508.

.. [Or2017] \M. Orlitzky. The Lyapunov rank of an improper cone.
            Optimization Methods and Software, 32(1):109-125, 2017,
            :doi:`10.1080/10556788.2016.1202246`.

.. [Or2018a] \M. Orlitzky. Lyapunov rank of polyhedral positive operators.
             Linear and Multilinear Algebra, 66(5):992-1000, 2018,
             :doi:`10.1080/03081087.2017.1331998`.

.. [Or2018b] \M. Orlitzky. Positive and Z-operators on closed convex cones.
             Electronic Journal of Linear Algebra, 34:444-458, 2018,
             :doi:`10.13001/1081-3810.3782`.

.. [ORV] Grigori Olshanski, Amitai Regev, Anatoly Vershik,
         *Frobenius-Schur functions*,
         :arxiv:`math/0110077v1`.
         Possibly newer version at
         http://www.wisdom.weizmann.ac.il/~regev/papers/FrobeniusSchurFunctions.ps

.. [OT1994] Peter Orlik and Hiroaki Terao.
            *Commutative algebras for arrangements*. Nagoya Math. J. **134**
            (1994), 65-73.

.. [OS2018] Se-jin Oh and Travis Scrimshaw. *Categorical relations between
            Langlands dual quantum affine algebras: Exceptional cases*.
            Preprint: :arxiv:`1802.09253` (2018).

.. [OSS2009] Vitaly Osipov, Peter Sanders, Johannes Singler:
             *The Filter-Kruskal Minimum Spanning Tree Algorithm*.
             SIAM ALENEX, 2009: 52-61
             :doi:`10.1137/1.9781611972894.5`

.. [Oum2009] Sang-il Oum,
             *Computing rank-width exactly*,
             Information Processing Letters, 2009,
             vol. 109, n. 13, p. 745--748, Elsevier.
             :doi:`10.1016/j.ipl.2009.03.018`.
             http://mathsci.kaist.ac.kr/~sangil/pdf/2008exp.pdf

.. [Oxl1992] James Oxley, *Matroid theory*, Oxford University
             Press, 1992.

.. [Oxl2011] James Oxley, *Matroid Theory, Second Edition*. Oxford
             University Press, 2011.

.. _ref-P:

**P**

.. [Pak2002] Igor Pak,
             *Hook length formula and geometric combinatorics*,
             Seminaire Lotharingien de Combinatoire, 46 (2001),
             B46f,
             https://eudml.org/doc/121696

.. [PALP] Maximilian Kreuzer, Harald Skarke: "PALP: A Package for
          Analyzing Lattice Polytopes with Applications to Toric
          Geometry" omput.Phys.Commun. 157 (2004) 87-106
          :arxiv:`math/0204356`

.. [Pana2002] \F. Panaite, *Relating the Connes-Kreimer and
              Grossman-Larson Hopf algebras built on rooted trees*,
              Lett. Math. Phys. 51 (2000), no. 3, pages 211-219.
              Preprint: :arxiv:`math/0003074v1`

.. [Pas1992] \D. V. Pasechnik,
             *Skew-symmetric association schemes with two classes and strongly
             regular graphs of type `L_{2n-1}(4n- 1)`*,
             Acta Applicandaie Math. 29(1992), 129-138.
             :doi:`10.1007/BF00053382`.

.. [Pau2006] Sebastian Pauli, "Constructing Class Fields over Local
             Fields", Journal de Théorie des Nombres de Bordeaux,
             Vol. 18, No. 3 (2006), pp. 627-652.

.. [PearsonTest] :wikipedia:`Goodness_of_fit`, accessed 13th
                 October 2009.

.. [Pec2014] Oliver Pechenik, *Cyclic sieving of increasing tableaux and
             small Schroeder paths*, JCTA 125 (2014), 357-378,
             :doi:`10.1016/j.jcta.2014.04.002`

.. [Pen2012] \R. Pendavingh, On the evaluation at `(-i, i)` of the
             Tutte polynomial of a binary matroid. Preprint:
             :arxiv:`1203.0910`

.. [Per2007] Markus Perling,
             Divisorial Cohomology Vanishing on Toric Varieties,
             :arxiv:`0711.4836v2`

.. [Pet2010] Christiane Peters, Information-set decoding for linear codes over
             `GF(q)`, Proc. of PQCrypto 2010, pp. 81-94.

.. [Pha2002] \R. C.-W. Phan. Mini advanced encryption standard
             (mini-AES): a testbed for cryptanalysis
             students. Cryptologia, 26(4):283--306, 2002.

.. [Piz1980] \A. Pizer. An Algorithm for Computing Modular Forms on
             `\Gamma_0(N)`, J. Algebra 64 (1980), 340-390.

.. [Platt1976] \C. R. Platt,
               *Planar lattices and planar graphs*,
               Journal of Combinatorial Theory Series B,
               Vol 21, no. 1 (1976): 30-39.

.. [PoiReu95] Stephane Poirier, Christophe Reutenauer,
              *Algèbres de Hopf de tableaux*,
              Ann. Sci. Math. Québec, 19 (1): 79--90.
              http://www.lacim.uqam.ca/~christo/Publi%C3%A9s/1995/Alg%C3%A8bres%20de%20Hopf%20de%20tableaux.pdf

.. [PM2019] \D. Penazzi, M. Montes. "Shamash (and Shamashash)"
            https://csrc.nist.gov/CSRC/media/Projects/Lightweight-Cryptography/documents/round-1/spec-doc/ShamashAndShamashash-spec.pdf

.. [Pol2003] Robert Pollack, *On the `p`-adic `L`-function of a modular form
            at a supersingular prime*, Duke Math. J. 118 (2003), no. 3, 523-558.

.. [Pol2009] \J. Polhill,
             *Negative Latin square type partial difference sets and
             amorphic association schemes with Galois rings*,
             Journal of Combinatorial Designs 17, no. 3 (2009): 266-282.
             :doi:`10.1002/jcd.20206`.
             http://onlinelibrary.wiley.com/doi/10.1002/jcd.20206/abstract

.. [Pon2010] \S. Pon. *Types B and D affine Stanley symmetric
             functions*, unpublished PhD Thesis, UC Davis, 2010.

.. [Pons2013] Viviane Pons,
              *Combinatoire algébrique liée aux ordres sur les permutations*.
              PhD Thesis. (2013). :arxiv:`1310.1805v1`.

.. [Pons2018] Viviane Pons,
              *The Rise-Contact involution on Tamari intervals*.
              :arxiv:`1802.08335`

.. [Pop1972] \V. M. Popov. "Invariant description of linear, time-invariant
             controllable systems". SIAM Journal on Control, 10(2):252-264,
             1972. :doi:`10.1137/0310020`

.. [Pos1988] \H. Postl. 'Fast evaluation of Dickson Polynomials' Contrib. to
             General Algebra, Vol. 6 (1988) pp. 223-225

.. [Pos2005] \A. Postnikov, Affine approach to quantum Schubert
             calculus, Duke Math. J. 128 (2005) 473-509

.. [PPW2013] \D. Perkinson, J. Perlman, and J. Wilmes.
             *Primer for the algebraic geometry of sandpiles*.
             Tropical and Non-Archimedean
             Geometry, Contemp. Math., 605, Amer. Math. Soc.,
             Providence, RI, 2013.
             :arxiv:`1112.6163`

.. [PR2003] Perrin-Riou, *Arithmétique des courbes elliptiques à
            réduction supersingulière en `p`*,
            Experiment. Math. 12 (2003), no. 2, 155-186.

.. [PR2015] \P. Pilarczyk and P. Réal, *Computation of cubical
            homology, cohomology, and (co)homological operations via
            chain contraction*, Adv. Comput. Math. 41 (2015), pp
            253--275.

.. [PRC2012] \G. Piret, T. Roche, and C. Carlet,
             *PICARO - a block cipher allowing efficient higher-order side-channel
             resistance*; in ACNS, (2012), pp. 311-328.

.. [Prototype_pattern] Prototype pattern,
                       :wikipedia:`Prototype_pattern`

.. [PeSt2011] E. Pelantová, Š. Starosta, Infinite words rich and
              almost rich in generalized palindromes, in: G. Mauri,
              A. Leporati (Eds.), Developments in Language Theory,
              volume 6795 of Lecture Notes in Computer Science,
              Springer-Verlag, Berlin, Heidelberg, 2011, pp. 406--416

.. [PS2002] Jim Pitman, Richard Stanley, *A polytope related to
            empirical distributions, plane trees, parking functions, and
            the associahedron*, J. Discrete Comput. Geom. (2002), 27:4, 603-634,
            :doi:`10.1007/s00454-002-2776-6`, :arxiv:`math/9908029`.

.. [PS2006] Dominique Poulalhon and Gilles Schaeffer,
            *Optimal coding and sampling of triangulations*,
            Algorithmica 46 (2006), no. 3-4, 505-527,
            :doi:`10.1007/s00453-006-0114-8`,
            http://www.lix.polytechnique.fr/~poulalho/Articles/PoSc_Algorithmica06.pdf

.. [PS2011] \R. Pollack, and G. Stevens.  *Overconvergent modular
            symbols and p-adic L-functions.* Annales scientifiques de
            l'École normale supérieure.
            Vol. 44. No. 1. Elsevier, 2011.

.. [PSW1996] Boris Pittel, Joel Spencer and Nicholas Wormald. *Sudden
             Emergence of a Giant k-Core in a Random
             Graph*. (1996). J. Combinatorial Theory. Ser B 67. pages
             111-151. :doi:`10.1006/jctb.1996.0036`. [Online] Available:
             http://cs.nyu.edu/cs/faculty/spencer/papers/k-core.pdf

.. [PT2009] \S. Payne, J. A. Thas.
            *Finite generalized quadrangles*.
            European Mathematical Society,
            2nd edition, 2009.

.. [PUNTOS] Jesus A. De Loera
            http://www.math.ucdavis.edu/~deloera/RECENT_WORK/puntos2000

.. [PvZ2010] \R. A. Pendavingh, S. H. M. van Zwam, Lifts of matroid
             representations over partial fields, Journal of
             Combinatorial Theory, Series B, Volume 100, Issue 1,
             January 2010, Pages 36-67

.. [PZ2008] \J. H. Palmieri and J. J. Zhang, "Commutators in the
            Steenrod algebra," New York J. Math. 19 (2013), 23-37.

.. [Pro2001] James Propp.
             *The Many Faces of Alternating Sign Matrices*,
             Discrete Mathematics and Theoretical Computer Science 43 (2001): 58
             :arxiv:`math/0208125`

.. [Propp1997] James Propp,
               *Generating Random Elements of Finite Distributive Lattices*,
               Electron. J. Combin. 4 (1997), no. 2, The Wilf Festschrift volume,
               Research Paper 15.
               http://www.combinatorics.org/ojs/index.php/eljc/article/view/v4i2r15

.. [PW2013] Robin Pemantle and Mark C. Wilson.  *Analytic
            Combinatorics in Several Variables*.  Cambridge University
            Press, 2013.

.. [PWZ1997] Marko Petkovsek, Herbert S. Wilf, Doron Zeilberger, A = B,
             AK Peters, Ltd., Wellesley, MA, USA, 1997, pp. 73--100

.. [PZGH1999] Petho A., Zimmer H.G., Gebel J. and Herrmann E.,
              Computing all S-integral points on elliptic curves
              Math. Proc. Camb. Phil. Soc. (1999), 127, 383-402

.. _ref-Q:
.. _ref-R:

**R**

.. [Rai2012] Alexander Raichev.  *Leinartas's partial fraction
             decomposition*.  :arxiv:`1206.4740`.

.. [Raj1987] \A. Rajan, Algorithmic applications of connectivity and
             related topics in matroid theory. Ph.D. Thesis,
             Northwestern university, 1987.

.. [Ram1991] Arun Ram,
             *A Frobenius formula for the characters of the Hecke algebras*.
             Invent. Math. **106** (1991), pp. 461-488.

.. [Ram1997] Arun Ram. *Seminormal representations of Weyl groups
             and Iwahori-Hecke algebras*. Proc. London Math. Soc. (3)
             **75** (1997). 99-133. :arxiv:`math/9511223v1`.
             http://www.ms.unimelb.edu.au/~ram/Publications/1997PLMSv75p99.pdf

.. [Rau1979] Gerard Rauzy, *Échanges d'intervalles et transformations
             induites*, Acta Arith. 34, no. 3, 203-212, 1980

.. [Rea2004] Nathan Reading.
             *Cambrian Lattices*.
             :arxiv:`math/0402086v2`.

.. [Rea2009] Nathan Reading, *Noncrossing partitions and the shard
             intersection order*, DMTCS Proceedings of FPSAC 2009, 745--756

.. [Red2001] Maria Julia Redondo. *Hochschild cohomology: some methods
             for computations*. Resenhas IME-USP 5 (2), 113-137
             (2001). http://inmabb.criba.edu.ar/gente/mredondo/crasp.pdfc

.. [Reg09] Oded Regev. On Lattices, Learning with Errors, Random
           Linear Codes, and Cryptography. in Journal of the ACM
           56(6). ACM 2009, :doi:`10.1145/1060590.1060603`

.. [Reg1958] \T. Regge, 'Symmetry Properties of Clebsch-Gordan
             Coefficients', Nuovo Cimento, Volume 10, pp. 544 (1958)

.. [Reg1959] \T. Regge, 'Symmetry Properties of Racah Coefficients',
             Nuovo Cimento, Volume 11, pp. 116 (1959)

.. [Reg2005] Oded Regev. On lattices, learning with errors, random
             linear codes, and cryptography. STOC, pp. 84--93,
             ACM, 2005.

.. [Reu1993] \C. Reutenauer. *Free Lie Algebras*. Number 7 in London
             Math. Soc. Monogr. (N.S.). Oxford University
             Press. (1993).

.. [Reu2003] Christophe Reutenauer. *Free Lie algebras*.
             Preprint of a chapter in the Handbook of Algebra,
             2003.
             `Downloadable from Reutenauer's website
             <http://www.lacim.uqam.ca/~christo/Publi%C3%A9s/2003/free%20Lie%20algebras.pdf>`_

.. [Rho69] John Rhodes, *Characters and complexity of finite semigroups*
           \J. Combinatorial Theory, vol 6, 1969

.. [RH2003] \J. Rasch and A. C. H. Yu, 'Efficient Storage Scheme for
            Pre-calculated Wigner 3j, 6j and Gaunt Coefficients',
            SIAM J. Sci. Comput. Volume 25, Issue 4,
            pp. 1416-1428 (2003)

.. [RH2003b] \G. G. Rose and P. Hawkes,
            *Turing: A fast stream cipher*; in FSE, (2003), pp. 290-306.

.. [Rio1958] \J. Riordan, "An Introduction to Combinatorial Analysis",
             Dover Publ. (1958)

.. [Rio2019] \S. Riou, "DryGASCON: Lightweight Cryptography Standardization
             Process round 1 submission"
             https://csrc.nist.gov/CSRC/media/Projects/Lightweight-Cryptography/documents/round-1/spec-doc/drygascon-spec.pdf

.. [Ris2016] Roswitha Rissner, "Null ideals of matrices over residue
             class rings of principal ideal domains". Linear Algebra
             Appl., **494** (2016) 44–69. :doi:`10.1016/j.laa.2016.01.004`.

.. [RL1971] \J. Rokne, P. Lancaster. Complex interval arithmetic.
            Communications of the ACM 14. 1971.

.. [RMA2009] \P. Réal and H. Molina-Abril, *Cell AT-models for digital
             volumes* in Torsello, Escolano, Brun (eds.), Graph-Based
             Representations in Pattern Recognition, Lecture Notes in
             Computer Science, volume 5534, pp. 314-3232, Springer,
             Berlin (2009).

.. [RNPA2011] \G. Rudolf, N. Noyan, D. Papp, and F. Alizadeh. Bilinear
              optimality constraints for the cone of positive
              polynomials. Mathematical Programming, Series B,
              129 (2011) 5-31.

.. [RPK1980] \S. M. Reddy, D. K. Pradhan, and J. Kuhl. "Directed graphs with
           minimal diameter and maximal connectivity", School Eng., Oakland
           Univ., Rochester MI, Tech. Rep., July 1980.

.. [RPK1983] \S. Reddy, P. Raghavan, and J. Kuhl. "A Class of Graphs for
          Processor Interconnection". *IEEE International Conference on Parallel
          Processing*, pages 154-157, Los Alamitos, Ca., USA, August 1983.

.. [Rob1991] Tom Roby, "Applications and extensions of Fomin's
             generalization of the Robinson-Schensted correspondence
             to differential posets".  Ph.D. Thesis, M.I.T.,
             Cambridge, Massachusetts, 1991.

.. [Roberts2015] David P. Roberts, *Hypergeometric Motives I*, https://icerm.brown.edu/materials/Slides/sp-f15-offweeks/Hypergeomteric_Motives,_I_]_David_Roberts,_University_of_Minnesota_-_Morris.pdf

.. [Roberts2017] David P. Roberts, *Hypergeometric motives and an unusual
   application of the Guinand-Weil-Mestre explicit formula*,
   https://www.matrix-inst.org.au/wp_Matrix2016/wp-content/uploads/2016/04/Roberts-2.pdf

.. [Roc1970] \R.T. Rockafellar, *Convex Analysis*. Princeton
             University Press, Princeton, 1970.

.. [Roe1988] John Roe, *Elliptic operators, topology and asymptotic methods*.
             2nd edition. CRC Press, 1988.

.. [Rog2018] Baptiste Rognerud,
             *Exceptional and modern intervals of the Tamari lattice*.
             :arxiv:`1801.04097`

.. [Ros1999] \K. Rosen *Handbook of Discrete and Combinatorial
             Mathematics* (1999), Chapman and Hall.

.. [Ros2002] Rosenfeld, Vladimir Raphael, 2002: Enumerating De Bruijn
             Sequences. *Communications in Math. and in Computer Chem.*

.. [Rot2001] Gunter Rote, *Division-Free Algorithms for the
             Determinant and the Pfaffian: Algebraic and Combinatorial
             Approaches*, H. Alt (Ed.): Computational Discrete
             Mathematics, LNCS 2122,
             pp. 119–135, 2001. http://page.mi.fu-berlin.de/rote/Papers/pdf/Division-free+algorithms.pdf

.. [Rot2006] Ron Roth, Introduction to Coding Theory, Cambridge
             University Press, 2006


.. [RR1997] Arun Ram and Jeffrey Remmel. *Applications of the Frobenius
            formulas and the characters of the symmetric group and the
            Hecke algebras of type A*. J. Algebraic Combin.
            **6** (1997), 59-87.

.. [RSS] :wikipedia:`Residual_sum_of_squares`, accessed 13th
         October 2009.

.. [RSW2011] Victor Reiner, Franco Saliola, Volkmar Welker.
             *Spectra of Symmetrized Shuffling Operators*.
             :arxiv:`1102.2460v2`.

.. [RT1975a] Read, R. C. and Tarjan, R. E. *Bounds on Backtrack Algorithms for
             Listing Cycles, Paths, and Spanning Trees*.
             Networks, Volume 5 (1975), numer 3, pages 237-252.
             :doi:`10.1002/net.1975.5.3.237`.

.. [RT1975] Rose, D.J. and Tarjan, R.E.,
            *Algorithmic aspects of vertex elimination*,
            Proceedings of seventh annual ACM symposium on Theory of computing,
            Pages 245-254, ACM 1975. :doi:`10.1145/800116.803775`.

.. [RTL76] Donald J. Rose, Robert Endre Tarjan and George S. Lueker.
           *Algorithmic aspects of vertex elimination on graphs*.
           SIAM J. Comput., 5(2), 266–283 (1976).

.. [Rub1991] \K. Rubin. The "main conjectures" of Iwasawa theory for
             imaginary quadratic fields. Invent. Math. 103 (1991),
             no. 1, 25--68.

.. [Rud1958] \M. E. Rudin. *An unshellable triangulation of a
             tetrahedron*. Bull. Amer. Math. Soc. 64 (1958), 90-91.

.. [Rus2003] Frank Ruskey. *Combinatorial Generation*. (2003).
             http://www.1stworks.com/ref/ruskeycombgen.pdf

.. [Rüt2014] Julian Rüth, *Models of Curves and Valuations*. Open Access
             Repositorium der Universität Ulm. Dissertation (2014).
             :doi:`10.18725/OPARU-3275`

.. [RV2007] Fernando Rodriguez Villegas. Experimental Number Theory.
            Oxford Graduate Texts in Mathematics 13, 2007.

.. [RW2008] Alexander Raichev and Mark C. Wilson. *Asymptotics of
            coefficients of multivariate generating functions:
            improvements for smooth points*, Electronic Journal of
            Combinatorics, Vol. 15 (2008).  R89 :arxiv:`0803.2914`.

.. [RW2012] Alexander Raichev and Mark C. Wilson. *Asymptotics of
            coefficients of multivariate generating functions:
            improvements for smooth points*. Online Journal of
            Analytic Combinatorics.  Issue 6,
            (2011). :arxiv:`1009.5715`.

.. _ref-S:

**S**

.. [Saa2011] \M-J. O. Saarinen,
             *Cryptographic Analysis of All 4 x 4-Bit S-Boxes*; in
             SAC, (2011), pp. 118-133.

.. [Sag1987] Bruce E. Sagan.  *Shifted tableaux, Schur Q-functions,
             and a conjecture of R. Stanley*.  Journal of
             Combinatorial Theory, Series A Volume 45 (1987),
             pp. 62-103.

.. [Sag2001] Bruce E. Sagan.  *The Symmetric Group*,
             2nd edition, New York 2001.

.. [Sag2011] Bruce E. Sagan,
             *The cyclic sieving phenomenon: a survey*,
             :arXiv:`1008.0790v3`

.. [Sah2000] Sartaj Sahni. *Data Structures, Algorithms, and Applications
             in Java*. McGraw-Hill, 2000.

.. [Sal1954] \G. Salmon: "A Treatise on Conic Sections",
             Chelsea Publishing Co., New York, 1954.

.. [Sal1958] \G. Salmon: "A Treatise on the Analytic Geometry of Three
             Dimensions", Vol. I, Chelsea Publishing Company, New
             York, 1958.

.. [Sal1965] \G. Salmon: "A Treatise on the Analytic Geometry of Three
             Dimensions", Vol II, Chelsea Publishing Co., New
             York, 1965.

.. [Sal2014] \B. Salisbury.
             The flush statistic on semistandard Young tableaux.
             :arXiv:`1401.1185`

.. [Sch1990] Schnyder, Walter. *Embedding Planar Graphs on the Grid*.
             Proc. 1st Annual ACM-SIAM Symposium on Discrete Algorithms,
             San Francisco (1994), pp. 138-147.

.. [Sch1996] \E. Schaefer. A simplified data encryption
             algorithm. Cryptologia, 20(1):77--84, 1996.

.. [Sch1999] Gilles Schaeffer, *Random Sampling of Large Planar Maps and Convex
             Polyhedra*, Annual ACM Symposium on Theory of Computing
             (Atlanta, GA, 1999). :doi:`10.1145/301250.301448`.

.. [Sch2003] Alexander Schrijver,
             *Combinatorial optimization: polyhedra and efficiency*,
             2003.

.. [Sch2004] Manfred Schocker, *The descent algebra of the
             symmetric group*. Fields Inst. Comm. 40 (2004), pp. 145-161.
             http://www.mathematik.uni-bielefeld.de/~ringel/schocker-neu.ps

.. [Sch2006] Oliver Schiffmann. *Lectures on Hall algebras*,
             preprint, 2006. :arxiv:`0611617v2`.

.. [Sch2008] \A. Schilling. "Combinatorial structure of
             Kirillov-Reshetikhin crystals of type `D_n(1)`, `B_n(1)`, `A_{2n-1}(2)`".
             J. Algebra. **319** (2008). 2938-2962. :arxiv:`0704.2046`.

.. [Sch2013] Schmidt, Jens M
             "A Simple Test on 2-Vertex- and 2-Edge-Connectivity",
             Information Processing Letters, 113 (7): 241–244
             :doi:`10.2307/2303897`

.. [Sch2015] George Schaeffer. *Hecke stability and weight 1 modular forms*.
             Math. Z. 281:159–191, 2015. :doi:`10.1007/s00209-015-1477-9`

.. [Sco1985] \R. Scott,
             *Wide-open encryption design offers flexible implementations*; in
             Cryptologia, (1985), pp. 75-91.

.. [SE1962] \N. E. Steenrod and D. B. A. Epstein, Cohomology
            operations, Ann. of Math. Stud. 50 (Princeton University
            Press, 1962).

.. [Ser1972] Jean-Pierre Serre,
             Propriétés galoisiennes des points d'ordre fini
             des courbes elliptiques.
             Invent. Math.  15  (1972), no. 4, 259--331.

.. [Ser1987] Jean-Pierre Serre,
             Sur les représentations modulaires de degré
             2 de `\text{Gal}(\bar\QQ/\QQ)`.
             Duke Math. J. 54 (1987), no. 1, 179--230.

.. [Ser1985] \C. Series. The geometry of Markoff numbers. The
             Mathematical Intelligencer, 7(3):20--29, 1985.

.. [Ser1992] \J.-P. Serre : *Lie Algebras and Lie Groups*, 2nd ed.,
             Springer (Berlin) (1992);
             :doi:`10.1007/978-3-540-70634-2`

.. [Ser2010] \F. Sergeraert, *Triangulations of complex projective
             spaces* in Scientific contributions in honor of Mirian
             Andrés Gómez, pp 507-519, Univ. La Rioja Serv. Publ., Logroño (2010).

.. [Sey1981] \P. D. Seymour, Nowhere-zero 6-flows, J. Comb. Theory Ser B,
             30 (1981), 130-135. :doi:`10.1016/0095-8956(81)90058-7`

.. [SH1995] \C. P. Schnorr and H. H. Hörner. *Attacking the
            Chor-Rivest Cryptosystem by Improved Lattice
            Reduction*. Advances in Cryptology - EUROCRYPT '95. LNCS
            Volume 921, 1995, pp 1-12.

.. [SH1995b] Bernd Sturmfels, Serkan Hosten:
             GRIN: An implementation of Grobner bases for integer programming,
             in "Integer Programming and Combinatorial Optimization",
             [E. Balas and J. Clausen, eds.],
             Proceedings of the IV. IPCO Conference (Copenhagen, May 1995),
             Springer Lecture Notes in Computer Science 920 (1995) 267-276.

.. [Sha1997] Ron Shamir, *Advanced Topics in Graph Algorithms*,
             Course material, 1997,
             `<http://www.cs.tau.ac.il/~rshamir/atga/atga.html>`_

.. [SHET2018] \O. Seker, P. Heggernes, T. Ekim, and Z. Caner Taskin.
              *Generation of random chordal graphs using subtrees of a tree*,
              :arxiv:`1810.13326v1`.

.. [Shi2002] \M. Shimozono
             *Affine type A crystal structure on tensor products of rectangles,
             Demazure characters, and nilpotent varieties*,
             J. Algebraic Combin. **15** (2002). no. 2. 151-187.
             :arxiv:`math.QA/9804039`.

.. [Shim2016] Shimada, Ichiro, *Connected components of the moduli of
            elliptic K3 surfaces*, :arxiv:`1610.04706`.

.. [Shi1971] Goro Shimura, *Introduction to the arithmetic theory of
             automorphic functions*. Publications of the Mathematical
             Society of Japan and Princeton University Press, 1971.

.. [Shr2004] \S. Shreve, *Stochastic Calculus for Finance II:
             Continuous-Time Models*.  New York: Springer, 2004

.. [SIHMAS2011] \K. Shibutani, T. Isobe, H. Hiwatari, A. Mitsuda, T. Akishita,
                and T. Shirai, *Piccolo: An ultra-lightweight block-cipher*; in
                CHES, (2011), pp. 342-457.

.. [Sil1988] Joseph H. Silverman, Computing heights on
             elliptic curves. Mathematics of Computation, Vol. 51,
             No. 183 (Jul., 1988), pp. 339-358.

.. [Sil1994] Joseph H. Silverman, Advanced topics in the arithmetic of
             elliptic curves. GTM 151, Springer-Verlag, New York, 1994.

.. [Sil2007] Joseph H. Silverman. The Arithmetic of Dynamics Systems.
             GTM 241, Springer-Verlag, New York, 2007.

.. [Sil2009] Joseph H. Silverman, The Arithmetic of Elliptic
             Curves. Second edition. Graduate Texts in Mathematics, 106.
             Springer, 2009.

.. [Sim2004] Aron Simis, "Cremona transformations and some related algebras".
             Journal of Algebra 280.1 (2004), 162-179.

.. [SK2011] \J. Spreer and W. Kühnel, "Combinatorial properties of the
            K3 surface: Simplicial blowups and slicings", Experimental
            Mathematics, Volume 20, Issue 2, 2011.

.. [SKWWHF1998] \B. Schneier, J. Kelsey, D. Whiting, D. Wagner, C. Hall,
                and N. Ferguson, *Twofish: A 128-bit block cipher*; in
                AES Submission, (1998).

.. [Sky2003] Brian Skyrms. *The stag hunt and the evolution of social
             structure*. Cambridge University Press, 2003.

.. [SLB2008] Shoham, Yoav, and Kevin Leyton-Brown. *Multiagent
             systems: Algorithmic, game-theoretic, and logical
             foundations.* Cambridge University Press, 2008.

.. [SMMK2013] \T. Suzaki, K. Minematsu, S. Morioka, and E. Kobayashi,
              *TWINE: A lightweight block cipher for multiple platforms*; in
              SAC, (2012), pp. 338-354.

.. [SMS2019] \S. Sarkar, K. Mandal, D. Saha
             "Sycon v1.0 Submission to LightweightCryptographic Standards"
             https://csrc.nist.gov/CSRC/media/Projects/Lightweight-Cryptography/documents/round-1/spec-doc/sycon-spec.pdf

.. [Sor1984] \A. Sorkin, *LUCIFER: a cryptographic algorithm*;
             in Cryptologia, 8(1), pp. 22–35, 1984.

.. [Sma1995] \N.P. Smart, "The Solution of Triangularly Connected
             Decomposable Form Equations". Math. Comp. 64 (1995), 819-840.
             :doi:`10.1090/S0025-5718-1995-1277771-4`.

.. [Sma1998] \N.P. Smart, *The algorithmic resolution of Diophantine equations*,
             Number 41 in Student Texts. London Mathematical Society, 1998.

.. [SP2010] Fernando Solano and Michal Pioro, *Lightpath Reconfiguration in WDM
            networks*, IEEE/OSA Journal of Optical Communication and Networking
            2(12):1010-1021, 2010. :doi:`10.1364/JOCN.2.001010`.

.. [Sot2011] \M. A. Soto Gomez. 2011. *Quelques propriétés topologiques des
             graphes et applications à internet et aux réseaux*.
             Ph.D. Dissertation. Univ. Paris Diderot (Paris 7).
             https://tel.archives-ouvertes.fr/tel-01259904/document

.. [Spa1966] Edwin H. Spanier, *Algebraic Topology*,
             Springer-Verlag New York, 1966.
             :doi:`10.1007/978-1-4684-9322-1`,
             ISBN 978-1-4684-9322-1.

.. [Spe2013] \D. Speyer, *An infinitely generated upper cluster algebra*,
             :arxiv:`1305.6867`.

.. [SPGQ2006] \F.-X. Standaert, G. Piret, N. Gershenfeld, and J.-J. Quisquater,
              *Sea: A scalable encryption algorithm for small embedded applications*; in
              CARDIS, (2006), pp. 222-236.

.. [SPRQL2004] \F.-X. Standaert, G. Piret, G. Rouvroy, J.-J. Quisquarter,
               and J.-D. Legat, *ICEBERG: An involutional cipher efficient for block
               encryption in reconfigurable hardware*; in FSE, (2004), pp. 279-299.

.. [Squ1984] \C. C. Squier. *The Burau representation is unitary*.
             Proceedings of the American Mathematical Society,
             Volume 90. Number 2, February 1984, pp. 199-202.

.. [SS1983] Shorey and Stewart. "On the Diophantine equation a
            x^{2t} + b x^t y + c y^2 = d and pure powers in recurrence
            sequences." Mathematica Scandinavica, 1983.

.. [SS1990] Bruce E. Sagan and Richard P. Stanley.
            *Robinson-Schensted algorithms for skew tableaux*.
            Journal of Combinatorial Theory, Series A 55.2 (1990) pp. 161-193.

.. [SS1992] \M. A. Shtan'ko and M. I. Shtogrin, "Embedding cubic
            manifolds and complexes into a cubic lattice", *Uspekhi
            Mat. Nauk* 47 (1992), 219-220.

.. [SS2008] Geoffrey Scott and Christopher Storm, *The coefficients
            of the Ihara zeta function*, Involve, Vol. 1 (2008), No. 2, 217-233,
            :doi:`10.2140/involve.2008.1.217`
            (http://msp.org/involve/2008/1-2/involve-v1-n2-p08-p.pdf)

.. [SS2015] Anne Schilling and Travis Scrimshaw.
            *Crystal structure on rigged configurations and the filling map*.
            Electron. J. Combin., **22(1)** (2015) #P1.73. :arxiv:`1409.2920`.

.. [SS2015II] Ben Salisbury and Travis Scrimshaw.
              *A rigged configuration model for* `B(\infty)`.
              J. Combin. Theory Ser. A, **133** (2015) pp. 29-75.
              :arxiv:`1404.6539`.

.. [SS2017] Ben Salisbury and Travis Scrimshaw.
            *Rigged configurations for all symmetrizable types*.
            Electron. J. Combin., **24(1)** (2017) #P1.30. :arxiv:`1509.07833`.

.. [SS2018] Ben Salisbury and Travis Scrimshaw.
            *Description of crystals for generalized Kac–Moody algebras using
            rigged configurations*.
            Sém. Lothar. Combin. **80B** (2018), Art. #20, 12 pp.

.. [SSAMI2007] \T. Shirai, K. Shibutani, T. Akishita, S. Moriai, and T. Iwata,
               *The 128-bit blockcipher CLEFIA (extended abstract)*; in
               FSE, (2007), pp. 181-195.

.. [ST1993] \P. D. Seymour and Robin Thomas,
            *Graph searching and a min-max theorem for tree-width*,
            J. Comb. Theory Ser. B 58, 1 (May 1993), 22-33.
            :doi:`10.1006/jctb.1993.1027`.

.. [ST1994] Simon, K. and Trunz, P., *A cleanup on transitive orientation*,
            Orders, Algorithms, and Applications, 1994,
            :doi:`10.1007/BFb0019427`,
            `<ftp://ftp.inf.ethz.ch/doc/papers/ti/ga/ST94.ps.gz>`_

.. [ST2010] Einar Steingrimmsson and Bridget Tenner.
            *The Moebius Function of the Permutation Pattern Poset*,
            Journal of Combinatorics 1 (2010), 39-52

.. [ST2011] \A. Schilling, P. Tingley. *Demazure crystals,
            Kirillov-Reshetikhin crystals, and the energy function*.
            Electronic Journal of Combinatorics. **19(2)**. 2012.
            :arxiv:`1104.2359`

.. [St1986] Richard Stanley. *Two poset polytopes*,
            Discrete Comput. Geom. (1986), :doi:`10.1007/BF02187680`

.. [St2011b] \W. Stein, "Toward a Generalization of the Gross-Zagier
            Conjecture", Int Math Res Notices (2011),
            :doi:`10.1093/imrn/rnq075`

.. [Sta1973] \H. M. Stark, Class-Numbers of Complex Quadratic
             Fields. In: Kuijk W. (eds) Modular Functions of One
             Variable I. Lecture Notes in Mathematics,
             vol 320. (1973), Springer, Berlin, Heidelberg

.. [Sta1995] \R. P. Stanley, *A symmetric function generalization
             of the chromatic polynomial of a graph*, Adv. Math., ***111***
             no.1 (1995), 166-194. :doi:`10.1006/aima.1995.1020`.

.. [Sta2002] Richard P. Stanley,
             *The rank and minimal border strip decompositions of a
             skew partition*,
             J. Combin. Theory Ser. A 100 (2002), pp. 349-375.
             :arxiv:`math/0109092v1`.

.. [Sta2007] Stanley, Richard: *Hyperplane Arrangements*, Geometric
             Combinatorics (E. Miller, V. Reiner, and B. Sturmfels,
             eds.), IAS/Park City Mathematics Series, vol. 13,
             American Mathematical Society, Providence, RI, 2007,
             pp. 389-496.

.. [EnumComb1] Stanley, Richard P.
               *Enumerative Combinatorics, volume 1*,
               Second Edition,
               Cambridge University Press (2011).
               http://math.mit.edu/~rstan/ec/ec1/

.. [EnumComb2] Stanley, Richard P.
               *Enumerative Combinatorics, volume 2*.
               Cambridge University Press (1999).
               http://math.mit.edu/~rstan/ec/

.. [Star2011] Š. Starosta, *On Theta-palindromic Richness*,
              Theoret. Comp. Sci. 412 (2011) 1111--1121

.. [Sei2002] \T. R. Seifullin, *Computation of determinants, adjoint
             matrices, and characteristic polynomials without division*
             :doi:`10.1023/A:1021878507303`

.. [ST1981] \J. J. Seidel and D. E. Taylor,
            *Two-graphs, a second survey*.
            Algebraic methods in graph theory, Vol. I, II (Szeged, 1978),
            pp. 689--711, Colloq. Math. Soc. János Bolyai, 25,
            North-Holland, Amsterdam-New York, 1981.

.. [Stan2009] Richard Stanley,
              *Promotion and evacuation*,
              Electron. J. Combin. 16 (2009), no. 2, Special volume in honor of
              Anders Björner,
              Research Paper 9, 24 pp.

.. [Ste2003] John R. Stembridge, *A local characterization of
             simply-laced crystals*, Transactions of the American
             Mathematical Society, Vol. 355, No. 12 (Dec., 2003),
             pp. 4807--4823

.. [Stich2009] Stichtenoth, Henning. *Algebraic function fields and codes*.
               Vol. 254. Springer Science & Business Media, 2009.

.. [Sti2006] Douglas R. Stinson. *Cryptography: Theory and
             Practice*. 3rd edition, Chapman \& Hall/CRC, 2006.

.. [Sto1998] \A. Storjohann, An O(n^3) algorithm for Frobenius normal
             form. Proceedings of the International Symposium on
             Symbolic and Algebraic Computation (ISSAC'98), ACM Press,
             1998, pp. 101-104.

.. [Sto2000] \A. Storjohann, Algorithms for Matrix Canonical
             Forms. PhD Thesis. Department of Computer Science, Swiss
             Federal Institute of Technology -- ETH, 2000.

.. [Sto2011] \A. Storjohann, Email Communication. 30 May 2011.

.. [Str1969] Volker Strassen. Gaussian elimination is not
             optimal. Numerische Mathematik, 13:354-356, 1969.

.. [Striker2011] \J. Striker. *A unifying poset perspective on
                 alternating sign matrices, plane partitions, Catalan objects,
                 tournaments, and tableaux*, Advances in Applied Mathematics 46
                 (2011), no. 4, 583-609. :arxiv:`1408.5391`

.. [Str2015] Jessica Striker.
             *The toggle group, homomesy, and the Razumov-Stroganov correspondence*,
             Electron. J. Combin. 22 (2015) no. 2
             :arxiv:`1503.08898`

.. [Stu1987] \J. Sturm, On the congruence of modular forms, Number
             theory (New York, 1984-1985), Springer, Berlin, 1987,
             pp. 275-280.

.. [Stu1993] \B. Sturmfels, Algorithms in invariant theory, Springer-Verlag,
             1993.

.. [Stu1995] Bernd Sturmfels,
             Grobner Bases and Convex Polytopes
             AMS University Lecture Series Vol. 8 (01 December 1995)

.. [Stu1997] Bernd Sturmfels,
             Equations defining toric varieties,
             Algebraic Geometry - Santa Cruz 1995,
             Proc. Sympos. Pure Math., 62, Part 2,
             Amer. Math. Soc., Providence, RI, 1997,
             pp. 437-449.

.. [Stu2008] \C. Stump -- More bijective Catalan combinatorics on
             permutations and on colored permutations, Preprint.
             :arxiv:`0808.2822`.

.. [STW2013] \J. Schejbal, E. Tews, and J. Wälde,
             *Reverse engineering of chiasmus from gstool*; in
             30c3, (2013).

.. [STW2016] \C. Stump, H. Thomas, N. Williams. *Cataland II*, in
             preparation, 2016.

.. [STW2018] Christian Stump, Hugh Thomas and Nathan Williams,
             *Cataland: why the fuss?*, 2018. :arxiv:`1503.00710`

.. [SU2014] Christopher Skinner and Eric Urban,
            The Iwasawa main conjectures for GL2.
            Invent. Math. 195 (2014), no. 1, 1-277.

.. [sudoku:escargot]  "Al Escargot", due to Arto Inkala,
                      http://timemaker.blogspot.com/2006/12/ai-escargot-vwv.html

.. [sudoku:norvig] Perter Norvig, "Solving Every Sudoku Puzzle",
                   http://norvig.com/sudoku.html

.. [sudoku:royle]  Gordon Royle, "Minimum Sudoku",
                   http://people.csse.uwa.edu.au/gordon/sudokumin.php

.. [sudoku:top95]  "95 Hard Puzzles", http://magictour.free.fr/top95,
                   or http://norvig.com/top95.txt

.. [sudoku:wikipedia]  "Near worst case",
                       :wikipedia:`Algorithmics_of_sudoku`

.. [Sulzgr2017] Robin Sulzgruber,
                *Inserting rim-hooks into reverse plane partitions*,
                :arxiv:`1710.09695v1`.

.. [Sun2010] Yi Sun. *The McKay correspondence*.
             http://www.math.miami.edu/~armstrong/686sp13/McKay_Yi_Sun.pdf
             2010

.. [Sut2002] Ruedi Suter.
             *Young's Lattice and Dihedral Symmetries*.
             Europ. J. Combinatorics (2002) 23, 233--238.
             http://www.sciencedirect.com/science/article/pii/S0195669801905414

.. [Sut2012] Sutherland. A local-global principle for rational
             isogenies of prime degree. Journal de Théorie des Nombres de Bordeaux,
             2012.

.. [SV1970] \H. Schneider and M. Vidyasagar. Cross-positive matrices. SIAM
            Journal on Numerical Analysis, 7:508-519, 1970.

.. [SV2000] \J. Stern and S. Vaudenay,
            *CS-Cipher*; in
            First Open NESSIE Workshop, (2000).

.. [SV2013] Silliman and Vogt. "Powers in Lucas Sequences via Galois
            Representations." Proceedings of the American Mathematical
            Society, 2013. :arxiv:`1307.5078v2`

.. [SW1999] Steger, A. and Wormald, N. *Generating random
            regular graphs quickly*. Prob. and Comp. 8 (1999), pp 377-396.
            :doi:`10.1017/S0963548399003867`.

.. [SW2002] William Stein and Mark Watkins, *A database of elliptic
            curves---first report*. In *Algorithmic number theory
            (ANTS V), Sydney, 2002*, Lecture Notes in Computer Science
            2369, Springer, 2002,
            p267--275. http://modular.math.washington.edu/papers/stein-watkins/

.. [SW2012] John Shareshian and Michelle Wachs.
            *Chromatic quasisymmetric functions and Hessenberg varieties*.
            Configuration Spaces. CRM Series. Scuola Normale Superiore.
            (2012) pp. 433-460. :doi:`10.1007/978-88-7642-431-1_20`.
            http://www.math.miami.edu/~wachs/papers/chrom.pdf

.. [SW2013] \W. Stein and C. Wuthrich, Algorithms
            for the Arithmetic of Elliptic Curves using Iwasawa Theory
            Mathematics of Computation 82 (2013), 1757-1792.

.. [St1922] Ernst Steinitz, *Polyeder und Raumeinteilungen*.
            In *Encyclopädie der Mathematischen Wissenschaften*, Franz Meyer
            and Hand Mohrmann, eds., volume 3, *Geometrie, erster Teil, zweite Hälfte*,
            pp. 1--139, Teubner, Leipzig, 1922

.. [SU2009] \J. Smillie and C. Ulcigrai. Symbolic coding for linear
            trajectories in the regular octagon, :arxiv:`0905.0871`, 2009.

.. [Swe1969] Moss Sweedler. Hopf algebras. W.A. Benjamin, Math Lec
             Note Ser., 1969.

.. [SWJ2008] Fatima Shaheen, Michael Wooldridge, and Nicholas
             Jennings. *A linear approximation method for the Shapley
             value.* Artificial Intelligence 172.14 (2008): 1673-1699.

.. [Sys1987] Maciej M. SysŁo,
             *Minimizing the jump number for partially-ordered sets: a
             graph-theoretic approach, II*.
             Discrete Mathematics,
             Volume 63, Issues 2-3, 1987, Pages 279-295.

.. [SYYTIYTT2002] \T. Shimoyama, H. Yanami, K. Yokoyama, M. Takenaka, K. Itoh,
                  \J. Yajima, N. Torii, and H. Tanaka, *The block cipher SC2000*; in
                  FSE, (2001), pp. 312-327.

.. [SZ1994] Bruno Salvy and Paul Zimmermann. Gfun: a Maple package for
            the manipulation of generating and holonomic functions in
            one variable. ACM transactions on mathematical software,
            20.2:163-177, 1994.

.. [SZ2001] \M. Shimozono, M. Zabrocki,
            Hall-Littlewood vertex operators and generalized Kostka polynomials.
            Adv. Math. 158 (2001), no. 1, 66-85.

.. _ref-T:

**T**

.. [Tak1999] Kisao Takeuchi, Totally real algebraic number fields of
             degree 9 with small discriminant, Saitama Math. J.  17
             (1999), 63--85 (2000).

.. [Tam1962] Dov Tamari.
             *The algebra of bracketings and their enumeration*.
             Nieuw Arch. Wisk. (1962).

.. [Tar1976] Robert E. Tarjan, *Edge-disjoint spanning trees and
             depth-first search*, Acta Informatica 6 (2), 1976,
             171-185, :doi:`10.1007/BF00268499`.

.. [Tarjan72] R.E. Tarjan. Depth-First Search and Linear Graph
              Algorithms. SIAM J. Comput. 1(2): 146-160 (1972).

.. [Tate1975] John Tate, *Algorithm for determining the type of a
              singular fiber in an elliptic pencil.
              Modular functions of one variable*, IV, pp. 33--52.
              Lecture Notes in Math., Vol. 476, Springer, Berlin, 1975.

.. [Tate1966] John Tate, *On the conjectures of Birch and Swinnerton-Dyer and
              a geometric analog*. Seminaire Bourbaki, Vol. 9,
              Exp. No. 306, 1966.

.. [TB1997] Lloyd N. Trefethen and David Bau III, *Numerical Linear
            Algebra*, SIAM, Philadelphia, 1997.

.. [TCHP2008] Marc Tedder, Derek Corneil, Michel Habib and Christophe Paul,
              *Simple, linear-time modular decomposition*, 2008.
              :arxiv:`0710.3901`.

.. [Tee1997] Tee, Garry J. "Continuous branches of inverses of the 12
             Jacobi elliptic functions for real
             argument". 1997. https://researchspace.auckland.ac.nz/bitstream/handle/2292/5042/390.pdf.

.. [Ter2011] Audrey Terras, *Zeta functions of graphs: a stroll through
             the garden*, Cambridge Studies in Advanced Mathematics, Vol. 128,
             2011.

.. [Terwilliger2011] Paul Terwilliger. *The universal Askey-Wilson algebra*.
                     SIGMA **7** (2011), 069, 24 pages. :arxiv:`1104.2813`.

.. [Tho2010] \T. Thongjunthug, Computing a lower bound for the canonical
             height on elliptic curves over number fields, Math. Comp. 79
             (2010), pages 2431-2449.

.. [TIDES] \A. Abad, R. Barrio, F. Blesa, M. Rodriguez. TIDES tutorial:
           Integrating ODEs by using the Taylor Series Method
           (http://www.unizar.es/acz/05Publicaciones/Monografias/MonografiasPublicadas/Monografia36/IndMonogr36.htm)

.. [TingleyLN] Peter Tingley. *Explicit* `\widehat{\mathfrak{sl}}_n` *crystal
               maps between cylindric plane partitions, multi-partitions, and
               multi-segments*. Lecture notes.
               http://webpages.math.luc.edu/~ptingley/lecturenotes/explicit_bijections.pdf

.. [Tingley2007] Peter Tingley. *Three combinatorial models for*
                 `\widehat{\mathfrak{sl}}_n` *crystals, with applications
                 to cylindric plane partitions*.
                 International Mathematics Research Notices. (2007).
                 :arxiv:`0702062v3`.

.. [TK2013] \F. W. Takes and W. A. Kosters. *Computing the eccentricity
            distribution of large graphs*. Algorithms 6:100-118 (2013).
            :doi:`10.3390/a6010100`.

.. [TOPCOM] \J. Rambau, TOPCOM
            <http://www.rambau.wm.uni-bayreuth.de/TOPCOM/>.

.. [TW1980] \A.D. Thomas and G.V. Wood, Group Tables (Exeter: Shiva
            Publishing, 1980)

.. [TY1984] Robert Endre Tarjan, Mihalis Yannakakis. *Simple linear-time
            algorithms to test chordality of graphs, test acyclicity of
            hypergraphs, and selectively reduce acyclic hypergraphs*.
            SIAM Journal on Computing, 13:566-579, 1984.
            :doi:`10.1137/0213035`

.. [TY2009] Hugh Thomas and Alexander Yong, *A jeu de taquin theory for
            increasing tableaux, with applications to K-theoretic Schubert
            calculus*, Algebra and Number Theory 3 (2009), 121-148,
            https://projecteuclid.org/euclid.ant/1513797353

.. _ref-U:

**U**

.. [UDCIKMP2011] \M. Ullrich, C. De Canniere, S. Indesteege, Ö. Kücük, N. Mouha, and
                 \B. Preenel, *Finding Optimal Bitsliced Implementations of 4 x 4-bit
                 S-boxes*; in SKEW, (2011).

.. [Ukko1995] \E. Ukkonen, *On-line construction of suffix trees*,
              Algorithmica, 1995, volume **14**, number 3, pages 249--260.

.. [UNITTEST] unittest -- Unit testing framework --
              https://docs.python.org/library/unittest.html

.. [U.S1998] \U.S. Department Of Commerce/National Institute of Standards and Technology,
             *Skipjack and KEA algorithms specifications, v2.0*, (1998).

.. [U.S1999] \U.S. Department Of Commerce/National Institute of Standards and Technology,
             *Data Encryption Standard*, (1999).
             https://csrc.nist.gov/CSRC/media/Publications/fips/46/3/archive/1999-10-25/documents/fips46-3.pdf

.. _ref-V:

**V**

.. [Vai1994] \I. Vaisman, *Lectures on the Geometry of Poisson
             Manifolds*, Springer Basel AG (Basel) (1994);
             :doi:`10.1007/978-3-0348-8495-2`

.. [Var1984] \V. S. Varadarajan. *Lie groups, Lie algebras, and their
             representations*. Reprint of the 1974 edition. Graduate Texts in
             Mathematics, 102. Springer-Verlag, New York, 1984.

.. [Vat2008] \D. Vatne, *The mutation class of* `D_n` *quivers*, :arxiv:`0810.4789v1`.

.. [Vazirani2002] Monica Vazirani. *Parameterizing Hecek algebra modules:
                  Bernstein-Zelevinsky multisegments, Kleshchev
                  multipartitions, and crystal graphs*. Transform. Groups
                  **7** (2002). pp. 267-303. :arxiv:`0107052v1`,
                  :doi:`10.1007/s00031-002-0014-1`.

.. [VB1996] \E. Viterbo, E. Biglieri. *Computing the Voronoi Cell of a
            Lattice: The Diamond-Cutting Algorithm*. IEEE Transactions
            on Information Theory, 1996.

.. [VBB1992] Marc Van Barel and Adhemar Bultheel. "A general module theoretic
             framework for vector M-Padé and matrix rational interpolation."
             Numer. Algorithms, 3:451-462, 1992.
             :doi:`10.1007/BF02141952`

.. [Vee1978] William Veech, "Interval exchange
             transformations", J. Analyse Math. 33 (1978), 222-272

.. [Ver] Helena Verrill, "Fundamental domain drawer", Java program,
         http://www.math.lsu.edu/~verrill/

.. [Vie1979] Gérard Viennot. *Permutations ayant une forme
             donnée*.  Discrete Mathematics 26.3 (1979): 279-284.

.. [Vie1983] Xavier G. Viennot.  *Maximal chains of subwords and
             up-down sequences of permutations*.  Journal of
             Combinatorial Theory, Series A Volume 34, (1983),
             pp. 1-14.

.. [VJ2004] \S. Vaudenay and P. Junod,
            *Device and method for encrypting and decryptiong a block of data
            Fox, a New Family of Block Ciphers*, (2004).

.. [VO2005] \A. M. Vershik, A. Yu. Okounkov.
            *A New Approach to the Representation Theory of the Symmetric
            Groups. 2*, 2005. :arxiv:`math/0503040v3`.

.. [Voe2003] \V. Voevodsky, Reduced power operations in motivic
             cohomology, Publ. Math. Inst. Hautes Études Sci. No. 98
             (2003), 1-57.

.. [Voi2008] John Voight, Enumeration of totally real number fields of
            bounded root discriminant, Lect. Notes in Comp. Sci. 5011
            (2008).

.. [Voi2012] \J. Voight. Identifying the matrix ring: algorithms for
             quaternion algebras and quadratic forms, to appear.

.. [VW1994] Leonard Van Wyk. *Graph groups are biautomatic*. J. Pure
            Appl. Alg. **94** (1994). no. 3, 341-352.

.. _ref-W:

**W**

.. [Wac2003] Wachs, "Topology of Matching, Chessboard and General
             Bounded Degree Graph Complexes" (Algebra Universalis
             Special Issue in Memory of Gian-Carlo Rota, Algebra
             Universalis, 49 (2003) 345-385)

.. [Wal1960] \C. T. C. Wall, "Generators and relations for the
             Steenrod algebra," Ann. of Math. (2) **72** (1960),
             429-444.

.. [Wal1970] David W. Walkup, "The lower bound conjecture for 3- and
             4-manifolds", Acta Math. 125 (1970), 75-107.

.. [Wal2001] Timothy Walsh, *Gray codes for involutions*, J. Combin.
             Math. Combin. Comput. **36** (2001), 95-118.
             http://www.info2.uqam.ca/~walsh_t/papers/Involutions%20paper.pdf

.. [Walton1990] Mark A. Walton. *Fusion rules in Wess-Zumino-Witten models*.
                Nuclear Phys. B **340** (1990).

.. [Wam1999] van Wamelen, Paul. *Examples of genus two CM curves defined
             over the rationals*. Math. Comp. 68 (1999), no. 225, 307--320.

.. [Wam1999b] \P. van Wamelen, Pari-GP code, section "thecubic"
              https://www.math.lsu.edu/~wamelen/Genus2/FindCurve/igusa2curve.gp

.. [Wan1998] Daqing Wan, "Dimension variation of classical and p-adic
             modular forms", Invent. Math. 133, (1998) 449-463.

.. [Wan2010] Zhenghan Wang. Topological quantum
             computation. Providence, RI: American Mathematical
             Society (AMS), 2010. ISBN 978-0-8218-4930-9

.. [Was1997] \L. C. Washington, *Cyclotomic Fields*, Springer-Verlag,
             GTM volume 83, 1997.

.. [Watkins] Mark Watkins, *Hypergeometric motives over Q and their
             L-functions*, http://magma.maths.usyd.edu.au/~watkins/papers/known.pdf

.. [Wat2003] Joel Watson. *Strategy: an introduction to game
             theory*. WW Norton, 2002.

.. [Wat2010] Watkins, David S. Fundamentals of Matrix Computations,
             Third Edition.  Wiley, Hoboken, New Jersey, 2010.

.. [Web2007] James Webb. *Game theory: decisions, interaction and
             Evolution*. Springer Science & Business Media, 2007.

.. [Weh1998] \J. Wehler. Hypersurfaces of the Flag Variety: Deformation
             Theory and the Theorems of Kodaira-Spencer, Torelli,
             Lefschetz, M. Noether, and Serre. Math. Z. 198 (1988), 21-38.

.. [WELLS]   Elliot Wells. Computing the Canonical Height of a Point in Projective Space.
             :arxiv:`1602.04920v1` (2016).

.. [Wei1994] Charles A. Weibel, *An introduction to homological
             algebra*. Cambridge Studies in Advanced Math., vol. 38,
             Cambridge Univ. Press, 1994.

.. [Wel1988] Codes and Cryptography, Dominic Welsh, Oxford Sciences
             Publications, 1988

.. [Wer1998] Annette Werner, Local heights on abelian varieties and
             rigid analytic uniformization, Doc. Math. 3 (1998), 301-319.

.. [WFYTP2008] \D. Watanable, S. Furuya, H. Yoshida, K. Takaragi, and B. Preneel,
               *A new keystream generator MUGI*; in
               FSE, (2002), pp. 179-194.

.. [Whi1932] \H. Whitney, *Congruent graphs and the connectivity of graphs*,
             American Journal of Mathematics,
             pages 150--168, 1932,
             `available on JSTOR <http://www.jstor.org/stable/2371086>`_

.. [Wie2000] \B. Wieland. *A large dihedral symmetry of the set of
             alternating sign matrices*. Electron. J. Combin. 7 (2000).

.. [Wil2010] \M. Willis. A direct way to find the right key of
             a semistandard Young tableau. :arxiv:`1110.6184v1`.

.. [Wil2013] Harold Williams. *Q-systems, factorization dynamics, and the
             twist automorphism*. Int. Math. Res. Not. (2015) no. 22,
             12042--12069. :doi:`10.1093/imrn/rnv057`.

.. [Wol1974] W. A. Wolovich. "Linear Multivariable Systems", Applied
             Mathematical Sciences (volume 11). Springer-Verlag New-York, 1974.
             :doi:`10.1007/978-1-4612-6392-0`

.. [Woo1998] \R. M. W. Wood, "Problems in the Steenrod algebra,"
             Bull. London Math. Soc. 30 (1998), no. 5, 449-517.

.. [Wor1984] Worley, Dale Raymond, *A theory of shifted Young
             tableaux*. Dissertation, Massachusetts Institute of
             Technology, 1984.

.. [WP-Bessel] :wikipedia:`Bessel_function`

.. [WP-Error] :wikipedia:`Error_function`

.. [WP-Struve] :wikipedia:`Struve_function`

.. [WROM1986] Wright, Robert Alan; Richmond, Bruce; Odlyzko, Andrew;
              McKay, Brendan D.
              *Constant time generation of free trees*.
              SIAM J. Comput. 15 (1986), no. 2, 540--548.
              :doi:`10.1137/0215039`.

.. [WSK1997] \D. Wagner, B. Schneier, and J. Kelsey,
             *Cryptoanalysis of the cellular encryption algorithm*; in
             CRYPTO, (1997), pp. 526-537.

.. [Wu2009] Hongjun Wu, *The Hash Function JH*;
            submitted to NIST, (2008), available at
            http://www3.ntu.edu.sg/home/wuhj/research/jh/jh_round3.pdf

.. [Wu2004] Wuthrich, C. (2004). On p-adic heights in families of
            elliptic curves. Journal of the London Mathematical
            Society, 70(1), 23-40.

.. [WW1991] Michelle Wachs and Dennis White, *p, q-Stirling numbers
            and set partition statistics*, Journal of Combinatorial
            Theory, Series A 56.1 (1991): 27-46.

.. [WW2005] Ralf-Philipp Weinmann and Kai Wirt,
            *Analysis of the DVB Common Scrambling Algorithm*; in
            IFIP TC-6 TC-11, (2005).

.. [WZ2011] \W. Wu and L. Zhang, *The LBlock family of block ciphers*;
            in ACNS, (2011), pp. 327-344.

.. [WZY2015] Wenling Wu, Lei Zhang, and Xiaoli Yu, *The DBlock family of block ciphers*;
             in Science China Information Sciences, (2015), pp. 1-14.

.. _ref-X:

**X**

.. [XP1994] Deng Xiaotie, and Christos Papadimitriou. *On the
            complexity of cooperative solution concepts.* Mathematics
            of Operations Research 19.2 (1994): 257-266.

.. _ref-Y:

**Y**

.. [Yamada2007] Daisuke Yamada. *Scattering rule in soliton cellular automaton
                associated with crystal base of* `U_q(D_4^{(3)})`.
                \J. Math. Phys., **48** (4):043509, 28, (2007).

.. [Yen1970] Yen, Jin Y. (1970). *An algorithm for finding shortest routes from
             all source nodes to a given destination in general networks*.
             Quarterly of Applied Mathematics. 27 (4): 526–530.
             :doi:`10.1090/qam/253822`

.. [Yoc2005] Jean-Christophe Yoccoz "Echange d'Intervalles", Cours au
             collège de France

.. [Yip2018] Yip, Martha. "Rook placements and Jordan forms of
             upper-triangular nilpotent matrices."
             Electronic J. Comb. 25(1) (2018) #P1.68. :arxiv:`1703.00057`.

.. [Yun1976] Yun, David YY. On square-free decomposition
             algorithms. In Proceedings of the third ACM symposium on
             Symbolic and algebraic computation, pp. 26-35. ACM, 1976.

.. [Yuz1993] Sergey Yuzvinsky, "The first two obstructions to the
             freeness of arrangements", Transactions of the American
             Mathematical Society, Vol. 335, **1** (1993)
             pp. 231--244.

.. [YWHWXSW2014] \D. Ye, P. Wang, L. Hu, L. Wang, Y. Xie, S. Sun, and P. Wang,
                 *Panda v1*; in CAESAR Competition, (2014).

.. [YT2002] \F. Yura and T. Tokihiro,
            *On a periodic soliton cellular automaton*, J. Phys. A: Math. Gen.
            **35** (2002) 3787-3801.

.. [YYT2003] \D. Yoshihara, F. Yura, and T. Tokihiro,
             *Fundamental cycle of a periodic box-ball system*, J. Phys. A:
             Math. Gen. **36** (2003) 99-121.

.. _ref-Z:

**Z**

.. [ZBLRYV2015] \W. Zhang, Z. Bao, D. Lin, V. Rijmen, B. Yang, and I. Verbauwhede,
                *RECTANGLE: A bit-slice lightweight block cipher suitable for
                multiple platforms*; in
                SCience China Information Sciences, (2015), pp. 1-15.

.. [ZBN1997] \C. Zhu, R. H. Byrd and J. Nocedal. L-BFGS-B: Algorithm
             778: L-BFGS-B, FORTRAN routines for large scale bound
             constrained optimization. ACM Transactions on
             Mathematical Software, Vol 23, Num. 4, pp.550--560, 1997.

.. [ZDYBXJZ2019] \W. Zhang, T. Ding, B. Yang, Z. Bao, Z. Xiang, F. Ji, X. Zhao.
                 "KNOT: Algorithm Speci cationsand Supporting Document"
                 https://csrc.nist.gov/CSRC/media/Projects/Lightweight-Cryptography/documents/round-1/spec-doc/KNOT-spec.pdf

.. [Zei2011] Doron Zeilberger. "The C-finite ansatz." The Ramanujan Journal
             (2011): 1-10.

.. [Zha2019] Bin Zhang. "Fountain: A Lightweight Authenticated Cipher(v1)"
             https://csrc.nist.gov/CSRC/media/Projects/Lightweight-Cryptography/documents/round-1/spec-doc/fountain-spec.pdf

.. [Zhedanov1991] \A.S. Zhedanov.
                  *"Hidden symmetry" of the Askey–Wilson polynomials*,
                  Theoret. and Math. Phys. **89** (1991), 1146--1157.

.. [Zie1998] \G. M. Ziegler. *Shelling polyhedral 3-balls and
             4-polytopes*. Discrete Comput. Geom. 19 (1998), 159-174.

.. [Zie2007] \G. M. Ziegler. *Lectures on polytopes*, Volume
             152 of Graduate Texts in Mathematics, 7th printing of 1st edition, Springer, 2007.

.. [ZJRRS2019] \M. R. Z'aba, N. Jamil, M. S. Rohmad, H. A. Rani, S. Shamsuddin
           "TheCiliPadiFamily of LightweightAuthenticated Encryption"
           https://csrc.nist.gov/CSRC/media/Projects/Lightweight-Cryptography/documents/round-1/spec-doc/cilipadi-spec.pdf

.. [Zor2008] \A. Zorich "Explicit Jenkins-Strebel representatives of
             all strata of Abelian and quadratic differentials",
             Journal of Modern Dynamics, vol. 2, no 1, 139-185 (2008)
             (http://www.math.psu.edu/jmd)

.. [Zor] Anton Zorich, "Generalized Permutation software"
         (http://perso.univ-rennes1.fr/anton.zorich)

.. [ZZ2005] Hechun Zhang and R. B. Zhang.
            *Dual canonical bases for the quantum special linear group
            and invariant subalgebras*.
            Lett. Math. Phys. **73** (2005), pp. 165-181.
            :arxiv:`math/0509651`.

.. include:: ../footer.txt<|MERGE_RESOLUTION|>--- conflicted
+++ resolved
@@ -858,20 +858,18 @@
             generators for inseparable algebraic extensions. Bulletin of the
             American Mathematical Society 46, no. 2 (1940): 182-186.
 
-<<<<<<< HEAD
 .. [BM1977] \R. S. Boyer, J. S. Moore, A fast string searching
             algorithm, Communications of the ACM 20 (1977) 762--772.
 
 .. [BM1983] Buer, B., and Mohring, R. H.  A fast algorithm for decomposition of
             graphs and posets, Math. Oper. Res., Vol 8 (1983): 170-184.
-=======
+
 .. [BM1993] \M. Broué and G. Malle, *Zyklotomische Heckealgebren*,
             Asterisque, **212** (1993), 119-89.
 
 .. [BM1997] \K. Bremke and G. Malle,
             *Reduced words and a length function for* `G(e,1,n)`.
             Indag. Mathem., N.S., **8** (1997), no. 4, 453-469.
->>>>>>> 0a058b5e
 
 .. [BM2008] John Adrian Bondy and U.S.R. Murty, "Graph theory", Volume
             244 of Graduate Texts in Mathematics, 2nd edition, Springer, 2008.
