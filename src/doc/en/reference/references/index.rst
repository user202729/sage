The references for Sage, sorted alphabetically by citation key.

REFERENCES:

:ref:`A <ref-A>`
:ref:`B <ref-B>`
:ref:`C <ref-C>`
:ref:`D <ref-D>`
:ref:`E <ref-E>`
:ref:`F <ref-F>`
:ref:`G <ref-G>`
:ref:`H <ref-H>`
:ref:`I <ref-I>`
:ref:`J <ref-J>`
:ref:`K <ref-K>`
:ref:`L <ref-L>`
:ref:`M <ref-M>`
:ref:`N <ref-N>`
:ref:`O <ref-O>`
:ref:`P <ref-P>`
:ref:`Q <ref-Q>`
:ref:`R <ref-R>`
:ref:`S <ref-S>`
:ref:`T <ref-T>`
:ref:`U <ref-U>`
:ref:`V <ref-V>`
:ref:`W <ref-W>`
:ref:`X <ref-X>`
:ref:`Y <ref-Y>`
:ref:`Z <ref-Z>`

.. _ref-A:

**A**

.. [ABBR2012] \A. Abad, R. Barrio, F. Blesa, M. Rodriguez. Algorithm 924.
              *ACM Transactions on Mathematical Software*, *39* no. 1 (2012), 1-28.

.. [ADKF1970] \V. Arlazarov, E. Dinic, M. Kronrod,
              and I. Faradzev. 'On Economical Construction of the
              Transitive Closure of a Directed Graph.'
              Dokl. Akad. Nauk. SSSR No. 194 (in Russian), English
              Translation in Soviet Math Dokl. No. 11, 1970.

.. [ADKLPY2014] \M. R. Albrecht, B. Driessen, E. B. Kavun, G. Leander, C. Paar,
                and T. Yalcin, *Block ciphers - focus on the linear layer
                (feat. PRIDE)*; in CRYPTO, (2014), pp. 57-76.

.. [AH2002] \R. J. Aumann and S. Hart, Elsevier, eds. *Computing
            equilibria for two-person
            games*. http://www.maths.lse.ac.uk/personal/stengel/TEXTE/nashsurvey.pdf (2002)

.. [AHK2015] Karim Adiprasito, June Huh, and Eric Katz. *Hodge theory
             for combinatorial geometries*. :arxiv:`1511.02888`.

.. [AHMP2008] \J.-P. Aumasson, L. Henzen, W. Meier, and R. C-W Phan,
              *Sha-3 proposal blake*; in Submission to NIST, (2008).

.. [AHU1974] \A. Aho, J. Hopcroft, and J. Ullman. 'Chapter 6: Matrix
             Multiplication and Related Operations.' The Design and
             Analysis of Computer Algorithms. Addison-Wesley, 1974.

.. [AIKMMNT2001] \K. Aoki, T. Ichikawa, M. Kanda, M. Matsui, S. Moriai,
                 \J. Nakajima, and T. Tokita,
                 *Camellia: A 128-bit block cipher suitable for multiple
                 platforms - Design and analysis*; in SAC, (2000), pp. 39-56.

.. [Aj1996] \M. Ajtai. Generating hard instances of lattice problems
            (extended abstract). STOC, pp. 99--108, ACM, 1996.


.. [AJL2011] Susumu Ariki, Nicolas Jacon, and Cedric Lecouvey.
             *The modular branching rule for affine Hecke algebras of type A*.
             Adv. Math. 228:481-526 (2011).

.. [Al1947] \A. A. Albert, *A Structure Theory for Jordan
            Algebras*. Annals of Mathematics, Second Series, Vol. 48,
            No. 3 (Jul., 1947), pp. 546--567.

.. [AL1978] \A. O. L. Atkin and Wen-Ch'ing Winnie Li, Twists of
            newforms and pseudo-eigenvalues of `W`-operators.
            Inventiones math. 48 (1978), 221-243.

.. [AL2015] \M. Aguiar and A. Lauve, *The characteristic polynomial of
            the Adams operators on graded connected Hopf
            algebras*. Algebra Number Theory, v.9, 2015, n.3, 2015.

.. [AM1974] \J. F. Adams and H. R. Margolis, "Sub-Hopf-algebras of the
            Steenrod algebra," Proc. Cambridge Philos. Soc. 76 (1974),
            45-52.

.. [Ap1997] \T. Apostol, Modular functions and Dirichlet series in
            number theory, Springer, 1997 (2nd ed), section 3.7--3.9.

.. [APR2001] George E. Andrews, Peter Paule, Axel Riese,
             *MacMahon's partition analysis: the Omega package*,
             European J. Combin. 22 (2001), no. 7, 887--904.

.. [Ar2006] \D. Armstrong. *Generalized noncrossing partitions and
            combinatorics of Coxeter groups*. Mem. Amer. Math. Soc., 2006.

.. [AR2012] \D. Armstrong and B. Rhoades. "The Shi arrangement and the
            Ish arrangement". Transactions of the American
            Mathematical Society 364 (2012),
            1509-1528. :arxiv:`1009.1655`

.. [AS-Bessel] \F. W. J. Olver: 9. Bessel Functions of Integer Order,
               in Abramowitz and Stegun: Handbook of Mathematical
               Functions. http://people.math.sfu.ca/~cbm/aands/page_355.htm

.. [AS-Spherical] \H. A. Antosiewicz: 10. Bessel Functions of
                  Fractional Order, in Abramowitz and Stegun: Handbook
                  of Mathematical Functions. http://people.math.sfu.ca/~cbm/aands/page_435.htm

.. [AS-Struve] \M. Abramowitz: 12. Struve Functions and Related
               Functions, in Abramowitz and Stegun: Handbook of
               Mathematical Functions. http://people.math.sfu.ca/~cbm/aands/page_495.htm

.. [AS1964] \M. Abramowitz and I. A. Stegun, *Handbook of Mathematical
            Functions*, National Bureau of Standards Applied
            Mathematics Series, 55. 1964. See also
            http://www.math.sfu.ca/~cbm/aands/.

.. [As2008] Sami Assaf. *A combinatorial realization of Schur-Weyl
            duality via crystal graphs and dual equivalence
            graphs*. FPSAC 2008, 141-152, Discrete
            Math. Theor. Comput. Sci. Proc., AJ, Assoc. Discrete
            Math. Theor. Comput. Sci., (2008). :arxiv:`0804.1587v1`

.. [AS2011] \R.B.J.T Allenby and A. Slomson, "How to count", CRC Press (2011)

.. [ASD1971] \A. O. L. Atkin and H. P. F. Swinnerton-Dyer, "Modular
             forms on noncongruence subgroups", Proc. Symp. Pure
             Math., Combinatorics (T. S. Motzkin, ed.), vol. 19, AMS,
             Providence 1971

.. [Av2000] \D. Avis, *A revised implementation of the reverse search
            vertex enumeration algorithm.* Polytopes-combinatorics and
            computation. Birkhauser Basel, 2000.

.. [Ava2017] \R. Avanzi,
             *The QARMA block cipher family*; in ToSC, (2017.1), pp. 4-44.

.. _ref-B:

**B**

.. [Ba1994] Kaushik Basu. *The Traveler's Dilemma: Paradoxes of
            Rationality in Game Theory*. The American Economic Review
            (1994): 391-395.

.. [BAK1998] \E. Biham, R. J. Anderson, and L. R. Knudsen,
             *Serpent: A new block cipher proposal*; in FSE, (1998), pp. 222-238.

.. [Bar1970] Barnette, "Diagrams and Schlegel diagrams", in
             Combinatorial Structures and Their Applications,
             Proc. Calgary Internat. Conference 1969, New York, 1970,
             Gordon and Breach.

.. [Bar2006] \G. Bard. 'Accelerating Cryptanalysis with the Method of
             Four Russians'. Cryptography E-Print Archive
             (http://eprint.iacr.org/2006/251.pdf), 2006.

.. [BB1997] Mladen Bestvina and Noel Brady. *Morse theory and
            finiteness properties of groups*. Invent. Math. **129**
            (1997). No. 3,
            445-470. www.math.ou.edu/~nbrady/papers/morse.ps.

.. [BB2009] Tomas J. Boothby and Robert W. Bradshaw. *Bitslicing and
            the Method of Four Russians Over Larger Finite
            Fields*. arXiv:0901.1413v1, 2009. :arxiv:`0901.1413`

.. [BBISHAR2015] \S. Banik, A. Bogdanov, T. Isobe, K. Shibutani, H. Hiwatari,
                 \T. Akishita, and F. Regazzoni,
                 *Midori: A block cipher for low energy*; in ASIACRYPT, (2015), pp. 411-436.

.. [BBKMW2013] \B. Bilgin, A. Bogdanov, M, Knezevic, F. Mendel, and Q. Wang,
               *Fides: Lightweight authenticated cipher with side-channel resistance
               for constrained hardware*; in CHES, (2013), pp. 142-158.

.. [BBLSW1999] Babson, Bjorner, Linusson, Shareshian, and Welker,
               "Complexes of not i-connected graphs," Topology 38
               (1999), 271-299

.. [BPPSST2017] Banik, Pandey, Peyrin, Sasaki, Sim, and Todo,
                GIFT : A Small Present Towards Reaching the Limit of Lightweight
                Encryption. *Cryptographic Hardware and Embedded Systems - CHES 2017*,
                2017.

.. [BBS1982] \L. Blum, M. Blum, and M. Shub. Comparison of Two
             Pseudo-Random Number Generators. *Advances in Cryptology:
             Proceedings of Crypto '82*, pp.61--78, 1982.

.. [BBS1986] \L. Blum, M. Blum, and M. Shub. A Simple Unpredictable
             Pseudo-Random Number Generator. *SIAM Journal on
             Computing*, 15(2):364--383, 1986.

.. [BIANCO] \L. Bianco, P. Dell‘Olmo, S. Giordani
            An Optimal Algorithm to Find the Jump Number of Partially Ordered Sets
            Computational Optimization and Applications,
            1997, Volume 8, Issue 2, pp 197--210,
            :doi:`10.1023/A:1008625405476`

.. [BC1977] \R. E. Bixby, W. H. Cunningham, Matroids, Graphs, and
            3-Connectivity. In Graph theory and related topics
            (Proc. Conf., Univ. Waterloo, Waterloo, ON, 1977), 91-103

.. [BC2003] \A. Biryukov and C. D. Canniere *Block Ciphers and Systems
            of Quadratic Equations*; in Proceedings of Fast Software
            Encryption 2003; LNCS 2887; pp. 274-289,
            Springer-Verlag 2003.

.. [BC2012] Mohamed Barakat and Michael Cuntz. "Coxeter and
            crystallographic arrangements are inductively free."
            Adv. in Math. **229** Issue 1
            (2012). pp. 691-709. :doi:`10.1016/j.aim.2011.09.011`,
            :arxiv:`1011.4228`.

.. [BCCCNSY2010] Charles Bouillaguet, Hsieh-Chung Chen, Chen-Mou
                 Cheng, Tung Chou, Ruben Niederhagen, Adi Shamir, and
                 Bo-Yin Yang.    *Fast exhaustive search for
                 polynomial systems in GF(2)*. In Stefan Mangard and
                 François-Xavier Standaert, editors, CHES, volume 6225
                 of Lecture Notes in Computer Science, pages
                 203–218. Springer, 2010. pre-print available at
                 http://eprint.iacr.org/2010/313.pdf

.. [BCGKKKLNPRRTY2012] \J. Borghoff, A. Canteaut, T. Güneysu, E. B. Kavun, M. Knezevic,
                       \L. R. Knudsen, G. Leander, V. Nikov, C. Paar, C. Rechberger,
                       \P. Rombouts, S. S. Thomsen, and T. Yalcin,
                       *PRINCE - A low-latency block cipher for pervasive computing
                       applications*; in ASIACRYPT, (2012), pp. 208-225.

.. [BdJ2008] Besser, Amnon, and Rob de Jeu. "Li^(p)-Service? An Algorithm
             for Computing p-Adic Polylogarithms." Mathematics of Computation
             (2008): 1105-1134.

.. [BD2004] \M. Becker and A. Desoky.
            *A study of the DVD content scrambling system (CSS) algorithm*; in
            Proceedings of ISSPIT, (2004), pp. 353-356.

.. [BDP2013] Thomas Brüstle, Grégoire Dupont, Matthieu Pérotin
   *On Maximal Green Sequences*
   :arxiv:`1205.2050`

.. [BDMW2010] \K. A. Browning, J. F. Dillon, M. T. McQuistan, and A. J. Wolfe,
              *An APN permutation in dimension six*; in Finite Fields: Theory
              and Applications - FQ9, volume 518 of Contemporary Mathematics,
              pages 33–42. AMS, 2010.

.. [Bee] Robert A. Beezer, *A First Course in Linear Algebra*,
         http://linear.ups.edu/. Accessed 15 July 2010.

.. [Bel2011] Belarusian State University,
             *Information technologies. Data protection. Cryptograpic algorithms for
             encryption and integrity control*; in STB 34.101.31-2011, (2011).

.. [Ber2008] \W. Bertram : *Differential Geometry, Lie Groups and
             Symmetric Spaces over General Base Fields and Rings*,
             Memoirs of the American Mathematical Society, vol. 192
             (2008); :doi:`10.1090/memo/0900`; :arxiv:`math/0502168`

.. [Ber1991] \C. Berger, "Une version effective du théorème de
             Hurewicz", https://tel.archives-ouvertes.fr/tel-00339314/en/.

.. [BF1999] Thomas Britz, Sergey Fomin,
            *Finite posets and Ferrers shapes*,
            Advances in Mathematics 158, pp. 86-127 (2001),
            :arxiv:`math/9912126` (the arXiv version has fewer errors).

.. [BFZ2005] \A. Berenstein, \S. Fomin, and \A. Zelevinsky, *Cluster
             algebras. III. Upper bounds and double Bruhat cells*,
             Duke Math. J. 126 (2005), no. 1, 1–52.

.. [BG1985] \M. Blum and S. Goldwasser. An Efficient Probabilistic
            Public-Key Encryption Scheme Which Hides All Partial
            Information. In *Proceedings of CRYPTO 84 on Advances in
            Cryptology*, pp. 289--299, Springer, 1985.

.. [BG1988] \M. Berger & B. Gostiaux : *Differential Geometry:
            Manifolds, Curves and Surfaces*, Springer (New York)
            (1988); :doi:`10.1007/978-1-4612-1033-7`

.. [BH1994] \S. Billey, M. Haiman. *Schubert polynomials for the
            classical groups*. J. Amer. Math. Soc., 1994.

.. [BHS2008] Robert Bradshaw, David Harvey and William
             Stein. strassen_window_multiply_c. strassen.pyx, Sage
             3.0, 2008. http://www.sagemath.org

.. [Big1999] Stephen J. Bigelow. The Burau representation is not
             faithful for `n = 5`. Geom. Topol., 3:397--404, 1999.

.. [Big2003] Stephen J. Bigelow, The Lawrence-Krammer representation,
             Geometric Topology, 2001 Georgia International Topology
             Conference, AMS/IP Studies in Advanced Mathematics 35
             (2003). :arxiv:`math/0204057v1`

.. [Bir1975] \J. Birman. *Braids, Links, and Mapping Class Groups*,
             Princeton University Press, 1975

.. [Bj1980] Anders Björner,
            *Shellable and Cohen-Macaulay partially ordered sets*,
            Trans. Amer. Math. Soc. 260 (1980), 159-183,
            :doi:`10.1090/S0002-9947-1980-0570784-2`

.. [BJKLMPSSS2016] \C. Beierle, J. Jean, S. Kölbl, G. Leander, A. Moradi,
                   \T. Peyrin, Y. Sasaki, P. Sasdrich, and S. M. Sim,
                   *The SKINNY family of block ciphers and its low-latency
                   variant MANTIS*; in CRYPTO, (2016), pp. 123-153.

.. [BK1992] \U. Brehm and W. Kuhnel, "15-vertex triangulations of an
            8-manifold", Math. Annalen 294 (1992), no. 1, 167-193.

.. [BK2001] \W. Bruns and R. Koch, Computing the integral closure of an
            affine semigroup. Uni. Iaggelonicae Acta Math. 39, (2001),
            59-70

.. [BKK2000]  Georgia Benkart, Seok-Jin Kang, Masaki Kashiwara.
              *Crystal bases for the quantum superalgebra* `U_q(\mathfrak{gl}(m,n))`,
              J. Amer. Math. Soc. **13** (2000), no. 2, 295-331.

.. [BKLPPRSV2007]
            \A. Bogdanov, L. Knudsen, G. Leander, C. Paar, A. Poschmann,
            M. Robshaw, Y. Seurin, C. Vikkelsoe. *PRESENT: An Ultra-Lightweight
            Block Cipher*; in Proceedings of CHES 2007; LNCS 7427; pp. 450-466;
            Springer Verlag 2007; available at
            http://www.crypto.rub.de/imperia/md/content/texte/publications/conferences/present_ches2007.pdf

.. [BL2000] Anders Björner and Frank H. Lutz, "Simplicial manifolds,
            bistellar flips and a 16-vertex triangulation of the
            Poincaré homology 3-sphere", Experiment. Math. 9 (2000),
            no. 2, 275-289.

.. [BL2008] Corentin Boissy and Erwan Lanneau, "Dynamics and geometry
            of the Rauzy-Veech induction for quadratic differentials"
            (arxiv:0710.5614) to appear in Ergodic Theory and
            Dynamical Systems.

.. [BM1940] Becker, M. F., and Saunders MacLane. The minimum number of
            generators for inseparable algebraic extensions. Bulletin of the
            American Mathematical Society 46, no. 2 (1940): 182-186.

.. [BM2008] John Adrian Bondy and U.S.R. Murty, "Graph theory", Volume
            244 of Graduate Texts in Mathematics, 2nd edition, Springer, 2008.

.. [BM2003] Bazzi and Mitter, {\it Some constructions of codes from
            group actions}, (preprint March 2003, available on
            Mitter's MIT website).

.. [BM2012] \N. Bruin and A. Molnar, *Minimal models for rational
            functions in a dynamical setting*,
            LMS Journal of Computation and Mathematics, Volume 15
            (2012), pp 400-417.

.. [BN2008] Victor V. Batyrev and Benjamin Nill. Combinatorial aspects
            of mirror symmetry. In *Integer points in polyhedra ---
            geometry, number theory, representation theory, algebra,
            optimization, statistics*, volume 452 of *Contemp. Math.*,
            pages 35--66. Amer. Math. Soc., Providence,
            RI, 2008. arXiv:math/0703456v2 [math.CO].

.. [Bob2013] \J.W. Bober. Conditionally bounding analytic ranks of
             elliptic curves. ANTS
             10, 2013. http://msp.org/obs/2013/1-1/obs-v1-n1-p07-s.pdf

.. [Bo2009] Bosch, S., Algebra, Springer 2009

.. [BP1982] \H. Beker and F. Piper. *Cipher Systems: The Protection of
            Communications*. John Wiley and Sons, 1982.

.. [BP2000] \V. M. Bukhshtaber and T. E. Panov, "Moment-angle
            complexes and combinatorics of simplicial manifolds,"
            *Uspekhi Mat. Nauk* 55 (2000), 171--172.

.. [BP2015] \P. Butera and M. Pernici "Sums of permanental minors
            using Grassmann algebra", International Journal of Graph
            Theory and its Applications, 1 (2015),
            83–96. :arxiv:`1406.5337`

.. [BPRS2009] \J. Bastian, \T. Prellberg, \M. Rubey, \C. Stump, *Counting the
            number of elements in the mutation classes of `\tilde{A}_n`-quivers*;
            :arxiv:`0906.0487`

.. [BPU2016] Alex Biryukov, Léo Perrin, Aleksei Udovenko,
             *Reverse-Engineering the S-Box of Streebog, Kuznyechik and STRIBOBr1*; in
             EuroCrypt'16, pp. 372-402.

.. [Br1910] Bruckner, "Uber die Ableitung der allgemeinen Polytope und
            die nach Isomorphismus verschiedenen Typen der allgemeinen
            Achtzelle (Oktatope)", Verhand. Konik. Akad. Wetenschap,
            Erste Sectie, 10 (1910)

.. [Br2000] Kenneth S. Brown, *Semigroups, rings, and Markov chains*,
            :arxiv:`math/0006145v1`.


.. [BR2000a] \P. Barreto and V. Rijmen,
             *The ANUBIS Block Cipher*; in
             First Open NESSIE Workshop, (2000).

.. [BR2000b] \P. Barreto and V. Rijmen,
             *The Khazad legacy-level Block Cipher*; in
             First Open NESSIE Workshop, (2000).

.. [BR2000c] \P. Barreto and V. Rijmen,
             *The Whirlpool hashing function*; in
             First Open NESSIE Workshop, (2000).

.. [Br2016] *Bresenham's Line Algorithm*, Python, 26 December 2016.
            http://www.roguebasin.com/index.php?title=Bresenham%27s_Line_Algorithm

.. [BS1996] Eric Bach, Jeffrey Shallit. *Algorithmic Number Theory,
            Vol. 1: Efficient Algorithms*. MIT Press, 1996. ISBN
            978-0262024051.

.. [BS2003] \I. Bouyukliev and J. Simonis, Some new results on optimal
            codes over `F_5`, Designs, Codes and Cryptography 30,
            no. 1 (2003): 97-111,
            http://www.moi.math.bas.bg/moiuser/~iliya/pdf_site/gf5srev.pdf.

.. [BS2011] \E. Byrne and A. Sneyd, On the Parameters of Codes with
            Two Homogeneous Weights. WCC 2011-Workshop on coding and
            cryptography,
            pp. 81-90. 2011. https://hal.inria.fr/inria-00607341/document

.. [BSS2009] David Bremner, Mathieu Dutour Sikiric, Achill Schuermann:
             Polyhedral representation conversion up to symmetries,
             Proceedings of the 2006 CRM workshop on polyhedral
             computation, AMS/CRM Lecture Notes, 48 (2009),
             45-71. http://arxiv.org/abs/math/0702239

.. [BSV2010] \M. Bolt, S. Snoeyink, E. Van Andel. "Visual
             representation of the Riemann map and Ahlfors map via the
             Kerzman-Stein equation". Involve 3-4 (2010), 405-420.

.. [BW1996] Anders Bjorner and Michelle L. Wachs. *Shellable nonpure
            complexes and posets. I*. Trans. of
            Amer. Math. Soc. **348** No. 4. (1996)

.. [BZ01] \A. Berenstein, A. Zelevinsky
          *Tensor product multiplicities, canonical bases
          and totally positive varieties*
          Invent. Math. **143** No. 1. (2002), 77-128.

.. _ref-C:

**C**

.. [CS1996] \G. Call and J. Silverman. Computing the Canonical Height on
            K3 Surfaces. Mathematics of Comp. , 65 (1996), 259-290.

.. [CB2007] Nicolas Courtois, Gregory V. Bard: Algebraic Cryptanalysis
            of the Data Encryption Standard, In 11-th IMA Conference,
            Cirencester, UK, 18-20 December 2007, Springer
            LNCS 4887. See also http://eprint.iacr.org/2006/402/.

.. [CC1982] Chottin and R. Cori, *Une preuve combinatoire de la
            rationalité d'une série génératrice associée
            aux arbres*, RAIRO, Inf. Théor. 16, 113--128 (1982)

.. [CDL2015] \A. Canteaut, Sebastien Duval, Gaetan Leurent
             *Construction of Lightweight S-Boxes using Feistel and
             MISTY Structures*; in Proceedings of SAC 2015; LNCS 9566;
             pp. 373-393; Springer-Verlag 2015; available at
             http://eprint.iacr.org/2015/711.pdf

.. [CE2001] Raul Cordovil and Gwihen Etienne. *A note on the
            Orlik-Solomon algebra*. Europ. J. Combinatorics. **22**
            (2001). pp. 165-170. http://www.math.ist.utl.pt/~rcordov/Ce.pdf

.. [Cer1994] \D. P. Cervone, "Vertex-minimal simplicial immersions of
             the Klein bottle in three-space", Geom. Ded. 50 (1994)
             117-141,
             http://www.math.union.edu/~dpvc/papers/1993-03.kb/vmkb.pdf.

.. [CEW2011] Georgios Chalkiadakis, Edith Elkind, and Michael
             Wooldridge. *Computational Aspects of Cooperative Game
             Theory*. Morgan & Claypool Publishers, (2011). ISBN
             9781608456529, :doi:`10.2200/S00355ED1V01Y201107AIM016`.

.. [CGW2013] Daniel Cabarcas, Florian Göpfert, and Patrick
             Weiden. Provably Secure LWE-Encryption with Uniform
             Secret. Cryptology ePrint Archive, Report 2013/164. 2013.
             2013/164. http://eprint.iacr.org/2013/164

.. [CGMRV16] \A. Conte, R. Grossi, A. Marino, R. Rizzi, L. Versari,
             "Directing Road Networks by Listing Strong Orientations.",
             Combinatorial Algorithms, Proceedings of 27th International Workshop,
             IWOCA 2016, August 17-19, 2016, pages 83--95.

.. [Ch2012] Cho-Ho Chu. *Jordan Structures in Geometry and
            Analysis*. Cambridge University Press, New
            York. 2012. IBSN 978-1-107-01617-0.

.. [Cha92] Chameni-Nembua C. and Monjardet B.
           *Les Treillis Pseudocomplémentés Finis*
           Europ. J. Combinatorics (1992) 13, 89-107.

.. [ChLi] \F. Chapoton and M. Livernet, *Pre-Lie algebras and the rooted trees
          operad*, International Math. Research Notices (2001) no 8, pages 395-408.
          Preprint: :arxiv:`math/0002069v2`.

.. [Cha2006] Ruth Charney. *An introduction to right-angled Artin
             groups*. http://people.brandeis.edu/~charney/papers/RAAGfinal.pdf,
             :arxiv:`math/0610668`.

.. [ChenDB] Eric Chen, Online database of two-weight codes,
            http://moodle.tec.hkr.se/~chen/research/2-weight-codes/search.php

.. [CHK2001] Keith D. Cooper, Timothy J. Harvey and Ken Kennedy. *A
             Simple, Fast Dominance Algorithm*, Software practice and
             Experience, 4:1-10 (2001).
             http://www.hipersoft.rice.edu/grads/publications/dom14.pdf

.. [CK1999] David A. Cox and Sheldon Katz. *Mirror symmetry and
            algebraic geometry*, volume 68 of *Mathematical Surveys
            and Monographs*. American Mathematical Society,
            Providence, RI, 1999.

.. [CK2001] \M. Casella and W. Kühnel, "A triangulated K3 surface with
            the minimum number of vertices", Topology 40 (2001),
            753--772.

.. [CKS1999] Felipe Cucker, Pascal Koiran, and Stephen Smale. *A polynomial-time
             algorithm for diophantine equations in one variable*, J. Symbolic
             Computation 27 (1), 21-29, 1999.

.. [CK2015] \J. Campbell and V. Knight. *On testing degeneracy of
            bi-matrix
            games*. http://vknight.org/unpeudemath/code/2015/06/25/on_testing_degeneracy_of_games/ (2015)

.. [CL2013] Maria Chlouveraki and Sofia Lambropoulou. *The
            Yokonuma-Hecke algebras and the HOMFLYPT
            polynomial*. (2015) :arxiv:`1204.1871v4`.

.. [CLRS2001] Thomas H. Cormen, Charles E. Leiserson, Ronald L. Rivest
              and Clifford Stein, *Section 22.4: Topological sort*,
              Introduction to Algorithms (2nd ed.), MIT Press and
              McGraw-Hill, 2001, 549-552, ISBN 0-262-03293-7.

.. [CLS2011] David A. Cox, John Little, and Hal Schenck. *Toric
             Varieties*. Volume 124 of *Graduate Studies in
             Mathematics*. American Mathematical Society, Providence,
             RI, 2011.

.. [CMO2011] \C. Chun, D. Mayhew, J. Oxley, A chain theorem for
             internally 4-connected binary matroids. J. Combin. Theory
             Ser. B 101 (2011), 141-189.

.. [CMO2012] \C. Chun, D. Mayhew, J. Oxley,  Towards a splitter
             theorem for internally 4-connected binary
             matroids. J. Combin. Theory Ser. B 102 (2012), 688-700.

.. [CMR2005] C\. Cid, S\. Murphy, M\. Robshaw *Small Scale Variants of
             the AES*\; in Proceedings of Fast Software Encryption
             2005\; LNCS 3557\; Springer Verlag 2005\; available at
             http://www.isg.rhul.ac.uk/~sean/smallAES-fse05.pdf

.. [CMR2006] C\. Cid, S\. Murphy, and M\. Robshaw *Algebraic Aspects
             of the Advanced Encryption Standard*\; Springer Verlag
             2006

.. [CMT2003] \A. M. Cohen, S. H. Murray, D. E. Talyor.
             *Computing in groups of Lie type*.
             Mathematics of Computation. **73** (2003), no 247. pp. 1477--1498.
             http://www.win.tue.nl/~amc/pub/papers/cmt.pdf

.. [Co1984] \J. Conway, Hexacode and tetracode - MINIMOG and
            MOG. *Computational group theory*, ed. M. Atkinson,
            Academic Press, 1984.

.. [Coh1993] Henri Cohen. A Course in Computational Number
             Theory. Graduate Texts in Mathematics 138. Springer, 1993.

.. [Coh2007] Henri Cohen, Number Theory,
             Volume II.  Graduate Texts in Mathematics 240. Springer, 2007.

.. [Col2013] Julia Collins. *An algorithm for computing the Seifert
             matrix of a link from a braid
             representation*. (2013). http://www.maths.ed.ac.uk/~jcollins/SeifertMatrix/SeifertMatrix.pdf

.. [Con] Keith Conrad, *Groups of order 12*,
         http://www.math.uconn.edu/~kconrad/blurbs/grouptheory/group12.pdf,
         accessed 21 October 2009.

.. [Con2013] Keith Conrad: *Exterior powers*,
             `http://www.math.uconn.edu/~kconrad/blurbs/ <http://www.math.uconn.edu/~kconrad/blurbs/>`_

.. [Con2015] Keith Conrad: *Tensor products*,
             `http://www.math.uconn.edu/~kconrad/blurbs/ <http://www.math.uconn.edu/~kconrad/blurbs/>`_

.. [CP2001] John Crisp and Luis Paris. *The solution to a conjecture
            of Tits on the subgroup generated by the squares of the
            generators of an Artin group*. Invent. Math. **145**
            (2001). No 1, 19-36. :arxiv:`math/0003133`.

.. [CPdA2014] Maria Chlouveraki and Loic Poulain
              d'Andecy. *Representation theory of the Yokonuma-Hecke
              algebra*. (2014) :arxiv:`1302.6225v2`.

.. [CR1962] Curtis, Charles W.; Reiner, Irving "Representation theory
            of finite groups and associative algebras." Pure and
            Applied Mathematics, Vol. XI Interscience Publishers, a
            division of John Wiley & Sons, New York-London 1962, pp
            545--547

.. [Cre1997] \J. E. Cremona, *Algorithms for Modular Elliptic
             Curves*. Cambridge University Press, 1997.

.. [Cre2003] Cressman, Ross. *Evolutionary dynamics and extensive form
            games*. MIT Press, 2003.

.. [Crossproduct] Algebraic Properties of the Cross Product
                  :wikipedia:`Cross_product`

.. [CS1986] \J. Conway and N. Sloane. *Lexicographic codes:
            error-correcting codes from game theory*, IEEE
            Trans. Infor. Theory **32** (1986) 337-348.

.. [Cu1984] \R. Curtis, The Steiner system `S(5,6,12)`, the Mathieu
            group `M_{12}`, and the kitten. *Computational group
            theory*, ed. M. Atkinson, Academic Press, 1984.

.. [Cun1986] \W. H. Cunningham, Improved Bounds for Matroid Partition
             and Intersection Algorithms. SIAM Journal on Computing
             1986 15:4, 948-957

.. _ref-D:

**D**

.. [Dat2007] Basudeb Datta, "Minimal triangulations of
             manifolds", J. Indian Inst. Sci. 87 (2007), no. 4,
             429-449.

.. [Dav1997] B.A. Davey, H.A. Priestley,
             *Introduction to Lattices and Order*,
             Cambridge University Press, 1997.

.. [DCSW2008] \C. De Canniere, H. Sato, D. Watanabe,
              *Hash Function Luffa: Specification*; submitted to
              NIST SHA-3 Competition, 2008. Available at
              http://www.sdl.hitachi.co.jp/crypto/luffa/

.. [DCW2016] Dan-Cohen, Ishai, and Stefan Wewers. "Mixed Tate motives and the
             unit equation." International Mathematics Research Notices
             2016.17 (2016): 5291-5354.

.. [Dec1998] \W. Decker and T. de Jong. Groebner Bases and Invariant
             Theory in Groebner Bases and Applications. London
             Mathematical Society Lecture Note Series No. 251. (1998)
             61--89.

.. [DEMS2016] \C. Dobraunig, M. Eichlseder, F. Mendel, and M. Schläffer,
              *Ascon v1.2*; in CAESAR Competition, (2016).

.. [DDLL2013] Léo Ducas, Alain Durmus, Tancrède Lepoint and Vadim
              Lyubashevsky. *Lattice Signatures and Bimodal
              Gaussians*; in Advances in Cryptology – CRYPTO 2013;
              Lecture Notes in Computer Science Volume 8042, 2013, pp
              40-56 http://www.di.ens.fr/~lyubash/papers/bimodal.pdf

.. [De1973] \P. Delsarte, An algebraic approach to the association
            schemes of coding theory, Philips Res. Rep., Suppl.,
            vol. 10, 1973.

.. [De1974] \M. Demazure, Desingularisation des varietes de Schubert,
            Ann. E. N. S., Vol. 6, (1974), p. 163-172

.. [Deh2011] \P. Dehornoy, Le probleme d'isotopie des tresses, in
             Leçons mathématiques de Bordeaux, vol. 4, pages 259-300,
             Cassini (2011).

.. [deG2000] Willem A. de Graaf. *Lie Algebras: Theory and Algorithms*.
             North-Holland Mathematical Library. (2000).
             Elsevier Science B.V.

.. [Deo1987a] \V. Deodhar, A splitting criterion for the Bruhat
              orderings on Coxeter groups. Comm. Algebra,
              15:1889-1894, 1987.

.. [Deo1987b] \V.V. Deodhar, On some geometric aspects of Bruhat
              orderings II. The parabolic analogue of Kazhdan-Lusztig
              polynomials, J. Alg. 111 (1987) 483-506.

.. [Dev2005] Devaney, Robert L. *An Introduction to Chaotic Dynamical Systems.*
             Boulder: Westview, 2005, 331.

.. [DGRB2010] David Avis, Gabriel D. Rosenberg, Rahul Savani, Bernhard
              von Stengel. *Enumeration of Nash equilibria for
              two-player games.*
              http://www.maths.lse.ac.uk/personal/stengel/ETissue/ARSvS.pdf (2010)

.. [DHSW2003] Dumas, Heckenbach, Saunders, Welker, "Computing
              simplicial homology based on efficient Smith normal form
              algorithms," in "Algebra, geometry, and software
              systems" (2003), 177-206.

.. [DI1989]  Dan Gusfield and Robert W. Irving. *The stable marriage
             problem: structure and algorithms*. Vol. 54. Cambridge:
             MIT press, 1989.

.. [DI1995] \F. Diamond and J. Im, Modular forms and modular curves.
            In: V. Kumar Murty (ed.), Seminar on Fermat's Last Theorem
            (Toronto, 1993-1994), 39-133.  CMS Conference
            Proceedings 17.  American Mathematical Society, 1995.

.. [Dil1940] Lattice with Unique Irreducible Decompositions
             \R. P. Dilworth, 1940 (Annals of Mathematics 41, 771-777)
             With comments by B. Monjardet
             http://cams.ehess.fr/docannexe.php?id=1145

.. [Di2000] \L. Dissett, Combinatorial and computational aspects of
            finite geometries, 2000,
            https://tspace.library.utoronto.ca/bitstream/1807/14575/1/NQ49844.pdf

.. [DLHK2007] \J. A. De Loera, D. C. Haws, M. Köppe, Ehrhart
              polynomials of matroid polytopes and
              polymatroids. Discrete & Computational Geometry, Volume
              42, Issue 4. :arxiv:`0710.4346`,
              :doi:`10.1007/s00454-008-9120-8`

.. [DLMF-Bessel] \F. W. J. Olver and L. C. Maximon: 10. Bessel
                 Functions, in NIST Digital Library of Mathematical
                 Functions. http://dlmf.nist.gov/10

.. [DLMF-Error] \N. M. Temme: 7. Error Functions, Dawson’s and Fresnel
                 Integrals, in NIST Digital Library of Mathematical
                 Functions. http://dlmf.nist.gov/7

.. [DLMF-Struve] \R. B. Paris: 11. Struve and Related Functions, in
                 NIST Digital Library of Mathematical
                 Functions. http://dlmf.nist.gov/11

.. [DLRS2010] De Loera, Rambau and Santos, "Triangulations: Structures
              for Algorithms and Applications", Algorithms and
              Computation in Mathematics, Volume 25, Springer, 2011.

.. [DN1990] Claude Danthony and Arnaldo Nogueira "Measured foliations
            on nonorientable surfaces", Annales scientifiques de
            l'Ecole Normale Superieure, Ser. 4, 23, no. 3 (1990) p
            469-494

.. [Do2009] \P. Dobcsanyi et
            al. DesignTheory.org. http://designtheory.org/database/

.. [DPV2001] \J. Daemen, M. Peeters, and G. Van Assche,
             *Bitslice ciphers and power analysis attacks*; in FSE, (2000), pp. 134-149.

.. [DP2008] Jean-Guillaume Dumas and Clement Pernet. Memory efficient
            scheduling of Strassen-Winograd's matrix multiplication
            algorithm. arXiv:0707.2347v1, 2008.

.. [DPVAR2000] \J. Daemen, M. Peeters, G. Van Assche, and V. Rijmen,
               *Nessie proposal: NOEKEON*; in First Open NESSIE Workshop, (2000).

.. [DR2002] Joan Daemen, Vincent Rijmen. *The Design of
            Rijndael*. Springer-Verlag Berlin Heidelberg, 2002.

.. [Dro1987] Carl Droms. *Isomorphisms of graph groups*. Proc. of the
             Amer. Math. Soc. **100**
             (1987). No 3. http://educ.jmu.edu/~dromscg/vita/preprints/Isomorphisms.pdf

.. [Du2003] \I. Duursma, "Extremal weight enumerators and
            ultraspherical polynomials", Discrete Mathematics 268
            (2003), 103–127.

.. [Du2009] Du Ye. *On the Complexity of Deciding Degeneracy in
            Games*. http://arxiv.org/pdf/0905.3012v1.pdf (2009)

.. [DW1995] Andreas W.M. Dress and Walter Wenzel, *A Simple Proof of
            an Identity Concerning Pfaffians of Skew Symmetric
            Matrices*, Advances in Mathematics, volume 112, Issue 1,
            April 1995,
            pp. 120-134. http://www.sciencedirect.com/science/article/pii/S0001870885710298

.. [DW2007] \I. Dynnikov and B. Wiest, On the complexity of
            braids, J. Europ. Math. Soc. 9 (2007)

.. _ref-E:

**E**

.. [Eb1989] \W. Eberly, "Computations for algebras and group
            representations". Ph.D. Thesis, University of
            Toronto, 1989. http://www.cpsc.ucalgary.ca/~eberly/Research/Papers/phdthesis.pdf

.. [Ed1974] \A. R. Edmonds, 'Angular Momentum in Quantum Mechanics',
            Princeton University Press (1974)

.. [Eh2013] Ehrhardt, Wolfgang. "The AMath and DAMath Special
            Functions: Reference Manual and Implementation Notes,
            Version
            1.3". 2013. http://www.wolfgang-ehrhardt.de/specialfunctions.pdf.

.. [EM2001] Pavel Etingof and Xiaoguang Ma.
            *Lecture notes on Cherednik algebras*.
            http://www-math.mit.edu/~etingof/73509.pdf :arXiv:`1001.0432`.

.. [EP2013] David Einstein, James Propp. *Combinatorial,
            piecewise-linear, and birational homomesy for products of
            two chains*. :arxiv:`1310.5294v1`.

.. [EP2013b] David Einstein, James Propp. *Piecewise-linear and
             birational toggling*. Extended abstract for
             FPSAC 2014. http://faculty.uml.edu/jpropp/fpsac14.pdf

.. [ERH2015] Jorge Espanoza and Steen Ryom-Hansen. *Cell structures
             for the Yokonuma-Hecke algebra and the algebra of braids
             and ties*. (2015) :arxiv:`1506.00715`.

.. [ESSS2012] \D. Engels, M.-J. O. Saarinen, P. Schweitzer, and E. M. Smith,
              *The Hummingbird-2 lightweight authenticated encryption algorithm*; in
              RFIDSec, (2011), pp. 19-31.

.. [ETS2006a] ETSI/Sage,
              *Specification of the 3GPP Confidentiality and Integrity Algorithms
              UEA2 & UIA2*; in Document 5: Design and Evaluation Report, (2006).

.. [ETS2011] ETSI/Sage,
             *Specification of the 3GPP Confidentiality and Integrity Algorithms
             128-EEA3 & 128-EIA3*; in Document 4: Design and Evaluation Report, (2011).

.. [Ewa1996] Ewald, "Combinatorial Convexity and Algebraic Geometry",
             vol. 168 of Graduate Texts in Mathematics, Springer, 1996

.. [EZ1950] \S. Eilenberg and J. Zilber, "Semi-Simplicial Complexes
            and Singular Homology", Ann. Math. (2) 51 (1950), 499-513.

.. [EPW14] Ben Elias, Nicholas Proudfoot, and Max Wakefield.
           *The Kazhdan-Lusztig polynomial of a matroid*. 2014.
           :arxiv:`1412.7408`.

.. _ref-F:

**F**

.. [Fe1997] Stefan Felsner, "On the Number of Arrangements of
            Pseudolines", Proceedings SoCG 96, 30-37. Discrete &
            Computational Geometry 18 (1997),
            257-267. http://page.math.tu-berlin.de/~felsner/Paper/numarr.pdf

.. [FT00] Stefan Felsner, William T. Trotter,
          Dimension, Graph and Hypergraph Coloring,
          Order,
          2000, Volume 17, Issue 2, pp 167-177,
          http://link.springer.com/article/10.1023%2FA%3A1006429830221

.. [Fe2012] Hans L. Fetter, "A Polyhedron Full of Surprises",
            Mathematics Magazine 85 (2012), no. 5, 334-342.

.. [Fed2015] Federal Agency on Technical Regulation and Metrology (GOST),
             GOST R 34.12-2015, (2015)

.. [Feu2009] \T. Feulner. The Automorphism Groups of Linear Codes and
             Canonical Representatives of Their Semilinear Isometry
             Classes. Advances in Mathematics of Communications 3 (4),
             pp. 363-383, Nov 2009

.. [Feu2013] Feulner, Thomas, "Eine kanonische Form zur Darstellung
             aequivalenter Codes -- Computergestuetzte Berechnung und
             ihre Anwendung in der Codierungstheorie, Kryptographie
             und Geometrie", Dissertation, University of
             Bayreuth, 2013.

.. [FH2015] \J. A. de Faria, B. Hutz. Combinatorics of Cycle Lengths on
            Wehler K3 Surfaces over finite fields. New Zealand Journal
            of Mathematics 45 (2015), 19–31.

.. [FM2014] Cameron Franc and Marc Masdeu, "Computing fundamental
            domains for the Bruhat-Tits tree for GL_2(Qp), p-adic
            automorphic forms, and the canonical embedding of Shimura
            curves". LMS Journal of Computation and Mathematics
            (2014), volume 17, issue 01, pp. 1-23.

.. [FMV2014] Xander Faber, Michelle Manes, and Bianca Viray. Computing
             Conjugating Sets and Automorphism Groups of Rational Functions.
             Journal of Algebra, 423 (2014), 1161-1190.

.. [FOS2010] \G. Fourier, M. Okado, A. Schilling. *Perfectness of
             Kirillov-Reshetikhin crystals for nonexceptional types*.
             Contemp. Math. 506 (2010) 127-143 ( :arxiv:`0811.1604` )

.. [FP1996] Komei Fukuda, Alain Prodon: Double Description Method
            Revisited, Combinatorics and Computer Science, volume 1120
            of Lecture Notes in Computer Science, page
            91-111. Springer (1996)

.. [FR1985] Friedl, Katalin, and Lajos Rónyai. "Polynomial time
            solutions of some problems of computational
            algebra". Proceedings of the seventeenth annual ACM
            symposium on Theory of computing. ACM, 1985.

.. [FRT1990] Faddeev, Reshetikhin and Takhtajan.
             *Quantization of Lie Groups and Lie Algebras*.
             Leningrad Math. J. vol. **1** (1990), no. 1.

.. [FST2012] \A. Felikson, \M. Shapiro, and \P. Tumarkin, *Cluster Algebras of
            Finite Mutation Type Via Unfoldings*, Int Math Res Notices (2012)
            2012 (8): 1768-1804.

.. [Fu1993] Wiliam Fulton, *Introduction to Toric Varieties*,
            Princeton University Press, 1993.

.. [FY2004] Eva Maria Feichtner and Sergey Yuzvinsky. *Chow rings of
            toric varieties defined by atomic lattices*. Inventiones
            Mathematicae. **155** (2004), no. 3, pp. 515-536.

.. [FZ2007] \S. Fomin and \A. Zelevinsky, *Cluster algebras IV. Coefficients*,
            Compos. Math. 143 (2007), no. 1, 112-164.

.. _ref-G:

**G**

.. [Ga02] Shuhong Gao, A new algorithm for decoding Reed-Solomon
          Codes, January 31, 2002

.. [Gambit] Richard D. McKelvey, Andrew M. McLennan, and
            Theodore L. Turocy, *Gambit: Software Tools for Game
            Theory, Version 13.1.2.*. http://www.gambit-project.org
            (2014).

.. [Gar2015] \V. Garg *Introduction to Lattice Theory with Computer
             Science Applications* (2015), Wiley.

.. [GDR1999] \R. González-Díaz and P. Réal, *A combinatorial method
             for computing Steenrod squares* in J. Pure Appl. Algebra
             139 (1999), 89-108.

.. [GDR2003] \R. González-Díaz and P. Réal, *Computation of cohomology
             operations on finite simplicial complexes* in Homology,
             Homotopy and Applications 5 (2003), 83-93.

.. [Ge2005] Loukas Georgiadis, *Linear-Time Algorithms for Dominators
            and Related Problems*, PhD thesis, Princetown University,
            TR-737-05, (2005).
            ftp://ftp.cs.princeton.edu/reports/2005/737.pdf

.. [GG2012] Jim Geelen and Bert Gerards, Characterizing graphic
            matroids by a system of linear equations,
            submitted, 2012. Preprint:
            http://www.gerardsbase.nl/papers/geelen_gerards=testing-graphicness%5B2013%5D.pdf

.. [GGD2011] \E. Girondo, \G. Gonzalez-Diez, *Introduction to Compact
             Riemann surfaces and Dessins d'enfant*, (2011)
             London Mathematical Society, Student Text 79.

.. [GGNS2013] \B. Gerard, V. Grosso, M. Naya-Plasencia, and F.-X. Standaert,
              *Block ciphers that are easier to mask: How far can we go?*; in
              CHES, (2013), pp. 383-399.

.. [GGOR2003] \V. Ginzberg, N. Guay, E. Opdam, R. Rouquier.
              *On the category `\mathcal{O}` for rational Cherednik algebras*.
              Invent. Math. **154** (2003). :arxiv:`math/0212036`.

.. [GHJV1994] \E. Gamma, R. Helm, R. Johnson, J. Vlissides, *Design
              Patterns: Elements of Reusable Object-Oriented
              Software*. Addison-Wesley (1994). ISBN 0-201-63361-2.

.. [GK2013] Roland Grinis and Alexander Kasprzyk, Normal forms of
            convex lattice polytopes, arXiv:1301.6641

.. [GKZ1994] Gelfand, I. M.; Kapranov, M. M.; and
             Zelevinsky, A. V. "Discriminants, Resultants and
             Multidimensional Determinants" Birkhauser 1994

.. [GL1996] \G. Golub and C. van Loan. *Matrix Computations*. 3rd
            edition, Johns Hopkins Univ. Press, 1996.

.. [GLSVJGK2014] \V. Grosso, G. Leurent, F.-X. Standaert, K. Varici,
                 \F. D. A. Journault, L. Gaspar, and S. Kerckhof,
                 *SCREAM & iSCREAM Side-Channel Resistant Authenticated Encryption
                 with Masking*; in CAESAR Competition, (2014).

.. [GM2002] Daniel Goldstein and Andrew Mayer. On the equidistribution
            of Hecke points. Forum Mathematicum, 15:2, pp. 165--189,
            De Gruyter, 2003.

.. [GNL2011] \Z. Gong, S. Nikova, and Y. W. Law,
             *KLEIN: A new family of lightweight block ciphers*; in
             RFIDSec, (2011), p. 1-18.

.. [Go1967] Solomon Golomb, Shift register sequences, Aegean Park
            Press, Laguna Hills, Ca, 1967

.. [God1968] \R. Godement: *Algebra*, Hermann (Paris) / Houghton Mifflin
             (Boston) (1968)

.. [Gor1980] Daniel Gorenstein, Finite Groups (New York: Chelsea
             Publishing, 1980)

.. [Gor2009] Alexey G. Gorinov, "Combinatorics of double cosets and
             fundamental domains for the subgroups of the modular
             group", preprint :arxiv:`0901.1340`

.. [GPV2008] Craig Gentry, Chris Peikert, Vinod Vaikuntanathan. *How
             to Use a Short Basis: Trapdoors for Hard Lattices and New
             Cryptographic
             Constructions*. STOC 2008. http://www.cc.gatech.edu/~cpeikert/pubs/trap_lattice.pdf

.. [GR2001] \C.Godsil and G.Royle, *Algebraic Graph Theory*. Graduate
            Texts in Mathematics, Springer, 2001.

.. [Gr2007] \J. Green, Polynomial representations of `GL_n`, Springer
            Verlag, 2007.

.. [GR2013] Darij Grinberg, Tom Roby. *Iterative properties of
            birational rowmotion
            I*. http://web.mit.edu/~darij/www/algebra/skeletal.pdf

.. [Grinb2016a] Darij Grinberg,
                *Double posets and the antipode of QSym*,
                :arxiv:`1509.08355v2`.

.. [GrS1967] Grunbaum and Sreedharan, "An enumeration of simplicial
             4-polytopes with 8 vertices", J. Comb. Th. 2,
             437-465 (1967)

.. [GS1999] Venkatesan Guruswami and Madhu Sudan, Improved Decoding of
            Reed-Solomon Codes and Algebraic-Geometric Codes, 1999

.. [GT1996] \P. Gianni and B. Trager. "Square-free algorithms in
            positive characteristic". Applicable Algebra in Engineering,
            Communication and Computing, 7(1), 1-14 (1996)

.. [GT2014] \M.S. Gowda and J. Tao. On the bilinearity rank of a
            proper cone and Lyapunov-like
            transformations. Mathematical Programming, 147 (2014)
            155-170.

.. [Gu] GUAVA manual, http://www.gap-system.org/Packages/guava.html

.. [GW2014] \G. Gratzer and F. Wehrung,
            Lattice Theory: Special Topics and Applications Vol. 1,
            Springer, 2014.

.. [GZ1983] Greene; Zaslavsky, "On the Interpretation of Whitney
            Numbers Through Arrangements of Hyperplanes, Zonotopes,
            Non-Radon Partitions, and Orientations of
            Graphs". Transactions of the American Mathematical
            Society, Vol. 280, No. 1. (Nov., 1983), pp. 97-126.

.. _ref-H:

**H**

.. [Ha2005] Gerhard Haring. [Online] Available:
            http://osdir.com/ml/python.db.pysqlite.user/2005-11/msg00047.html

.. [Hac2016] \M. Hachimori. http://infoshako.sk.tsukuba.ac.jp/~hachi/math/library/dunce_hat_eng.html

.. [Hat2002] Allen Hatcher, "Algebraic Topology", Cambridge University
             Press (2002).

.. [He2002] \H. Heys *A Tutorial on Linear and Differential
            Cryptanalysis* ; 2002' available at
            http://www.engr.mun.ca/~howard/PAPERS/ldc_tutorial.pdf

.. [Hes2002] \F. Hess, "Computing Riemann-Roch spaces in algebraic
             function fields and related topics," J. Symbolic
             Comput. 33 (2002), no. 4, 425--445.

.. [Hig2008] \N. J. Higham, "Functions of matrices: theory and computation",
             Society for Industrial and Applied Mathematics (2008).

.. [HJ2004] Tom Hoeholdt and Joern Justesen, A Course In
            Error-Correcting Codes, EMS, 2004

.. [HKOTY1999] \G. Hatayama, A. Kuniba, M. Okado, T. Tagaki, and Y. Yamada,
               *Remarks on fermionic formula*. Contemp. Math., **248** (1999).

.. [HKP2010] \T. J. Haines, R. E. Kottwitz, A. Prasad, Iwahori-Hecke
             Algebras, J. Ramanujan Math. Soc., 25 (2010),
             113--145. :arxiv:`0309168v3` :mathscinet:`MR2642451`

.. [HL2014] Thomas Hamilton and David Loeffler, "Congruence testing
            for odd modular subgroups", LMS J. Comput. Math. 17
            (2014), no. 1, 206-208, :doi:`10.1112/S1461157013000338`.

.. [Hli2006] Petr Hlineny, "Equivalence-free exhaustive generation of
             matroid representations", Discrete Applied Mathematics
             154 (2006), pp. 1210-1222.

.. [HLY2002] Yi Hu, Chien-Hao Liu, and Shing-Tung Yau. Toric morphisms
             and fibrations of toric Calabi-Yau
             hypersurfaces. *Adv. Theor. Math. Phys.*,
             6(3):457-506, 2002. arXiv:math/0010082v2 [math.AG].

.. [Hoc] Winfried Hochstaettler, "About the Tic-Tac-Toe Matroid",
         preprint.

.. [HP2003] \W. C. Huffman, V. Pless, Fundamentals of Error-Correcting
            Codes, Cambridge Univ. Press, 2003.

.. [HP2016] \S. Hopkins, D. Perkinson. "Bigraphical
            Arrangements". Transactions of the American Mathematical
            Society 368 (2016), 709-725. :arxiv:`1212.4398`

.. [HPS2008] \J. Hoffstein, J. Pipher, and J.H. Silverman. *An
             Introduction to Mathematical
             Cryptography*. Springer, 2008.

.. [HOLM2016] Tristan Holmes and \J. \B. Nation,
              *Inflation of finite lattices along all-or-nothing sets*.
              http://www.math.hawaii.edu/~jb/inflation.pdf

.. [HR2016]  Clemens Heuberger and Roswitha Rissner, "Computing
             `J`-Ideals of a Matrix Over a Principal Ideal Domain",
             :arxiv:`1611.10308`, 2016.

.. [HRT2000] \R.B. Howlett, L.J. Rylands, and D.E. Taylor.
             *Matrix generators for exceptional groups of Lie type*.
             J. Symbolic Computation. **11** (2000).
             http://www.maths.usyd.edu.au/u/bobh/hrt.pdf

.. [Hsu1996] Tim Hsu, "Identifying congruence subgroups of the modular
             group", Proc. AMS 124, no. 5, 1351-1359 (1996)

.. [Hsu1997] Tim Hsu, "Permutation techniques for coset
             representations of modular subgroups", in L. Schneps
             (ed.), Geometric Galois Actions II: Dessins d'Enfants,
             Mapping Class Groups and Moduli, volume 243 of LMS
             Lect. Notes, 67-77, Cambridge Univ. Press (1997)

.. [Hutz2007] \B. Hutz. Arithmetic Dynamics on Varieties of dimension greater
              than one. PhD Thesis, Brown University 2007

.. [Hutz2009] \B. Hutz. Good reduction of periodic points, Illinois Journal of
              Mathematics 53 (Winter 2009), no. 4, 1109-1126.

.. [Hutz2015] \B. Hutz. Determination of all rational preperiodic points
              for morphisms of PN. Mathematics of Computation, 84:291 (2015), 289-308.

.. [Huy2005] \D. Huybrechts : *Complex Geometry*, Springer (Berlin)
             (2005).

.. _ref-I:

**I**

.. [ILS2012] Giuseppe F. Italiano, Luigi Laura, and Federico
             Santaroni. *Finding strong bridges and strong
             articulation points in linear time*. Theoretical Computer
             Science, 447, 74–84 (2012).
             :doi:`10.1016/j.tcs.2011.11.011`

.. [IR1990] \K. Ireland and M. Rosen, *A Classical Introduction to
            Modern Number Theory*, Springer-Verlag, GTM volume
            84, 1990.

.. [ISSK2009] \M. Izadi, B. Sadeghiyan, S. S. Sadeghian, H. A. Khanooki,
              *MIBS: A new lightweight block cipher*; in
              CANS, (2009), pp. 334-348.

.. [Iwa1964] \N. Iwahori, On the structure of a Hecke ring of a
             Chevalley group over a finite
             field,  J. Fac. Sci. Univ. Tokyo Sect. I, 10 (1964),
             215--236 (1964). :mathscinet:`MR0165016`

.. [Iwa1972] \K. Iwasawa, *Lectures on p-adic L-functions*, Princeton
             University Press, 1972.

.. _ref-J:

**J**

.. [Ja1971] \N. Jacobson. *Exceptional Lie Algebras*. Marcel Dekker,
            Inc. New York. 1971. IBSN No. 0-8247-1326-5.

.. [JL2009] Nicolas Jacon and Cedric Lecouvey.
            *Kashiwara and Zelevinsky involutions in affine type A*.
            Pac. J. Math. 243(2):287-311 (2009).

.. [Joh1990] \D.L. Johnson. *Presentations of Groups*. Cambridge
             University Press. (1990).

.. [Jon1987] \V. Jones, Hecke algebra representations of braid groups
             and link polynomials.  Ann. of Math. (2) 126 (1987),
             no. 2, 335--388. :doi:`10.2307/1971403`
             :mathscinet:`MR0908150`

.. [Jon2005] \V. Jones, The Jones
             Polynomial, 2005. https://math.berkeley.edu/~vfr/jones.pdf

.. [JRJ94] Jourdan, Guy-Vincent; Rampon, Jean-Xavier; Jard, Claude
           (1994), "Computing on-line the lattice of maximal antichains
           of posets", Order 11 (3) p. 197-210, :doi:`10.1007/BF02115811`

.. [Joy2004] \D. Joyner, Toric codes over finite fields, Applicable
             Algebra in Engineering, Communication and Computing, 15,
             (2004), p. 63-79.

.. [Joy2006] \D. Joyner, *On quadratic residue codes and hyperelliptic
             curves*, (preprint 2006)

.. [JPdA15] \N. Jacon and L. Poulain d'Andecy. *An isomorphism theorem
            for Yokonuma-Hecke algebras and applications to link
            invariants*. (2015) :arxiv:`1501.06389v3`.

.. _ref-K:

**K**

.. [Ka1990] Victor G. Kac. *Infinite-dimensional Lie Algebras*. Third
            edition. Cambridge University Press, Cambridge, 1990.

.. [Kal1992] \B. Kaliski,
             *The MD2 message-digest algorithm*; in
             RFS 1319, (1992).

.. [Ka1993] Masaki Kashiwara, The crystal base and Littelmann's
            refined Demazure character formula, Duke Math. J. 71
            (1993), no. 3, 839--858.

.. [Kal1980] \T. Kaliath, "Linear Systems", Prentice-Hall, 1980,
             383--386.

.. [Kam2007] Joel Kamnitzer,
             *The crystal structure on the set of Mirković-Vilonen polytopes*,
             Adv. Math. **215** (2007), 66-93.

.. [Kam2010] Joel Kamnitzer, *Mirković-Vilonen cycles and polytopes*,
             Ann. Math. (2) **171** (2010), 731-777.

.. [Kan1958] \D. M. Kan, *A combinatorial definition of homotopy
             groups*, Ann. Math. (2) 67 (1958), 282-312.

.. [Kaw2009] Kawahira, Tomoki. *An algorithm to draw external rays of the
             Mandelbrot set*, Nagoya University, 23 Apr. 2009.
             math.titech.ac.jp/~kawahira/programs/mandel-exray.pdf

.. [KB1983] \W. Kühnel and T. F. Banchoff, "The 9-vertex complex
            projective plane", Math. Intelligencer 5 (1983), no. 3,
            11-22.

.. [Ke1991] \A. Kerber. Algebraic combinatorics via finite group
            actions, 2.2 p. 70. BI-Wissenschaftsverlag,
            Mannheim, 1991.

.. [Ke2008] \B. Keller, *Cluster algebras, quiver representations
            and triangulated categories*, :arXiv:`0807.1960`.

.. [KK1995] Victor Klee and Peter Kleinschmidt,
            *Convex polytopes and related complexes.*, in \R. L. Graham,
            \M. Grötschel, \L Lovász, *Handbook of combinatorics*,
            Vol. 1, Chapter 18, 1995

.. [KKMMNN1992] S-J. Kang, M. Kashiwara, K. C. Misra, T. Miwa, T. Nakashima,
                and A. Nakayashiki. *Affine crystals and vertex models*.
                Int. J. Mod. Phys. A, **7** (suppl. 1A), (1992) pp. 449-484.

.. [KKPSSSYYLLCHH2004] \D. Kwon, J. Kim, S. Park, S. H. Sung, Y. Sohn,
                       \J. H. Song, Y. Yeom, E-J. Yoon, S. Lee, J. Lee,
                       \S. Chee, D. Han, and J. Hong,
                       *New block cipher: ARIA*; in ICISC, (2004), pp. 432-445.

.. [KL2008] Chris Kurth and Ling Long, "Computations with finite index
            subgroups of `{\rm PSL}_2(\ZZ)` using Farey symbols",
            Advances in algebra and combinatorics, 225--242, World
            Sci. Publ., Hackensack, NJ, 2008. Preprint version:
            :arxiv:`0710.1835`

.. [KLLRSY2014] \E. B. Kavun, M. M. Lauridsen, G. Leander, C. Rechberger,
                \P. Schwabe, and T. Yalcin, *Prost v1*; CAESAR Competition, (2014).

.. [KLPR2010] \L. R. Knudsen, G. Leander, A. Poschmann, and M. J. B. Robshaw,
              *PRINTcipher: A block cipher for IC-printing*; in
              CHES, (2010), pp. 16-32.

.. [KLS2013] Allen Knutson, Thomas Lam, and David Speyer.
             *Positroid Varieties: Juggling and Geometry*
             Compositio Mathematica, **149** (2013), no. 10.
             :arXiv:`1111.3660`.

.. [KMAUTOM2000] Masayuki Kanda, Shiho Moriai, Kazumaro Aoki, Hiroki Ueda,
                 Youichi Takashima, Kazuo Ohta, and Tsutomu Matsumoto,
                 *E2 - a new 128-bit block cipher*; in IEICE Transactions on
                 Fundamentals of Electronics, Communications and Computer Sciences,
                 E83-A(1):48–59, 12 2000.

.. [KMM2004] Tomasz Kaczynski, Konstantin Mischaikow, and Marian
             Mrozek, "Computational Homology", Springer-Verlag (2004).

.. [KMN2012] On the trace of the antipode and higher
             indicators. Yevgenia Kashina and Susan Montgomery and
             Richard Ng. Israel J. Math., v.188, 2012.

.. [KN1963] \S. Kobayashi & K. Nomizu : *Foundations of Differential
            Geometry*, vol. 1, Interscience Publishers (New York)
            (1963).

.. [KNS2011] Atsuo Kuniba and Tomoki Nakanishi and Junji Suzuki,
             `T`-*systems and* `Y`-*systems in integrable systems*.
             \J. Phys. A, **44** (2011), no. 10.

.. [KnotAtlas] The Knot atlas. http://katlas.org/wiki/Main_Page

.. [Knu1995] Donald E. Knuth, *Overlapping Pfaffians*,
             :arxiv:`math/9503234v1`.

.. [Knu2005] Lars R. Knudsen, *SMASH - A Cryptographic Hash Function*; in
             FSE'05, (2005), pp. 228-242.

.. [Kob1993] Neal Koblitz, *Introduction to Elliptic Curves and
             Modular Forms*.  Springer GTM 97, 1993.

.. [Koe1999] Wolfram Koepf: Effcient Computation of Chebyshev
             Polynomials in Computer Algebra Systems: A Practical
             Guide. John Wiley, Chichester (1999): 79-99.

.. [Koh2000] David Kohel, *Hecke Module Structure of Quaternions*, in
             Class Field Theory — Its Centenary and Prospect (Tokyo,
             1998), Advanced Studies in Pure Mathematics, 30,
             177-196, 2000.

.. [Koh2007] \A. Kohnert, Constructing two-weight codes with prescribed
             groups of automorphisms, Discrete applied mathematics 155,
             no. 11 (2007):
             1451-1457. http://linearcodes.uni-bayreuth.de/twoweight/

.. [KP2002] Volker Kaibel and Marc E. Pfetsch, "Computing the Face
            Lattice of a Polytope from its Vertex-Facet Incidences",
            Computational Geometry: Theory and Applications, Volume
            23, Issue 3 (November 2002), 281-290.  Available at
            http://portal.acm.org/citation.cfm?id=763203 and free of
            charge at http://arxiv.org/abs/math/0106043

.. [Kr1971] \D. Kraines, "On excess in the Milnor basis," Bull. London
            Math. Soc. 3 (1971), 363-365.

.. [Kr2016] Stefan Kranich, An epsilon-delta bound for plane algebraic curves
            and its use for certified homotopy continuation of systems of plane
            algebraic curves, arXiv:1505.03432

.. [KR2001] \J. Kahane and A. Ryba. *The hexad game*, Electronic
            Journal of Combinatorics, **8**
            (2001). http://www.combinatorics.org/Volume_8/Abstracts/v8i2r11.html

.. [KS1998] Maximilian Kreuzer and Harald Skarke, Classification of
            Reflexive Polyhedra in Three Dimensions,
            arXiv:hep-th/9805190

.. [KS2002] \A. Khare and U. Sukhatme. "Cyclic Identities Involving
            Jacobi Elliptic Functions",
            preprint 2002. :arxiv:`math-ph/0201004`

.. [KSV2011] Ian Kiming, Matthias Schuett and Helena Verrill, "Lifts
             of projective congruence groups", J. London
             Math. Soc. (2011) 83 (1): 96-120,
             :doi:`10.1112/jlms/jdq062`. Arxiv version:
             :arxiv:`0905.4798`.

.. [KT1986] \N. Kerzman and M. R. Trummer. "Numerical Conformal
            Mapping via the Szego kernel". Journal of Computational
            and Applied Mathematics, 14(1-2): 111--123, 1986.

.. [Kuh1987] \W. Kühnel, "Minimal triangulations of Kummer varieties",
             Abh. Math. Sem. Univ. Hamburg 57 (1987), 7-20.

.. [Kuh1995] Kuhnel, "Tight Polyhedral Submanifolds and Tight
             Triangulations" Lecture Notes in Mathematics Volume 1612,
             1995

.. [Kul1991] Ravi Kulkarni, "An arithmetic geometric method in the
             study of the subgroups of the modular group", American
             Journal of Mathematics 113 (1991), no 6, 1053-1133

.. [Kur2008] Chris Kurth, "K Farey package for Sage",
             http://wayback.archive-it.org/855/20100510123900/http://www.public.iastate.edu/~kurthc/research/index.html

.. [Kwon2012] Jae-Hoon Kwon. *Crystal bases of* `q`-*deformed Kac Modules
              over the Quantum Superalgebra* `U_q(\mathfrak{gl}(m|n))`.
              International Mathematics Research Notices. Vol. 2014, No. 2,
              pp. 512-550 (2012)

.. [KZ2003] \M. Kontsevich, A. Zorich "Connected components of the
            moduli space of Abelian differentials with prescripebd
            singularities" Invent. math. 153, 631-678 (2003)

.. _ref-L:

**L**

.. [Lam2005] \T. Lam, Affine Stanley symmetric functions,
             Amer. J. Math.  128 (2006), no. 6, 1553--1586.

.. [Lam2008] \T. Lam. *Schubert polynomials for the affine
             Grassmannian*. J. Amer. Math. Soc., 2008.

.. [Lan2002] \S. Lang : *Algebra*, 3rd ed., Springer (New York) (2002);
             :doi:`10.1007/978-1-4613-0041-0`

.. [Lan2008] \E. Lanneau "Connected components of the strata of the
             moduli spaces of quadratic differentials", Annales
             sci. de l'ENS, serie 4, fascicule 1, 41, 1-56 (2008)

.. [Lau2011] Alan G.B. Lauder, "Computations with classical and p-adic
             modular forms", LMS J. of Comput. Math. 14 (2011),
             214-231.

.. [LB1988] Lee, P.J., Brickell, E.F. An observation on the security of
            McEliece's public-key cryptosystem. EuroCrypt 1988. LNCS, vol. 330, pp.
            275–280.

.. [LdB1982] \A. Liberato de Brito, 'FORTRAN program for the integral
             of three spherical harmonics', Comput. Phys. Commun.,
             Volume 25, pp. 81-85 (1982)

.. [Lee1997] \J. M. Lee, *Riemannian Manifolds*, Springer (New York) (1997);
             :doi:`10.1007/b98852`

.. [Lee2011] \J. M. Lee, *Introduction to Topological Manifolds*, 2nd ed.,
             Springer (New York) (2011); :doi:`10.1007/978-1-4419-7940-7`

.. [Lee2013] \J. M. Lee, *Introduction to Smooth Manifolds*, 2nd ed.,
             Springer (New York) (2013); :doi:`10.1007/978-1-4419-9982-5`

.. [Lev2014] Lionel Levine. Threshold state and a conjecture of
             Poghosyan, Poghosyan, Priezzhev and Ruelle,
             Communications in Mathematical Physics.

.. [Lew2000] Robert Edward Lewand. *Cryptological Mathematics*. The
             Mathematical Association of America, 2000.

.. [Li1995] Peter Littelmann, Crystal graphs and Young
            tableaux, J. Algebra 175 (1995), no. 1, 65--87.

.. [Lic1997] William B. Raymond Lickorish. An Introduction to Knot
             Theory, volume 175 of Graduate Texts in
             Mathematics. Springer-Verlag, New York, 1997. ISBN
             0-387-98254-X

.. [Lim] \C. H. Lim,
         *CRYPTON: A New 128-bit Block Cipher*; available at
         http://next.sejong.ac.kr/~chlim/pub/cryptonv05.ps

.. [Lim2001] \C. H. Lim,
             *A Revised Version of CRYPTON: CRYPTON V1.0*; in FSE'01, pp. 31--45.


.. [Lin1999] J. van Lint, Introduction to coding theory, 3rd ed.,
             Springer-Verlag GTM, 86, 1999.

.. [Liv2006] \M. Livernet, *A rigidity theorem for pre-Lie algebras*, J. Pure Appl.
             Algebra 207 (2006), no 1, pages 1-18.
             Preprint: :arxiv:`math/0504296v2`.

.. [LLYCL2005] \H. J. Lee, S. J. Lee, J. H. Yoon, D. H. Cheon, and J. I. Lee,
               *The SEED Encryption Algorithm*; in
               RFC 4269, (2005).

.. [LLZ2014] \K. Lee, \L. Li, and \A. Zelevinsky, *Greedy elements in rank 2
             cluster algebras*, Selecta Math. 20 (2014), 57-82.

.. [LM2006] Vadim Lyubashevsky and Daniele Micciancio. Generalized
            compact knapsacks are collision resistant. ICALP,
            pp. 144--155, Springer, 2006.

.. [LMR2010] \N. Linial, R. Meshulam and M. Rosenthal, "Sum complexes
             -- a new family of hypertrees", Discrete & Computational
             Geometry, 2010, Volume 44, Number 3, Pages 622-636

.. [Lod1995] Jean-Louis Loday. *Cup-product for Leibniz cohomology and
             dual Leibniz algebras*. Math. Scand., pp. 189--196
             (1995). http://www.math.uiuc.edu/K-theory/0015/cup_product.pdf

.. [Loe2007] David Loeffler, *Spectral expansions of overconvergent
             modular functions*, Int. Math. Res. Not 2007 (050).
             `Arxiv preprint <http://uk.arxiv.org/abs/math/0701168>`_.

.. [Lot2005] \M. Lothaire, *Applied combinatorics on
             words*. Cambridge University Press (2005).

.. [LP2007] \G. Leander and A. Poschmann,
            *On the Classification of 4 Bit S-boxes*; in WAIFI, (2007), pp. 159-176.

.. [LP2011] Richard Lindner and Chris Peikert. Better key sizes (and
            attacks) for LWE-based encryption. in Proceeding of the
            11th international conference on Topics in cryptology:
            CT-RSA 2011. Springer 2011,
            :doi:`10.1007/978-3-642-19074-2_21`

.. [LPR2010] Vadim Lyubashevsky, Chris Peikert, and Oded Regev. On
             Ideal Lattices and Learning with Errors over Rings. in
             Advances in Cryptology --
             EUROCRYPT 2010. Springer 2010. :doi:`10.1007/978-3-642-13190-5_1`

.. [LSS2009] \T. Lam, A. Schilling, M. Shimozono. *Schubert
             polynomials for the affine Grassmannian of the symplectic
             group*. Mathematische Zeitschrift 264(4) (2010) 765-811
             (:arxiv:`0710.2720`)

.. [LT1998] \B. Leclerc, J.-Y. Thibon, Littlewood-Richardson
            coefficients and Kazhdan-Lusztig polynomials,
            http://front.math.ucdavis.edu/9809.5122

.. [LT2009] G.I. Lehrer and D.E. Taylor. *Unitary reflection
            groups*. Australian Mathematical Society Lecture
            Series, 2009.

.. [Lut2002] Frank H. Lutz, Császár's Torus, Electronic Geometry Model
             No. 2001.02.069
             (2002). http://www.eg-models.de/models/Classical_Models/2001.02.069/_direct_link.html

.. [Lut2005] Frank H. Lutz, "Triangulated Manifolds with Few Vertices:
             Combinatorial Manifolds", preprint (2005),
             :arXiv:`math/0506372`

.. [LV2012] Jean-Louis Loday and Bruno Vallette. *Algebraic
            Operads*. Springer-Verlag Berlin Heidelberg
            (2012). :doi:`10.1007/978-3-642-30362-3`.

.. [Ltd06] Beijing Data Security Technology Co. Ltd,
           *Specification of SMS4, Block Cipher for WLAN Products - SMS4* (in Chinese);
           Available at http://www.oscca.gov.cn/UpFile/200621016423197990.pdf, (2006).

.. [LTV1999] Bernard Leclerc, Jean-Yves Thibon, and Eric Vasserot.
             *Zelevinsky's involution at roots of unity*.
             J. Reine Angew. Math. 513:33-51 (1999).

.. [LW2012] David Loeffler and Jared Weinstein, *On the computation of
            local components of a newform*, Mathematics of Computation
            **81** (2012) 1179-1200. :doi:`10.1090/S0025-5718-2011-02530-5`

.. [Lyo2003] \R. Lyons, Determinantal probability
             measures. Publications Mathematiques de l'Institut des
             Hautes Etudes Scientifiques 98(1)  (2003), pp. 167-212.

.. _ref-M:

**M**

.. [Mas94] James L. Massey,
           *SAFER K-64: A byte-oriented block-ciphering algorithm*; in
           FSE’93, Volume 809 of LNCS, pages 1-17.
           Springer, Heidelberg, December 1994.

.. [Mat2002] Jiří Matousek, "Lectures on Discrete Geometry", Springer,
             2002

.. [Ma2009] Sarah Mason, An Explicit Construction of Type A Demazure
            Atoms, Journal of Algebraic Combinatorics, Vol. 29,
            (2009), No. 3, p.295-313. :arXiv:`0707.4267`

.. [Mac1915] Percy A. MacMahon, *Combinatory Analysis*,
             Cambridge University Press (1915--1916).
             (Reprinted: Chelsea, New York, 1960).

.. [MAR2009] \H. Molina-Abril and P. Réal, *Homology computation using
             spanning trees* in Progress in Pattern Recognition, Image
             Analysis, Computer Vision, and Applications, Lecture
             Notes in Computer Science, volume 5856, pp 272-278,
             Springer, Berlin (2009).

.. [Mas1969] James L. Massey, "Shift-Register Synthesis and BCH
             Decoding." IEEE Trans. on Information Theory, vol. 15(1),
             pp. 122-127, Jan 1969.

.. [MatroidDatabase] `Database of Matroids <http://www-imai.is.s.u-tokyo.ac.jp/~ymatsu/matroid/index.html>`_

.. [May1964] \J. P. May, "The cohomology of restricted Lie algebras
             and of Hopf algebras; application to the Steenrod
             algebra." Thesis, Princeton Univ., 1964.

.. [May1967] \J. P. May, Simplicial Objects in Algebraic Topology,
             University of Chicago Press (1967)

.. [McC1978] \K. McCrimmon. *Jordan algebras and their
             applications*. Bull. Amer. Math. Soc. **84** 1978.

.. [McM1992] John McMillan. *Games, strategies, and managers*. Oxford
             University Press.

.. [Mil1958] \J. W. Milnor, "The Steenrod algebra and its dual,"
             Ann. of Math. (2) 67 (1958), 150-171.

.. [MMIB2012] \Y. Matsumoto, S. Moriyama, H. Imai, D. Bremner:
              Matroid Enumeration for Incidence Geometry,
              Discrete and Computational Geometry,
              vol. 47, issue 1, pp. 17-43, 2012.

.. [MMY2003] Jean-Christophe Yoccoz, Stefano Marmi and Pierre Moussa
             "On the cohomological equation for interval exchange
             maps", C. R. Acad. Sci. Paris, projet de Note, 2003
             Systèmes dynamiques/Dynamical
             Systems. :arxiv:`math/0304469v1`

.. [MM2015] \J. Matherne and \G. Muller, *Computing upper cluster algebras*,
            Int. Math. Res. Not. IMRN, 2015, 3121-3149.

.. [MNO1994] Alexander Molev, Maxim Nazarov, and Grigori Olshanski.
             *Yangians and classical Lie algebras*. (1994)
             :arxiv:`hep-th/9409025`

.. [Mol2007] Alexander Ivanovich Molev.
             *Yangians and Classical Lie Algebras*.
             Mathematical Surveys and Monographs.
             Providence, RI: American Mathematical Society. (2007)

.. [Mol2015] \A. Molnar, Fractional Linear Minimal Models of Rational Functions,
             M.Sc. Thesis.

.. [Mon1998] \K. G. Monks, "Change of basis, monomial relations, and
             `P^s_t` bases for the Steenrod algebra," J. Pure
             Appl. Algebra 125 (1998), no. 1-3, 235-260.

.. [MoPa1994] \P. Morton and P. Patel. The Galois theory of periodic points
              of polynomial maps. Proc. London Math. Soc., 68 (1994), 225-263.

.. [MR1989] \G. Melançon and C. Reutenauer.
            *Lyndon words, free algebras and shuffles*,
            Can. J. Math., Vol. XLI, No. 4, 1989, pp. 577-591.

.. [MR2002] \S. Murphy, M. Robshaw *Essential Algebraic Structure
            Within the AES*\; in Advances in Cryptology \- CRYPTO
            2002\; LNCS 2442\; Springer Verlag 2002

.. [MS2003] \T. Mulders, A. Storjohann, "On lattice reduction for
            polynomial matrices", J. Symbolic Comput. 35 (2003),
            no. 4, 377--401

.. [MS2011] \G. Musiker and \C. Stump, *A compendium on the cluster algebra
            and quiver package in sage*, :arxiv:`1102.4844`.

.. [MSZ2013] Michael Maschler, Solan Eilon, and Zamir Shmuel. *Game
             Theory*. Cambridge: Cambridge University Press,
             (2013). ISBN 9781107005488.

.. [MV2010] \D. Micciancio, P. Voulgaris. *A Deterministic Single
            Exponential Time Algorithm for Most Lattice Problems based
            on Voronoi Cell Computations*. Proceedings of the 42nd ACM
            Symposium Theory of Computation, 2010.

.. [MvOV1996] \A. J. Menezes, P. C. van Oorschot,
              and S. A. Vanstone. *Handbook of Applied
              Cryptography*. CRC Press, 1996.

.. [MW2009] Meshulam and Wallach, "Homological connectivity of random
            `k`-dimensional complexes", preprint, math.CO/0609773.

.. _ref-N:

**N**

.. [Nas1950] John Nash. *Equilibrium points in n-person games.*
             Proceedings of the National Academy of Sciences 36.1
             (1950): 48-49.

.. [Nie2013] Johan S. R. Nielsen, List Decoding of Algebraic Codes,
             Ph.D. Thesis, Technical University of Denmark, 2013

.. [Nie] Johan S. R. Nielsen, Codinglib,
         https://bitbucket.org/jsrn/codinglib/.

.. [NN2007] Nisan, Noam, et al., eds. *Algorithmic game theory.*
            Cambridge University Press, 2007.

.. [Nog1985] Arnaldo Nogueira, "Almost all Interval Exchange
             Transformations with Flips are Nonergodic" (Ergod. Th. &
             Dyn. Systems, Vol 5., (1985), 257-271

.. [Normaliz] Winfried Bruns, Bogdan Ichim, and Christof Soeger,
              Normaliz,
              http://www.mathematik.uni-osnabrueck.de/normaliz/

.. [NZ2012] \T. Nakanishi and \A. Zelevinsky, *On tropical dualities in
            cluster algebras*, Algebraic groups and quantum groups,
            Contemp. Math., vol. 565, Amer. Math. Soc.,
            Providence, RI, 2012, pp.  217-226.

.. _ref-O:

**O**

.. [OGKRKGBDDP2015] \R. Oliynykov, I. Gorbenko, O. Kazymyrov, V. Ruzhentsev,
                    \O. Kuznetsov, Y. Gorbenko, A. Boiko, O. Dyrda, V. Dolgov,
                    and A. Pushkaryov,
                    *A new standard of ukraine: The kupyna hash function*; in
                    Cryptology ePrint Archive, (2015), 885.

.. [Oha2011] \R.A. Ohana. On Prime Counting in Abelian Number
             Fields. http://wstein.org/home/ohanar/papers/abelian_prime_counting/main.pdf.

.. [ONe1983] \B. O'Neill : *Semi-Riemannian Geometry*, Academic Press
             (San Diego) (1983)

.. [Or2016] \M. Orlitzky. The Lyapunov rank of an improper
            cone. Citation: Optimization Methods and Software
            (accepted
            2016-06-12). http://www.optimization-online.org/DB_HTML/2015/10/5135.html. :doi:`10.1080/10556788.2016.1202246`

.. [Oxl1992] James Oxley, *Matroid theory*, Oxford University
             Press, 1992.

.. [Oxl2011] James Oxley, *Matroid Theory, Second Edition*. Oxford
             University Press, 2011.

.. _ref-P:

**P**

.. [PALP] Maximilian Kreuzer, Harald Skarke: "PALP: A Package for
          Analyzing Lattice Polytopes with Applications to Toric
          Geometry" omput.Phys.Commun. 157 (2004) 87-106
          :arxiv:`math/0204356`

.. [PearsonTest] :wikipedia:`Goodness_of_fit`, accessed 13th
                 October 2009.

.. [Pen2012] \R. Pendavingh, On the evaluation at `(-i, i)` of the
             Tutte polynomial of a binary matroid. Preprint:
             :arxiv:`1203.0910`

.. [Pet2010] Christiane Peters, Information-set decoding for linear codes over
             `GF(q)`, Proc. of PQCrypto 2010, pp. 81-94.

.. [Pha2002] \R. C.-W. Phan. Mini advanced encryption standard
             (mini-AES): a testbed for cryptanalysis
             students. Cryptologia, 26(4):283--306, 2002.

.. [Piz1980] \A. Pizer. An Algorithm for Computing Modular Forms on
             `\Gamma_0(N)`, J. Algebra 64 (1980), 340-390.

.. [Platt1976] \C. R. Platt,
               Planar lattices and planar graphs,
               Journal of Combinatorial Theory Series B,
               Vol 21, no. 1 (1976): 30-39.

.. [Pon2010] \S. Pon. *Types B and D affine Stanley symmetric
             functions*, unpublished PhD Thesis, UC Davis, 2010.

.. [Pos2005] \A. Postnikov, Affine approach to quantum Schubert
             calculus, Duke Math. J. 128 (2005) 473-509

.. [PPW2013] Perlman, Perkinson, and Wilmes.  Primer for the algebraic
             geometry of sandpiles. Tropical and Non-Archimedean
             Geometry, Contemp. Math., 605, Amer. Math. Soc.,
             Providence, RI, 2013.

.. [PR2015] \P. Pilarczyk and P. Réal, *Computation of cubical
            homology, cohomology, and (co)homological operations via
            chain contraction*, Adv. Comput. Math. 41 (2015), pp
            253--275.

.. [PRC2012] \G. Piret, T. Roche, and C. Carlet,
             *PICARO - a block cipher allowing efficient higher-order side-channel
             resistance*; in ACNS, (2012), pp. 311-328.

.. [Prototype_pattern] Prototype pattern,
                       :wikipedia:`Prototype_pattern`

.. [PS2011] \R. Pollack, and G. Stevens.  *Overconvergent modular
            symbols and p-adic L-functions.* Annales scientifiques de
            l'Ecole normale superieure.
            Vol. 44. No. 1. Elsevier, 2011.

.. [PUNTOS] Jesus A. De Loera
            http://www.math.ucdavis.edu/~deloera/RECENT_WORK/puntos2000

.. [PvZ2010] \R. A. Pendavingh, S. H. M. van Zwam, Lifts of matroid
             representations over partial fields, Journal of
             Combinatorial Theory, Series B, Volume 100, Issue 1,
             January 2010, Pages 36-67

.. [PZ2008] \J. H. Palmieri and J. J. Zhang, "Commutators in the
            Steenrod algebra," New York J. Math. 19 (2013), 23-37.

.. [Propp1997] James Propp,
               *Generating Random Elements of Finite Distributive Lattices*,
               Electron. J. Combin. 4 (1997), no. 2, The Wilf Festschrift volume,
               Research Paper 15.
               http://www.combinatorics.org/ojs/index.php/eljc/article/view/v4i2r15

.. _ref-Q:
.. _ref-R:

**R**

.. [Raj1987] \A. Rajan, Algorithmic applications of connectivity and
             related topics in matroid theory. Ph.D. Thesis,
             Northwestern university, 1987.

.. [Rau1979] Gerard Rauzy, "Echanges d'intervalles et transformations
             induites", Acta Arith. 34, no. 3, 203-212, 1980

.. [Red2001] Maria Julia Redondo. *Hochschild cohomology: some methods
             for computations*. Resenhas IME-USP 5 (2), 113-137
             (2001). http://inmabb.criba.edu.ar/gente/mredondo/crasp.pdfc

.. [Reg09] Oded Regev. On Lattices, Learning with Errors, Random
           Linear Codes, and Cryptography. in Journal of the ACM
           56(6). ACM 2009, :doi:`10.1145/1060590.1060603`

.. [Reg1958] \T. Regge, 'Symmetry Properties of Clebsch-Gordan
             Coefficients', Nuovo Cimento, Volume 10, pp. 544 (1958)

.. [Reg1959] \T. Regge, 'Symmetry Properties of Racah Coefficients',
             Nuovo Cimento, Volume 11, pp. 116 (1959)

.. [Reg2005] Oded Regev. On lattices, learning with errors, random
             linear codes, and cryptography. STOC, pp. 84--93,
             ACM, 2005.

.. [Reu1993] \C. Reutenauer. *Free Lie Algebras*. Number 7 in London
             Math. Soc. Monogr. (N.S.). Oxford University
             Press. (1993).

.. [Rho69] John Rhodes, *Characters and complexity of finite semigroups*
           \J. Combinatorial Theory, vol 6, 1969

.. [RH2003] \J. Rasch and A. C. H. Yu, 'Efficient Storage Scheme for
            Pre-calculated Wigner 3j, 6j and Gaunt Coefficients',
            SIAM J. Sci. Comput. Volume 25, Issue 4,
            pp. 1416-1428 (2003)

.. [RH2003b] \G. G. Rose and P. Hawkes,
            *Turing: A fast stream cipher*; in FSE, (2003), pp. 290-306.

.. [Rio1958] \J. Riordan, "An Introduction to Combinatorial Analysis",
             Dover Publ. (1958)

.. [Ris2016] Roswitha Rissner, "Null ideals of matrices over residue
             class rings of principal ideal domains". Linear Algebra
             Appl., **494** (2016) 44–69. :doi:`10.1016/j.laa.2016.01.004`.

.. [RMA2009] \P. Réal and H. Molina-Abril, *Cell AT-models for digital
             volumes* in Torsello, Escolano, Brun (eds.), Graph-Based
             Representations in Pattern Recognition, Lecture Notes in
             Computer Science, volume 5534, pp. 314-3232, Springer,
             Berlin (2009).

.. [RNPA2011] \G. Rudolf, N. Noyan, D. Papp, and F. Alizadeh. Bilinear
              optimality constraints for the cone of positive
              polynomials. Mathematical Programming, Series B,
              129 (2011) 5-31.

.. [Roc1970] \R.T. Rockafellar, *Convex Analysis*. Princeton
             University Press, Princeton, 1970.

.. [Ros1999] \K. Rosen *Handbook of Discrete and Combinatorial
             Mathematics* (1999), Chapman and Hall.

.. [Rot2001] Gunter Rote, *Division-Free Algorithms for the
             Determinant and the Pfaffian: Algebraic and Combinatorial
             Approaches*, H. Alt (Ed.): Computational Discrete
             Mathematics, LNCS 2122,
             pp. 119–135, 2001. http://page.mi.fu-berlin.de/rote/Papers/pdf/Division-free+algorithms.pdf

.. [Rot2006] Ron Roth, Introduction to Coding Theory, Cambridge
             University Press, 2006

.. [RSS] :wikipedia:`Residual_sum_of_squares`, accessed 13th
         October 2009.

.. [Rud1958] \M. E. Rudin. *An unshellable triangulation of a
             tetrahedron*. Bull. Amer. Math. Soc. 64 (1958), 90-91.

.. _ref-S:

**S**

.. [Saa2011] \M-J. O. Saarinen,
             *Cryptographic Analysis of All 4 x 4-Bit S-Boxes*; in
             SAC, (2011), pp. 118-133.

.. [Sch1996] \E. Schaefer. A simplified data encryption
             algorithm. Cryptologia, 20(1):77--84, 1996.

.. [Sch2006] Oliver Schiffmann. *Lectures on Hall algebras*,
             preprint, 2006. :arxiv:`0611617v2`.

.. [Sco1985] \R. Scott,
             *Wide-open encryption design offers flexible implementations*; in
             Cryptologia, (1985), pp. 75-91.

.. [SE1962] \N. E. Steenrod and D. B. A. Epstein, Cohomology
            operations, Ann. of Math. Stud. 50 (Princeton University
            Press, 1962).

.. [Ser1992] \J.-P. Serre : *Lie Algebras and Lie Groups*, 2nd ed.,
             Springer (Berlin) (1992);
             :doi:`10.1007/978-3-540-70634-2`

.. [Ser2010] \F. Sergeraert, *Triangulations of complex projective
             spaces* in Scientific contributions in honor of Mirian
             Andrés Gómez, pp 507-519, Univ. La Rioja Serv. Publ., Logroño (2010).

.. [SH1995] \C. P. Schnorr and H. H. Hörner. *Attacking the
            Chor-Rivest Cryptosystem by Improved Lattice
            Reduction*. Advances in Cryptology - EUROCRYPT '95. LNCS
            Volume 921, 1995, pp 1-12.

.. [Shr2004] Shreve, S. Stochastic Calculus for Finance II:
             Continuous-Time Models.  New York: Springer, 2004

<<<<<<< HEAD
.. [Sil2007] Joseph H. Silverman. The Arithmetic of Dynamics Systems.
             Springer, GTM 241, 2007.

=======
.. [SIHMAS2011] \K. Shibutani, T. Isobe, H. Hiwatari, A. Mitsuda, T. Akishita,
                and T. Shirai, *Piccolo: An ultra-lightweight block-cipher*; in
                CHES, (2011), pp. 342-457.
>>>>>>> cbfb8fff

.. [SK2011] \J. Spreer and W. Kühnel, "Combinatorial properties of the
            K3 surface: Simplicial blowups and slicings", Experimental
            Mathematics, Volume 20, Issue 2, 2011.

.. [SKWWHF1998] \B. Schneier, J. Kelsey, D. Whiting, D. Wagner, C. Hall,
                and N. Ferguson, *Twofish: A 128-bit block cipher*; in
                AES Submission, (1998).

.. [Sky2003] Brian Skyrms. *The stag hunt and the evolution of social
             structure*. Cambridge University Press, 2003.

.. [SLB2008] Shoham, Yoav, and Kevin Leyton-Brown. *Multiagent
             systems: Algorithmic, game-theoretic, and logical
             foundations.* Cambridge University Press, 2008.

.. [SMMK2013] \T. Suzaki, K. Minematsu, S. Morioka, and E. Kobayashi,
              *TWINE: A lightweight block cipher for multiple platforms*; in
              SAC, (2012), pp. 338-354.

.. [Sor1984] \A. Sorkin, *LUCIFER: a cryptographic algorithm*;
             in Cryptologia, 8(1), pp. 22–35, 1984.

.. [Spa1966] Edwin H. Spanier, *Algebraic Topology*,
             Springer-Verlag New York, 1966.
             :doi:`10.1007/978-1-4684-9322-1`,
             ISBN 978-1-4684-9322-1.

.. [Spe2013] \D. Speyer, *An infinitely generated upper cluster algebra*,
             :arxiv:`1305.6867`.

.. [SPGQ2006] \F.-X. Standaert, G. Piret, N. Gershenfeld, and J.-J. Quisquater,
              *Sea: A scalable encryption algorithm for small embedded applications*; in
              CARDIS, (2006), pp. 222-236.

.. [SPRQL2004] \F.-X. Standaert, G. Piret, G. Rouvroy, J.-J. Quisquarter,
               and J.-D. Legat, *ICEBERG: An involutional cipher efficient for block
               encryption in reconfigurable hardware*; in FSE, (2004), pp. 279-299.

.. [SS1992] \M. A. Shtan'ko and M. I. Shtogrin, "Embedding cubic
            manifolds and complexes into a cubic lattice", *Uspekhi
            Mat. Nauk* 47 (1992), 219-220.

.. [SS2015] Anne Schilling and Travis Scrimshaw.
            *Crystal structure on rigged configurations and the filling map*.
            Electon. J. Combin., **22(1)** (2015) #P1.73. :arxiv:`1409.2920`.

.. [SS2015II] Ben Salisbury and Travis Scrimshaw.
              *A rigged configuration model for* `B(\infty)`.
              J. Combin. Theory Ser. A, **133** (2015) pp. 29-75.
              :arxiv:`1404.6539`.

.. [SS2017] Ben Salisbury and Travis Scrimshaw.
            *Rigged configurations for all symmetrizable types*.
            Electon. J. Combin., **24(1)** (2017) #P1.30. :arxiv:`1509.07833`.

.. [SSAMI2007] \T. Shirai, K. Shibutani, T. Akishita, S. Moriai, and T. Iwata,
               *The 128-bit blockcipher CLEFIA (extended abstract)*; in
               FSE, (2007), pp. 181-195.

.. [ST2011] \A. Schilling, P. Tingley. *Demazure crystals,
            Kirillov-Reshetikhin crystals, and the energy function*.
            Electronic Journal of Combinatorics. **19(2)**. 2012.
            :arXiv:`1104.2359`

.. [St1986] Richard Stanley. *Two poset polytopes*,
            Discrete Comput. Geom. (1986), :doi:`10.1007/BF02187680`

.. [Sta2007] Stanley, Richard: *Hyperplane Arrangements*, Geometric
             Combinatorics (E. Miller, V. Reiner, and B. Sturmfels,
             eds.), IAS/Park City Mathematics Series, vol. 13,
             American Mathematical Society, Providence, RI, 2007,
             pp. 389-496.

.. [EnumComb1] Stanley, Richard P.
               *Enumerative Combinatorics, volume 1*,
               Second Edition,
               Cambridge University Press (2011).
               http://math.mit.edu/~rstan/ec/ec1/

.. [Stan2009] Richard Stanley,
              *Promotion and evacuation*,
              Electron. J. Combin. 16 (2009), no. 2, Special volume in honor of
              Anders Björner,
              Research Paper 9, 24 pp.

.. [Ste2003] John R. Stembridge, A local characterization of
             simply-laced crystals, Transactions of the American
             Mathematical Society, Vol. 355, No. 12 (Dec., 2003),
             pp. 4807--4823

.. [Sti2006] Douglas R. Stinson. *Cryptography: Theory and
             Practice*. 3rd edition, Chapman \& Hall/CRC, 2006.

.. [Sto1998] \A. Storjohann, An O(n^3) algorithm for Frobenius normal
             form. Proceedings of the International Symposium on
             Symbolic and Algebraic Computation (ISSAC'98), ACM Press,
             1998, pp. 101-104.

.. [Sto2000] \A. Storjohann, Algorithms for Matrix Canonical
             Forms. PhD Thesis. Department of Computer Science, Swiss
             Federal Institute of Technology -- ETH, 2000.

.. [Sto2011] \A. Storjohann, Email Communication. 30 May 2011.

.. [Str1969] Volker Strassen. Gaussian elimination is not
             optimal. Numerische Mathematik, 13:354-356, 1969.

.. [Striker2011] \J. Striker. *A unifying poset perspective on
                 alternating sign matrices, plane partitions, Catalan objects,
                 tournaments, and tableaux*, Advances in Applied Mathematics 46
                 (2011), no. 4, 583-609. :arXiv:`1408.5391`

.. [Stu1987] \J. Sturm, On the congruence of modular forms, Number
             theory (New York, 1984-1985), Springer, Berlin, 1987,
             pp. 275-280.

.. [Stu1993] \B. Sturmfels, Algorithms in invariant theory, Springer-Verlag,
             1993.

.. [STW2013] \J. Schejbal, E. Tews, and J. Wälde,
             *Reverse engineering of chiasmus from gstool*; in
             30c3, (2013).

.. [STW2016] \C. Stump, H. Thomas, N. Williams. *Cataland II*, in
             preparation, 2016.

.. [sudoku:escargot]  "Al Escargot", due to Arto Inkala,
                      http://timemaker.blogspot.com/2006/12/ai-escargot-vwv.html

.. [sudoku:norvig] Perter Norvig, "Solving Every Sudoku Puzzle",
                   http://norvig.com/sudoku.html

.. [sudoku:royle]  Gordon Royle, "Minimum Sudoku",
                   http://people.csse.uwa.edu.au/gordon/sudokumin.php

.. [sudoku:top95]  "95 Hard Puzzles", http://magictour.free.fr/top95,
                   or http://norvig.com/top95.txt

.. [sudoku:wikipedia]  "Near worst case",
                       :wikipedia:`Algorithmics_of_sudoku`

.. [SV2000] \J. Stern and S. Vaudenay,
            *CS-Cipher*; in
            First Open NESSIE Workshop, (2000).

.. [SW2002] William Stein and Mark Watkins, *A database of elliptic
            curves---first report*. In *Algorithmic number theory
            (ANTS V), Sydney, 2002*, Lecture Notes in Computer Science
            2369, Springer, 2002,
            p267--275. http://modular.math.washington.edu/papers/stein-watkins/

.. [Swe1969] Moss Sweedler. Hopf algebras. W.A. Benjamin, Math Lec
             Note Ser., 1969.

.. [SWJ2008] Fatima Shaheen, Michael Wooldridge, and Nicholas
             Jennings. *A linear approximation method for the Shapley
             value.* Artificial Intelligence 172.14 (2008): 1673-1699.

.. [SYYTIYTT2002] \T. Shimoyama, H. Yanami, K. Yokoyama, M. Takenaka, K. Itoh,
                  \J. Yajima, N. Torii, and H. Tanaka, *The block cipher SC2000*; in
                  FSE, (2001), pp. 312-327.

.. _ref-T:

**T**

.. [Tar1976] Robert E. Tarjan, *Edge-disjoint spanning trees and
             depth-first search*, Acta Informatica 6 (2), 1976,
             171-185, :doi:`10.1007/BF00268499`.

.. [TB1997] Lloyd N. Trefethen and David Bau III, *Numerical Linear
            Algebra*, SIAM, Philadelphia, 1997.

.. [Tee1997] Tee, Garry J. "Continuous branches of inverses of the 12
             Jacobi elliptic functions for real
             argument". 1997. https://researchspace.auckland.ac.nz/bitstream/handle/2292/5042/390.pdf.

.. [TIDES] \A. Abad, R. Barrio, F. Blesa, M. Rodriguez. TIDES tutorial:
           Integrating ODEs by using the Taylor Series Method
           (http://www.unizar.es/acz/05Publicaciones/Monografias/MonografiasPublicadas/Monografia36/IndMonogr36.htm)

.. [TOPCOM] \J. Rambau, TOPCOM
            <http://www.rambau.wm.uni-bayreuth.de/TOPCOM/>.

.. [TW1980] \A.D. Thomas and G.V. Wood, Group Tables (Exeter: Shiva
            Publishing, 1980)

.. _ref-U:

**U**

.. [UDCIKMP2011] \M. Ullrich, C. De Canniere, S. Indesteege, Ö. Kücük, N. Mouha, and
                 \B. Preenel, *Finding Optimal Bitsliced Implementations of 4 x 4-bit
                 S-boxes*; in SKEW, (2011).

.. [UNITTEST] unittest -- Unit testing framework --
              http://docs.python.org/library/unittest.html

.. [U.S1998] \U.S. Department Of Commerce/National Institute of Standards and Technology,
             *Skipjack and KEA algorithms specifications, v2.0*, (1998).

.. [U.S1999] \U.S. Department Of Commerce/National Institute of Standards and Technology,
             *Data Encryption Standard*, (1999).

.. _ref-V:

**V**

.. [Vat2008] \D. Vatne, *The mutation class of `D_n` quivers*, :arxiv:`0810.4789v1`.

.. [VB1996] \E. Viterbo, E. Biglieri. *Computing the Voronoi Cell of a
            Lattice: The Diamond-Cutting Algorithm*. IEEE Transactions
            on Information Theory, 1996.

.. [Vee1978] William Veech, "Interval exchange
             transformations", J. Analyse Math. 33 (1978), 222-272

.. [Ver] Helena Verrill, "Fundamental domain drawer", Java program,
         http://www.math.lsu.edu/~verrill/

.. [VJ2004] \S. Vaudenay and P. Junod,
            *Device and method for encrypting and decryptiong a block of data
            Fox, a New Family of Block Ciphers*, (2004).

.. [Voe2003] \V. Voevodsky, Reduced power operations in motivic
             cohomology, Publ. Math. Inst. Hautes Études Sci. No. 98
             (2003), 1-57.

.. [Voi2012] \J. Voight. Identifying the matrix ring: algorithms for
             quaternion algebras and quadratic forms, to appear.

.. [VW1994] Leonard Van Wyk. *Graph groups are biautomatic*. J. Pure
            Appl. Alg. **94** (1994). no. 3, 341-352.

.. _ref-W:

**W**

.. [Wac2003] Wachs, "Topology of Matching, Chessboard and General
             Bounded Degree Graph Complexes" (Algebra Universalis
             Special Issue in Memory of Gian-Carlo Rota, Algebra
             Universalis, 49 (2003) 345-385)

.. [Wal1960] \C. T. C. Wall, "Generators and relations for the
             Steenrod algebra," Ann. of Math. (2) **72** (1960),
             429-444.

.. [Wal1970] David W. Walkup, "The lower bound conjecture for 3- and
             4-manifolds", Acta Math. 125 (1970), 75-107.

.. [Wan1998] Daqing Wan, "Dimension variation of classical and p-adic
             modular forms", Invent. Math. 133, (1998) 449-463.

.. [Wan2010] Zhenghan Wang. Topological quantum
             computation. Providence, RI: American Mathematical
             Society (AMS), 2010. ISBN 978-0-8218-4930-9

.. [Was1997] \L. C. Washington, *Cyclotomic Fields*, Springer-Verlag,
             GTM volume 83, 1997.

.. [Wat2003] Joel Watson. *Strategy: an introduction to game
             theory*. WW Norton, 2002.

.. [Wat2010] Watkins, David S. Fundamentals of Matrix Computations,
             Third Edition.  Wiley, Hoboken, New Jersey, 2010.

.. [Web2007] James Webb. *Game theory: decisions, interaction and
             Evolution*. Springer Science & Business Media, 2007.

.. [Weh1998] \J. Wehler. Hypersurfaces of the Flag Variety: Deformation
             Theory and the Theorems of Kodaira-Spencer, Torelli,
             Lefschetz, M. Noether, and Serre. Math. Z. 198 (1988), 21-38.

.. [WELLS]   Elliot Wells. Computing the Canonical Height of a Point in Projective Space.
             :arxiv:`1602.04920v1` (2016).

.. [Wei1994] Charles A. Weibel, *An introduction to homological
             algebra*. Cambridge Studies in Advanced Math., vol. 38,
             Cambridge Univ. Press, 1994.

.. [WFYTP2008] \D. Watanable, S. Furuya, H. Yoshida, K. Takaragi, and B. Preneel,
               *A new keystream generator MUGI*; in
               FSE, (2002), pp. 179-194.

.. [Woo1998] \R. M. W. Wood, "Problems in the Steenrod algebra,"
             Bull. London Math. Soc. 30 (1998), no. 5, 449-517.

.. [WP-Bessel] :wikipedia:`Bessel_function`

.. [WP-Error] :wikipedia:`Error_function`

.. [WP-Struve] :wikipedia:`Struve_function`

.. [WSK1997] \D. Wagner, B. Schneier, and J. Kelsey,
             *Cryptoanalysis of the cellular encryption algorithm*; in
             CRYPTO, (1997), pp. 526-537.

.. [Wu2009] Hongjun Wu, *The Hash Function JH*;
            submitted to NIST, (2008), available at
            http://www3.ntu.edu.sg/home/wuhj/research/jh/jh_round3.pdf

.. [WW2005] Ralf-Philipp Weinmann and Kai Wirt,
            *Analysis of the DVB Common Scrambling Algorithm*; in
            IFIP TC-6 TC-11, (2005).

.. _ref-X:

**X**

.. [XP1994] Deng Xiaotie, and Christos Papadimitriou. *On the
            complexity of cooperative solution concepts.* Mathematics
            of Operations Research 19.2 (1994): 257-266.

.. _ref-Y:

**Y**

.. [Yoc2005] Jean-Christophe Yoccoz "Echange d'Intervalles", Cours au
             college de France

.. [Yun1976] Yun, David YY. On square-free decomposition
             algorithms. In Proceedings of the third ACM symposium on
             Symbolic and algebraic computation, pp. 26-35. ACM, 1976.

.. [Yuz1993] Sergey Yuzvinsky, "The first two obstructions to the
             freeness of arrangements", Transactions of the American
             Mathematical Society, Vol. 335, **1** (1993)
             pp. 231--244.

.. [YWHWXSW2014] \D. Ye, P. Wang, L. Hu, L. Wang, Y. Xie, S. Sun, and P. Wang,
                 *Panda v1*; in CAESAR Competition, (2014).

.. _ref-Z:

**Z**

.. [ZBLRYV2015] \W. Zhang, Z. Bao, D. Lin, V. Rijmen, B. Yang, and I. Verbauwhede,
                *RECTANGLE: A bit-slice lightweight block cipher suitable for
                multiple platforms*; in
                SCience China Information Sciences, (2015), pp. 1-15.

.. [ZBN1997] \C. Zhu, R. H. Byrd and J. Nocedal. L-BFGS-B: Algorithm
             778: L-BFGS-B, FORTRAN routines for large scale bound
             constrained optimization. ACM Transactions on
             Mathematical Software, Vol 23, Num. 4, pp.550--560, 1997.

.. [Zie1998] \G. M. Ziegler. *Shelling polyhedral 3-balls and
             4-polytopes*. Discrete Comput. Geom. 19 (1998), 159-174.

.. [Zie2007] \G. M. Ziegler. *Lectures on polytopes*, Volume
             152 of Graduate Texts in Mathematics, 7th printing of 1st edition, Springer, 2007.

.. [Zor2008] \A. Zorich "Explicit Jenkins-Strebel representatives of
             all strata of Abelian and quadratic differentials",
             Journal of Modern Dynamics, vol. 2, no 1, 139-185 (2008)
             (http://www.math.psu.edu/jmd)

.. [Zor] Anton Zorich, "Generalized Permutation software"
         (http://perso.univ-rennes1.fr/anton.zorich)

.. [ZZ2005] Hechun Zhang and R. B. Zhang.
            *Dual canonical bases for the quantum special linear group
            and invariant subalgebras*.
            Lett. Math. Phys. **73** (2005), pp. 165-181.
            :arxiv:`math/0509651`.

.. include:: ../footer.txt<|MERGE_RESOLUTION|>--- conflicted
+++ resolved
@@ -1895,15 +1895,12 @@
 .. [Shr2004] Shreve, S. Stochastic Calculus for Finance II:
              Continuous-Time Models.  New York: Springer, 2004
 
-<<<<<<< HEAD
-.. [Sil2007] Joseph H. Silverman. The Arithmetic of Dynamics Systems.
-             Springer, GTM 241, 2007.
-
-=======
 .. [SIHMAS2011] \K. Shibutani, T. Isobe, H. Hiwatari, A. Mitsuda, T. Akishita,
                 and T. Shirai, *Piccolo: An ultra-lightweight block-cipher*; in
                 CHES, (2011), pp. 342-457.
->>>>>>> cbfb8fff
+
+.. [Sil2007] Joseph H. Silverman. The Arithmetic of Dynamics Systems.
+             Springer, GTM 241, 2007.
 
 .. [SK2011] \J. Spreer and W. Kühnel, "Combinatorial properties of the
             K3 surface: Simplicial blowups and slicings", Experimental
