The references for Sage, sorted alphabetically by citation key.

REFERENCES:

:ref:`A <ref-A>`
:ref:`B <ref-B>`
:ref:`C <ref-C>`
:ref:`D <ref-D>`
:ref:`E <ref-E>`
:ref:`F <ref-F>`
:ref:`G <ref-G>`
:ref:`H <ref-H>`
:ref:`I <ref-I>`
:ref:`J <ref-J>`
:ref:`K <ref-K>`
:ref:`L <ref-L>`
:ref:`M <ref-M>`
:ref:`N <ref-N>`
:ref:`O <ref-O>`
:ref:`P <ref-P>`
:ref:`Q <ref-Q>`
:ref:`R <ref-R>`
:ref:`S <ref-S>`
:ref:`T <ref-T>`
:ref:`U <ref-U>`
:ref:`V <ref-V>`
:ref:`W <ref-W>`
:ref:`X <ref-X>`
:ref:`Y <ref-Y>`
:ref:`Z <ref-Z>`

.. _ref-A:

**A**

.. [AAGMRZ2019] \M. Aagaard, R. AlTawy, G. Gong, K. Mandal, R. Rohit, N. Zidaric
                "WAGE: An Authenticated CipherSubmission to the NIST LWC Competition"
                https://csrc.nist.gov/CSRC/media/Projects/Lightweight-Cryptography/documents/round-1/spec-doc/wage-spec.pdf

.. [Ab1995] Julian R. Abel,
            On the Existence of Balanced Incomplete Block Designs and Transversal Designs,
            PhD Thesis,
            University of New South Wales,
            1995

.. [AB2007] \M. Aschenbrenner, C. Hillar,
            *Finite generation of symmetric ideals*.
            Trans. Amer. Math. Soc. 359 (2007), no. 11, 5171--5192.

.. [AB2008] \M. Aschenbrenner, C. Hillar,
            *An Algorithm for Finding Symmetric Groebner Bases in Infinite
            Dimensional Rings*. :arxiv:`0801.4439`.

.. [ABBDHR2019] \R. Avanzi, S. Banik, A. Bogdanvo, O. Dunkelman, S. Huang, F. Regazzoni
                "Qameleonv. 1.0"
                https://csrc.nist.gov/CSRC/media/Projects/Lightweight-Cryptography/documents/round-1/spec-doc/qameleon-spec.pdf

.. [ABBR2011] \A. Abad, R. Barrio, F. Blesa, M. Rodriguez.
              "TIDES tutorial: Integrating ODEs by using the Taylor Series Method."
              http://www.unizar.es/acz/05Publicaciones/Monografias/MonografiasPublicadas/Monografia36/IndMonogr36.htm

.. [ABBR2012] \A. Abad, R. Barrio, F. Blesa, M. Rodriguez. Algorithm 924.
              *ACM Transactions on Mathematical Software*, **39** no. 1 (2012), 1-28.

.. [ABCFHLLMRT2019] \A. Abdomnicai, T. P. Berger, C. Clavier, J. Francq, P. Huynh, V. Lallemand, K. Le
                    Gouguec, M. Minier, L. Reynaud, G. Thomas.
                    "Lilliput-AE: a New Lightweight Tweakable BlockCipher for Authenticated Encryption with AssociatedData"
                    https://csrc.nist.gov/CSRC/media/Projects/Lightweight-Cryptography/documents/round-1/spec-doc/LILLIPUT-AE-spec.pdf

.. [ABZ2007] \R. Aharoni and E. Berger and R. Ziv.
             *Independent systems of representatives in weighted graphs*.
             Combinatorica vol 27, num 3, p253--267, 2007.
             :doi:`10.1007/s00493-007-2086-y`.

.. [AC1994] \R.J.R. Abel and Y.W. Cheng,
            Some new MOLS of order 2np for p a prime power,
            The Australasian Journal of Combinatorics, vol 10 (1994)

.. [ACFLSS04] \F. N. Abu-Khzam, R. L. Collins, M. R. Fellows, M. A.  Langston,
              W. H. Suters, and C. T. Symons: Kernelization Algorithm for the
              Vertex Cover Problem: Theory and Experiments. *SIAM
              ALENEX/ANALCO* 2004: 62-69.

.. [Ack2016] Lennart Ackermans, Oplosbaarheid van Kegelsneden.
             http://www.math.leidenuniv.nl/nl/theses/Bachelor/.

.. [ACHRS2008] \L. Addario-Berry, M. Chudnovsky, F. Havet, B. Reed, P. Seymour,
               *Bisimplicial vertices in even-hole-free graphs*.
               Journal of Combinatorial Theory, Series B, vol 98, n.6,
               pp 1119-1164, 2008. :doi:`10.1016/j.jctb.2007.12.006`.

.. [ADKF1970] \V. Arlazarov, E. Dinic, M. Kronrod,
              and I. Faradzev. 'On Economical Construction of the
              Transitive Closure of a Directed Graph.'
              Dokl. Akad. Nauk. SSSR No. 194 (in Russian), English
              Translation in Soviet Math Dokl. No. 11, 1970.

.. [ADKLPY2014] \M. R. Albrecht, B. Driessen, E. B. Kavun, G. Leander, C. Paar,
                and T. Yalcin, *Block ciphers - focus on the linear layer
                (feat. PRIDE)*; in CRYPTO, (2014), pp. 57-76.

.. [ABBS2013] \J.-C Aval, A. Boussicault, M. Bouvel, M. Silimbani,
              *Combinatorics of non-ambiguous trees*,
              :arxiv:`1305.3716`

.. [AD2010] Arett, Danielle and Doree, Suzanne,
            *Coloring and counting on the Hanoi graphs*.
            Mathematics Magazine, Volume 83, Number 3, June 2010, pages 200-9.
            :doi:`10.4169/002557010X494841`.

.. [AE1993] \A. Apostolico, A. Ehrenfeucht, Efficient detection of
            quasiperiodicities in strings,
            Theoret. Comput. Sci. 119 (1993) 247--265.

.. [AG1988] George E. Andrews, F. G. Garvan,
            *Dyson's crank of a partition*.
            Bull. Amer. Math. Soc. (N.S.) Volume 18, Number 2 (1988),
            167-171.
            http://projecteuclid.org/euclid.bams/1183554533

.. [AGHJLPR2017] Benjamin Assarf, Ewgenij Gawrilow, Katrin Herr, Michael Joswig,
                 Benjamin Lorenz, Andreas Paffenholz, and Thomas Rehn,
                 Computing convex hulls and counting integer points with
                 polymake, Math. Program. Comput. 9 (2017), no. 1, 1–38,
                 :doi:`10.1007/s12532-016-0104-z`

.. [AguSot05] Marcelo Aguiar and Frank Sottile,
              *Structure of the Malvenuto-Reutenauer Hopf algebra of
              permutations*,
              Advances in Mathematics, Volume 191, Issue 2, 1 March 2005,
              pp. 225--275,
              :arxiv:`math/0203282v2`.

.. [AH2002] \R. J. Aumann and S. Hart, Elsevier, eds. *Computing
            equilibria for two-person
            games*. http://www.maths.lse.ac.uk/personal/stengel/TEXTE/nashsurvey.pdf (2002)

.. [AHK2015] Karim Adiprasito, June Huh, and Eric Katz. *Hodge theory
             for combinatorial geometries*. :arxiv:`1511.02888`.

.. [AHMP2008] \J.-P. Aumasson, L. Henzen, W. Meier, and R. C-W Phan,
              *Sha-3 proposal blake*; in Submission to NIST, (2008).

.. [AHU1974] \A. Aho, J. Hopcroft, and J. Ullman. 'Chapter 6: Matrix
             Multiplication and Related Operations.' The Design and
             Analysis of Computer Algorithms. Addison-Wesley, 1974.

.. [AIKMMNT2001] \K. Aoki, T. Ichikawa, M. Kanda, M. Matsui, S. Moriai,
                 \J. Nakajima, and T. Tokita,
                 *Camellia: A 128-bit block cipher suitable for multiple
                 platforms - Design and analysis*; in SAC, (2000), pp. 39-56.

.. [Aj1996] \M. Ajtai. Generating hard instances of lattice problems
            (extended abstract). STOC, pp. 99--108, ACM, 1996.

.. [AK1994] \S. Ariki and K. Koike.
            *A Hecke algebra of* `(\mathbb{Z}/r\mathbb{Z})\wr\mathfrak{S}_n`
            *and construction of its irreducible representations.*
            Adv. Math. **106** (1994), 216–243,
            :mathscinet:`MR1279219`

.. [AKMMMP2002] Sang Yook An, Seog Young Kim, David C. Marshall,
                Susan H. Marshall, William G. McCallum,
                Alexander R. Perlis,
                *Jacobians of Genus One Curves*,
                Journal of Number Theory 90 (2002), pp.304--315,
                http://www.math.arizona.edu/~wmc/Research/JacobianFinal.pdf

.. [AJL2011] \S. Ariki, N. Jacon, and C. Lecouvey.
             *The modular branching rule for affine Hecke algebras of type A*.
             Adv. Math. 228:481-526, 2011.

.. [Aki1980] \J. Akiyama. and G. Exoo and F. Harary. Covering and packing in
             graphs. III: Cyclic and acyclic invariants. Mathematical Institute
             of the Slovak Academy of Sciences. Mathematica Slovaca vol 30, n 4,
             pages 405--417, 1980

.. [Al1947] \A. A. Albert, *A Structure Theory for Jordan
            Algebras*. Annals of Mathematics, Second Series, Vol. 48,
            No. 3 (Jul., 1947), pp. 546--567.

.. [AL1978] \A. O. L. Atkin and Wen-Ch'ing Winnie Li, Twists of
            newforms and pseudo-eigenvalues of `W`-operators.
            Inventiones math. 48 (1978), 221-243.

.. [AL2015] \M. Aguiar and A. Lauve, *The characteristic polynomial of
            the Adams operators on graded connected Hopf
            algebras*. Algebra Number Theory, v.9, 2015, n.3, 2015.

.. [ALPRRV2019] \E. Andreeva, V. Lallemand, A. Purnal, R. Reyhanitabar, A. Roy, D. Vizar
                "ForkAE v.1"
                https://csrc.nist.gov/CSRC/media/Projects/Lightweight-Cryptography/documents/round-1/spec-doc/forkae-spec.pdf

.. [AM1969] \M. F. Atiyah and I. G. Macdonald, "Introduction to commutative
            algebra", Addison-Wesley, 1969.

.. [AM1974] \J. F. Adams and H. R. Margolis, "Sub-Hopf-algebras of the
            Steenrod algebra," Proc. Cambridge Philos. Soc. 76 (1974),
            45-52.

.. [AM2000] \S. Ariki and A. Mathas.
            *The number of simple modules of the Hecke algebras of type G(r,1,n)*.
            Math. Z. 233 (2000), no. 3, 601–623.
            :mathscinet:`MR1750939`

.. [AMOZ2006] Asahiro, Y. and Miyano, E. and Ono, H. and Zenmyo, K.,
              *Graph orientation algorithms to minimize the maximum outdegree*.
              Proceedings of the 12th Computing: The Australasian Theory
              Symposium, Volume 51, page 20.
              Australian Computer Society, Inc. 2006.

.. [Ap1997] \T. Apostol, Modular functions and Dirichlet series in
            number theory, Springer, 1997 (2nd ed), section 3.7--3.9.

.. [APR2001] George E. Andrews, Peter Paule, Axel Riese,
             *MacMahon's partition analysis: the Omega package*,
             European J. Combin. 22 (2001), no. 7, 887--904.

.. [Ar2006] \D. Armstrong. *Generalized noncrossing partitions and
            combinatorics of Coxeter groups*. Mem. Amer. Math. Soc., 2006.

.. [AR2012] \D. Armstrong and B. Rhoades. "The Shi arrangement and the
            Ish arrangement". Transactions of the American
            Mathematical Society 364 (2012),
            1509-1528. :arxiv:`1009.1655`

.. [Ariki1996] \S. Ariki. *On the decomposition numbers of the Hecke
               algebra of* `G(m,1,n)`. J. Math. Kyoto Univ. **36** (1996),
               no. 4, 789–808. :mathscinet:`MR1443748`

.. [Ariki2001] \S. Ariki. *On the classification of simple modules for
               cyclotomic Hecke algebras of type* `G(m,1,n)` *and Kleshchev
               multipartitions*. Osaka J. Math. **38** (2001), 827–837.
               :mathscinet:`MR1864465`

.. [Arn2002] \P. Arnoux, Sturmian sequences, in Substitutions in Dynamics,
             N. Pytheas Fogg (Ed.), Arithmetics, and Combinatorics (Lecture
             Notes in Mathematics, Vol. 1794), 2002.

.. [ARVT2005] Michael Artin, Fernando Rodriguez-Villegas, John Tate,
              On the Jacobians of plane cubics,
              Advances in Mathematics 198 (2005) 1, pp. 366--382
              :doi:`10.1016/j.aim.2005.06.004`
              http://www.math.utexas.edu/users/villegas/publications/jacobian-cubics.pdf

.. [AS-Bessel] \F. W. J. Olver: 9. Bessel Functions of Integer Order,
               in Abramowitz and Stegun: Handbook of Mathematical
               Functions. http://people.math.sfu.ca/~cbm/aands/page_355.htm

.. [AS-Spherical] \H. A. Antosiewicz: 10. Bessel Functions of
                  Fractional Order, in Abramowitz and Stegun: Handbook
                  of Mathematical Functions. http://people.math.sfu.ca/~cbm/aands/page_435.htm

.. [AS-Struve] \M. Abramowitz: 12. Struve Functions and Related
               Functions, in Abramowitz and Stegun: Handbook of
               Mathematical Functions. http://people.math.sfu.ca/~cbm/aands/page_495.htm

.. [AS1964] \M. Abramowitz and I. A. Stegun, *Handbook of Mathematical
            Functions*, National Bureau of Standards Applied
            Mathematics Series, 55. 1964. See also
            http://www.math.sfu.ca/~cbm/aands/.

.. [As2008] Sami Assaf. *A combinatorial realization of Schur-Weyl
            duality via crystal graphs and dual equivalence
            graphs*. FPSAC 2008, 141-152, Discrete
            Math. Theor. Comput. Sci. Proc., AJ, Assoc. Discrete
            Math. Theor. Comput. Sci., (2008). :arxiv:`0804.1587v1`

.. [AO2018] Sami Assaf and Ezgi Kantarci Oguz. *A local characterization
            of crystals for the quantum queer superalgebra*.
            Preprint (2018). :arxiv:`1803.06317`

.. [As2008b] Sami Assaf. *Dual equivalence graphs and a
             combinatorial proof of LLT and Macdonald positivity*.
             (2008). :arxiv:`1005.3759v5`.

.. [AS2011] \R.B.J.T Allenby and A. Slomson, "How to count", CRC Press (2011)

.. [ASD1971] \A. O. L. Atkin and H. P. F. Swinnerton-Dyer, "Modular
             forms on noncongruence subgroups", Proc. Symp. Pure
             Math., Combinatorics (T. S. Motzkin, ed.), vol. 19, AMS,
             Providence 1971

.. [At1992] \M. D. Atkinson. *Solomon's descent algebra revisited.*
            Bull. London Math. Soc. 24 (1992) 545-551.
            http://www.cs.otago.ac.nz/staffpriv/mike/Papers/Descent/DescAlgRevisited.pdf

.. [Atk1992] A. Oliver L. Atkin. 'Probabilistic primality testing'
             (Chapter 30, Section 4) In Ph. Flajolet
             and P. Zimmermann, editors, Algorithms Seminar,
             1991-1992. INRIA Research Report 1779, 1992,
             http://www.inria.fr/rrrt/rr-1779.html. Summary
             by F. Morain.
             http://citeseer.ist.psu.edu/atkin92probabilistic.html

.. [Ath1996] \C. A. Athanasiadis,
            *Characteristic polynomials of subspace arrangements and finite fields*.
            Advances in Mathematics, 122(2):193-233, 1996.

.. [Av2000] \D. Avis, *A revised implementation of the reverse search
            vertex enumeration algorithm.* Polytopes-combinatorics and
            computation. Birkhauser Basel, 2000.

.. [Ava2007] \J.-C. Aval. *Keys and alternating sign matrices*.
            Sem. Lothar. Combin. 59 (2007/10), Art. B59f, 13 pp.

.. [Ava2017] \R. Avanzi,
             *The QARMA block cipher family*; in ToSC, (2017.1), pp. 4-44.

.. [AY1983] \I. A. Aizenberg and A. P. Yuzhakov.  *Integral
            representations and residues in multidimensional complex
            analysis*.  Translations of Mathematical Monographs,
            **58**. American Mathematical Society, Providence,
            RI. (1983). x+283 pp. ISBN: 0-8218-4511-X.

.. [AZZ2005] V. Anne, L.Q. Zamboni, I. Zorca, Palindromes and Pseudo-
             Palindromes in Episturmian and Pseudo-Palindromic
             Infinite Words, in : S. Brlek, C. Reutenauer (Eds.),
             Words 2005, Publications du LaCIM, Vol. 36 (2005)
             91--100.

.. _ref-B:

**B**

.. [Ba1994] Kaushik Basu. *The Traveler's Dilemma: Paradoxes of
            Rationality in Game Theory*. The American Economic Review
            (1994): 391-395.

.. [BaSt1990] Margaret M. Bayer and Bernd Sturmfels. *Lawrence polytopes*.
              Canadian J. Math.42 (1990), 62–79.

.. [BAK1998] \E. Biham, R. J. Anderson, and L. R. Knudsen,
             *Serpent: A new block cipher proposal*; in FSE, (1998), pp. 222-238.

.. [Bar1970] Barnette, "Diagrams and Schlegel diagrams", in
             Combinatorial Structures and Their Applications,
             Proc. Calgary Internat. Conference 1969, New York, 1970,
             Gordon and Breach.

.. [Bar2006] \G. Bard. 'Accelerating Cryptanalysis with the Method of
             Four Russians'. Cryptography E-Print Archive
             (http://eprint.iacr.org/2006/251.pdf), 2006.

.. [Bat1991] \V. V. Batyrev, *On the classification of smooth projective
             toric varieties*, Tohoku Math. J. **43** (1991), 569-585

.. [Bat1994] Victor V. Batyrev,
             "Dual polyhedra and mirror symmetry for Calabi-Yau
             hypersurfaces in toric varieties",
             J. Algebraic Geom. 3 (1994), no. 3, 493-535.
             :arxiv:`alg-geom/9310003v1`

.. [Baz2011] Ivan Bazhov,
             On orbits of the automorphism group on a complete toric
             variety.
             Beitr Algebra Geom (2013) 54: 471,
             :arxiv:`1110.4275`,
             :doi:`10.1007/s13366-011-0084-0`.

.. [BB1997] Mladen Bestvina and Noel Brady. *Morse theory and
            finiteness properties of groups*. Invent. Math. **129**
            (1997). No. 3,
            445-470. www.math.ou.edu/~nbrady/papers/morse.ps.

.. [BB2005] \A. Björner, F. Brenti. *Combinatorics of Coxeter
            groups*. New York: Springer, 2005.

.. [BB2005a] \V. Batagelj and U. Brandes. *Efficient generation of
             large random networks*. Phys. Rev. E, 71, 036113, 2005.
             :doi:`10.1103/PhysRevE.71.036113`.

.. [BB2009] Tomas J. Boothby and Robert W. Bradshaw. *Bitslicing and
            the Method of Four Russians Over Larger Finite
            Fields*. :arxiv:`0901.1413`, 2009.

.. [BB2013] Gavin Brown, Jaroslaw Buczynski:
            *Maps of toric varieties in Cox coordinates*,
            :arxiv:`1004.4924`

.. [BBBCDGLLLMPPSW2019] \D. Bellizia, F. Berti, O. Bronchain, G. Cassiers,
                        S. Duval, C. Guo, G. Leander, G. Leurent, I. Levi,
                        C. Momin, O. Pereira, T. Peters, F. Standeart, F. Wiemer.
                        "Spook:  Sponge-Based Leakage-Resilient AuthenticatedEncryption with a Masked Tweakable Block Cipher"
                        https://csrc.nist.gov/CSRC/media/Projects/Lightweight-Cryptography/documents/round-1/spec-doc/Spook-spec.pdf

.. [BCDM2019] \T. Beyne, Y. L. Chen, C. Dobraunig, B. Mennink. *Elephant v1* (2019)
              https://csrc.nist.gov/CSRC/media/Projects/Lightweight-Cryptography/documents/round-1/spec-doc/elephant-spec.pdf

.. [BeBo2009] Olivier Bernardi and Nicolas Bonichon, *Intervals in Catalan
              lattices and realizers of triangulations*, JCTA 116 (2009)

.. [BBGL2008] \A. Blondin Massé, S. Brlek, A. Garon, and S. Labbé,
              Combinatorial properties of f -palindromes in the
              Thue-Morse sequence. Pure Math. Appl.,
              19(2-3):39--52, 2008.

.. [BBISHAR2015] \S. Banik, A. Bogdanov, T. Isobe, K. Shibutani, H. Hiwatari,
                 \T. Akishita, and F. Regazzoni,
                 *Midori: A block cipher for low energy*; in ASIACRYPT, (2015), pp. 411-436.

.. [BBKMW2013] \B. Bilgin, A. Bogdanov, M, Knezevic, F. Mendel, and Q. Wang,
               *Fides: Lightweight authenticated cipher with side-channel resistance
               for constrained hardware*; in CHES, (2013), pp. 142-158.

.. [BBLSW1999] Babson, Björner, Linusson, Shareshian, and Welker,
               *Complexes of not i-connected graphs*, Topology 38
               (1999), 271-299

.. [BBMF2008] \N. Bonichon, M. Bousquet-Mélou, E. Fusy.
              *Baxter permutations and plane bipolar orientations*.
              Séminaire Lotharingien de combinatoire 61A, article B61Ah, 2008.

.. [BCDGNPY2019] \Z. Bao, A. Chakraborti, N. Datta, J. Guo, M. Nandi, T. Peyrin, K. Yasuda.
                 "PHOTON-BeetleAuthenticated Encryption and Hash Family"
                 https://csrc.nist.gov/CSRC/media/Projects/Lightweight-Cryptography/documents/round-1/spec-doc/PHOTON-Beetle-spec.pdf

.. [BPPSST2017] Banik, Pandey, Peyrin, Sasaki, Sim, and Todo,
                GIFT : A Small Present Towards Reaching the Limit of Lightweight
                Encryption. *Cryptographic Hardware and Embedded Systems - CHES 2017*,
                2017.

.. [BPW2006] \J. Buchmann, A. Pychkine, R.-P. Weinmann *Block Ciphers
             Sensitive to Groebner Basis Attacks* in Topics in
             Cryptology -- CT RSA'06; LNCS 3860; pp. 313--331;
             Springer Verlag 2006; pre-print available at
             http://eprint.iacr.org/2005/200

.. [BBS1982] \L. Blum, M. Blum, and M. Shub. Comparison of Two
             Pseudo-Random Number Generators. *Advances in Cryptology:
             Proceedings of Crypto '82*, pp.61--78, 1982.

.. [BBS1986] \L. Blum, M. Blum, and M. Shub. A Simple Unpredictable
             Pseudo-Random Number Generator. *SIAM Journal on
             Computing*, 15(2):364--383, 1986.

.. [BIANCO] \L. Bianco, P. Dell‘Olmo, S. Giordani
            An Optimal Algorithm to Find the Jump Number of Partially Ordered Sets
            Computational Optimization and Applications,
            1997, Volume 8, Issue 2, pp 197--210,
            :doi:`10.1023/A:1008625405476`

.. [BC1977] \R. E. Bixby, W. H. Cunningham, Matroids, Graphs, and
            3-Connectivity. In Graph theory and related topics
            (Proc. Conf., Univ. Waterloo, Waterloo, ON, 1977), 91-103

.. [BC2003] \A. Biryukov and C. D. Canniere *Block Ciphers and Systems
            of Quadratic Equations*; in Proceedings of Fast Software
            Encryption 2003; LNCS 2887; pp. 274-289,
            Springer-Verlag 2003.

.. [BC2012] Mohamed Barakat and Michael Cuntz. "Coxeter and
            crystallographic arrangements are inductively free."
            Adv. in Math. **229** Issue 1
            (2012). pp. 691-709. :doi:`10.1016/j.aim.2011.09.011`,
            :arxiv:`1011.4228`.

.. [BC2018] Patrick Brosnan and Timothy Y. Chow.
            *Unit interval orders and the dot action on the cohomology
            of regular semisimple Hessenberg varieties*. Advances in
            Mathematics 329 (2018): 955-1001. :doi:`10.1016/j.aim.2018.02.020`,
            :arxiv:`1511.00773v1`.

.. [BCCCNSY2010] Charles Bouillaguet, Hsieh-Chung Chen, Chen-Mou
                 Cheng, Tung Chou, Ruben Niederhagen, Adi Shamir, and
                 Bo-Yin Yang.    *Fast exhaustive search for
                 polynomial systems in GF(2)*. In Stefan Mangard and
                 François-Xavier Standaert, editors, CHES, volume 6225
                 of Lecture Notes in Computer Science, pages
                 203–218. Springer, 2010. pre-print available at
                 http://eprint.iacr.org/2010/313.pdf

.. [BCCM2015] \M. Borassi, D. Coudert, P. Crescenzi, and A. Marino.
              On Computing the Hyperbolicity of Real-World Graphs. Proceedings
              of the 23rd European Symposium on Algorithms (ESA 2015),
              :doi:`10.1007/978-3-662-48350-3_19`.

.. [BCdlOG2000] Volker Braun, Philip Candelas, Xendia de la Ossa,
                Antonella Grassi, *Toric Calabi-Yau Fourfolds, Duality
                Between N=1 Theories and Divisors that Contribute to the
                Superpotential*, :arxiv:`hep-th/0001208`

.. [BCGKKKLNPRRTY2012] \J. Borghoff, A. Canteaut, T. Güneysu, E. B. Kavun, M. Knezevic,
                       \L. R. Knudsen, G. Leander, V. Nikov, C. Paar, C. Rechberger,
                       \P. Rombouts, S. S. Thomsen, and T. Yalcin,
                       *PRINCE - A low-latency block cipher for pervasive computing
                       applications*; in ASIACRYPT, (2012), pp. 208-225.

.. [BCHOPSY2017] \G. Benkart, L. Colmenarejo, P. E. Harris, R. Orellana, G. Panova,
                 A. Schilling, M. Yip. *A minimaj-preserving crystal on ordered
                 multiset partitions*.
                 Advances in Applied Math. 95 (2018) 96-115,
                 :doi:`10.1016/j.aam.2017.11.006`. :arxiv:`1707.08709v2`.

.. [BCJ2007] Gregory V. Bard, and Nicolas T. Courtois, and Chris
             Jefferson.  *Efficient Methods for Conversion and
             Solution of Sparse Systems of Low-Degree Multivariate
             Polynomials over GF(2) via SAT-Solvers*.  Cryptology
             ePrint Archive: Report 2007/024. available at
             http://eprint.iacr.org/2007/024

.. [BCM15] Michele Borassi, Pierluigi Crescenzi, and Andrea Marino,
           Fast and Simple Computation of Top-k Closeness Centralities.
           :arxiv:`1507.01490`.

.. [BCN1989] Andries E. Brouwer, Arjeh M. Cohen, and Arnold Neumaier.
             *Distance-Regular Graphs*, Springer, 1989.

.. [BdJ2008] Besser, Amnon, and Rob de Jeu. "Li^(p)-Service? An Algorithm
             for Computing p-Adic Polylogarithms." Mathematics of Computation
             (2008): 1105-1134.

.. [BD1989] \R. J. Bradford and J. H. Davenport, Effective tests for
            cyclotomic polynomials, Symbolic and Algebraic
            Computation (1989), pp. 244--251,
            :doi:`10.1007/3-540-51084-2_22`

.. [BD2004] \M. Becker and A. Desoky.
            *A study of the DVD content scrambling system (CSS) algorithm*; in
            Proceedings of ISSPIT, (2004), pp. 353-356.

.. [BD2007] Michael Brickenstein, Alexander Dreyer; *PolyBoRi: A
            Groebner basis framework for Boolean polynomials*;
            pre-print available at
            http://www.itwm.fraunhofer.de/fileadmin/ITWM-Media/Zentral/Pdf/Berichte_ITWM/2007/bericht122.pdf

.. [BDLV2006] \S. Brlek, S. Dulucq, A. Ladouceur, L. Vuillon, Combinatorial
              properties of smooth infinite words, Theoret. Comput. Sci. 352
              (2006) 306--317.

.. [BDP2013] Thomas Brüstle, Grégoire Dupont, Matthieu Pérotin
   *On Maximal Green Sequences*
   :arxiv:`1205.2050`

.. [BDMW2010] \K. A. Browning, J. F. Dillon, M. T. McQuistan, and A. J. Wolfe,
              *An APN permutation in dimension six*; in Finite Fields: Theory
              and Applications - FQ9, volume 518 of Contemporary Mathematics,
              pages 33–42. AMS, 2010.

.. [BdVO2012] Christopher Bowman, Maud De Visscher, Rosa Orellana.
              *The partition algebra and the Kronecker coefficients*.
              :arxiv:`1210.5579v6`.

.. [Bec1992] Bernhard Beckermann. "A reliable method for computing M-Padé
             approximants on arbitrary staircases". J. Comput. Appl. Math.,
             40(1):19-42, 1992. https://doi.org/10.1016/0377-0427(92)90039-Z.

.. [BeCoMe] Frits Beukers, Henri Cohen, Anton Mellit,
   *Finite hypergeometric functions*,
   :arxiv:`1505.02900`

.. [Bee] Robert A. Beezer, *A First Course in Linear Algebra*,
         http://linear.ups.edu/. Accessed 15 July 2010.

.. [Bei1970] Lowell Beineke, *Characterizations of derived graphs*,
             Journal of Combinatorial Theory,
             Vol. 9(2), pages 129-135, 1970.
             :doi:`10.1016/S0021-9800(70)80019-9`.

.. [Bel2011] Belarusian State University,
             *Information technologies. Data protection. Cryptograpic algorithms for
             encryption and integrity control*; in STB 34.101.31-2011, (2011).

.. [Bel1927] E.T. Bell, "Partition Polynomials",
             Annals of Mathematics,
             Second Series, Vol. 29, No. 1/4 (1927 - 1928), pp. 38-46

.. [Benasque2009] Fernando Rodriguez Villegas, *The L-function of the quintic*,
   http://users.ictp.it/~villegas/hgm/benasque-2009-report.pdf

.. [Ber1987] \M. Berger, *Geometry I*, Springer (Berlin) (1987);
             :doi:`10.1007/978-3-540-93815-6`

.. [Ber1991] \C. Berger, "Une version effective du théorème de
             Hurewicz", https://tel.archives-ouvertes.fr/tel-00339314/en/.

.. [Ber2007] Jean Berstel. Sturmian and episturmian words (a survey of
             some recent results). In S. Bozapalidis and G. Rahonis,
             editors, CAI 2007,volume 4728 of Lecture Notes in
             Computer Science, pages 23-47. Springer-Verlag, 2007.

.. [Ber2008] \W. Bertram : *Differential Geometry, Lie Groups and
             Symmetric Spaces over General Base Fields and Rings*,
             Memoirs of the American Mathematical Society, vol. 192
             (2008); :doi:`10.1090/memo/0900`; :arxiv:`math/0502168`

.. [BerZab05] Nantel Bergeron, Mike Zabrocki,
              *The Hopf algebras of symmetric functions and quasisymmetric
              functions in non-commutative variables are free and cofree*,
              J. of Algebra and its Applications (8)(2009), No 4, pp. 581--600,
              :doi:`10.1142/S0219498809003485`,
              :arxiv:`math/0509265v3`.

.. [BeukersHeckman] \F. Beukers and \G. Heckman,
   *Monodromy for the hypergeometric function* `{}_n F_{n-1}`,
   Invent. Math. 95 (1989)

.. [BF1999] Thomas Britz, Sergey Fomin,
            *Finite posets and Ferrers shapes*,
            Advances in Mathematics 158, pp. 86-127 (2001),
            :arxiv:`math/9912126` (the arXiv version has fewer errors).

.. [BF2001] Boucheron, S. and Fernandez de la Vega, W.,
            *On the Independence Number of Random Interval Graphs*,
            Combinatorics, Probability and Computing v10, issue 05,
            Pages 385--396,
            Cambridge Univ Press, 2001.
            :doi:`10.1017/S0963548301004813`.

.. [BF2005] \R.L. Burden and J.D. Faires. *Numerical Analysis*.
            8th edition, Thomson Brooks/Cole, 2005.

.. [BFS2004] Magali Bardet, Jean-Charles Faugère, and Bruno Salvy, On
             the complexity of Groebner basis computation of
             semi-regular overdetermined algebraic equations.
             Proc. International Conference on Polynomial System
             Solving (ICPSS), pp. 71-75, 2004.

.. [BFSS2006] \A. Bostan, P. Flajolet, B. Salvy and E. Schost, *Fast
              Computation of special resultants*, Journal of Symbolic
              Computation 41 (2006), 1-29

.. [BFZ2005] \A. Berenstein, \S. Fomin, and \A. Zelevinsky, *Cluster
             algebras. III. Upper bounds and double Bruhat cells*,
             Duke Math. J. 126 (2005), no. 1, 1–52.

.. [BG1972] \A. Berman and P. Gaiha. A generalization of irreducible
            monotonicity. Linear Algebra and its Applications, 5:29-38,
            1972.

.. [BG1980] \R. L. Bishop and S. L. Goldberg, *Tensor analysis on
            Manifolds*, Dover (New York) (1980)

.. [BG1985] \M. Blum and S. Goldwasser. An Efficient Probabilistic
            Public-Key Encryption Scheme Which Hides All Partial
            Information. In *Proceedings of CRYPTO 84 on Advances in
            Cryptology*, pp. 289--299, Springer, 1985.

.. [BG1988] \M. Berger & B. Gostiaux : *Differential Geometry:
            Manifolds, Curves and Surfaces*, Springer (New York)
            (1988); :doi:`10.1007/978-1-4612-1033-7`

.. [Bil2011] \N. Billerey. *Critères d'irréductibilité pour les
             représentations des courbes elliptiques*. Int. J. Number
             Theory, 7 (2011);  :doi:`10.1142/S1793042111004538`

.. [BH1994] \S. Billey, M. Haiman. *Schubert polynomials for the
            classical groups*. J. Amer. Math. Soc., 1994.

.. [BH2017] Georgia Benkart and Tom Halverson. *Partition algebras*
            `\mathsf{P}_k(n)` *with* `2k > n` *and the fundamental theorems
            of invariant theory for the symmetric group* `\mathsf{S}_n`.
            Preprint (2017). :arxiv:`1707.1410`

.. [BHS2008] Robert Bradshaw, David Harvey and William
             Stein. strassen_window_multiply_c. strassen.pyx, Sage
             3.0, 2008. http://www.sagemath.org

.. [BHNR2004] \S. Brlek, S. Hamel, M. Nivat, C. Reutenauer, On the
              Palindromic Complexity of Infinite Words,
              in J. Berstel, J.  Karhumaki, D. Perrin, Eds,
              Combinatorics on Words with Applications, International
              Journal of Foundation of Computer Science, Vol. 15,
              No. 2 (2004) 293--306.

.. [BHZ2005] \N. Bergeron, C. Hohlweg, and M. Zabrocki, *Posets
             related to the Connectivity Set of Coxeter Groups*.
             :arxiv:`math/0509271v3`

.. [Big1993] Norman Linstead Biggs. *Algebraic Graph Theory*, 2nd ed.
             Cambridge University Press, 1993.
             :doi:`10.1017/CBO9780511608704`

.. [Big1999] Stephen J. Bigelow. The Burau representation is not
             faithful for `n = 5`. Geom. Topol., 3:397--404, 1999.

.. [Big2003] Stephen J. Bigelow, *The Lawrence-Krammer representation*,
             Geometric Topology, 2001 Georgia International Topology
             Conference, AMS/IP Studies in Advanced Mathematics 35
             (2003). :arxiv:`math/0204057v1`

.. [BIP] Rene Birkner, Nathan Owen Ilten, and Lars Petersen:
         Computations with equivariant toric vector bundles,
         The Journal of Software for Algebra and Geometry: Macaulay2.
         http://msp.org/jsag/2010/2-1/p03.xhtml
         http://www.math.uiuc.edu/Macaulay2/doc/Macaulay2-1.8.2/share/doc/Macaulay2/ToricVectorBundles/html/

.. [Bir1975] \J. Birman. *Braids, Links, and Mapping Class Groups*,
             Princeton University Press, 1975

.. [Bj1980] Anders Björner,
            *Shellable and Cohen-Macaulay partially ordered sets*,
            Trans. Amer. Math. Soc. 260 (1980), 159-183,
            :doi:`10.1090/S0002-9947-1980-0570784-2`

.. [BjWe2005] \A. Björner and V. Welker, *Segre and Rees products of posets,
              with ring-theoretic applications*, J. Pure Appl. Algebra
              198 (2005), 43-55

.. [BJKLMPSSS2016] \C. Beierle, J. Jean, S. Kölbl, G. Leander, A. Moradi,
                   \T. Peyrin, Y. Sasaki, P. Sasdrich, and S. M. Sim,
                   *The SKINNY family of block ciphers and its low-latency
                   variant MANTIS*; in CRYPTO, (2016), pp. 123-153.

.. [BK1973] Coen Bron and Joep Kerbosch. *Algorithm 457:
            Finding All Cliques of an Undirected Graph*. Commun. ACM. v
            16. n 9. 1973,  pages 575-577. ACM Press. [Online] Available:
            http://www.ram.org/computing/rambin/rambin.html

.. [BK1992] \U. Brehm and W. Kuhnel, *15-vertex triangulations of an
            8-manifold*, Math. Annalen 294 (1992), no. 1, 167-193.

.. [BK2001] \W. Bruns and R. Koch, *Computing the integral closure of an
            affine semigroup*. Uni. Iaggelonicae Acta Math. 39, (2001),
            59-70

.. [BK2008] \J. Brundan and A. Kleshchev.
            *Blocks of cyclotomic Hecke algebras and Khovanov-Lauda algebras*.
            Invent. Math. *178* (2009), no. 3, 451–484.
            :mathscinet:`MR2551762`

.. [BK2009] \J. Brundan and A. Kleshchev.
            *Graded decomposition numbers for cyclotomic Hecke algebras*.
            Adv. Math. **222** (2009), 1883–1942.
            :mathscinet:`MR2562768`

.. [BK2017] Pascal Baseilhac and Stefan Kolb. *Braid group action
            and root vectors for the* `q`-*Onsager algebra*.
            Preprint, (2017) :arxiv:`1706.08747`.

.. [BKK2000]  Georgia Benkart, Seok-Jin Kang, Masaki Kashiwara.
              *Crystal bases for the quantum superalgebra* `U_q(\mathfrak{gl}(m,n))`,
              J. Amer. Math. Soc. **13** (2000), no. 2, 295-331.

.. [BKLPPRSV2007]
            \A. Bogdanov, L. Knudsen, G. Leander, C. Paar, A. Poschmann,
            M. Robshaw, Y. Seurin, C. Vikkelsoe. *PRESENT: An Ultra-Lightweight
            Block Cipher*; in Proceedings of CHES 2007; LNCS 7427; pp. 450-466;
            Springer Verlag 2007; available at
            :doi:`10.1007/978-1-4419-5906-5_605`

.. [BKW2011] \J. Brundan, A. Kleshchev, and W. Wang,
             *Graded Specht modules*,
             J. Reine Angew. Math., **655** (2011), 61-87.
             :mathscinet:`MR2806105`

.. [BL1994] Bernhard Beckermann, George Labahn. "A Uniform Approach for the
            Fast Computation of Matrix-Type Padé Approximants". SIAM J. Matrix
            Anal. Appl. 15 (1994) 804-823.
            http://dx.doi.org/10.1137/S0895479892230031

.. [BMP2007] \S. Brlek, G. Melançon, G. Paquin, Properties of the
             extremal infinite smooth words, Discrete
             Math. Theor. Comput. Sci. 9 (2007) 33--49.

.. [BMPS2018] Jonah Blasiak, Jennifer Morse, Anna Pun, and Daniel Summers.
              *Catalan functions and k-schur positivity*
              :arxiv:`1804.03701`

.. [BL2000] Anders Björner and Frank H. Lutz, "Simplicial manifolds,
            bistellar flips and a 16-vertex triangulation of the
            Poincaré homology 3-sphere", Experiment. Math. 9 (2000),
            no. 2, 275-289.

.. [BL2003] \S. Brlek, A. Ladouceur, A note on differentiable palindromes,
            Theoret. Comput. Sci. 302 (2003) 167--178.

.. [BL2008] Corentin Boissy and Erwan Lanneau, *Dynamics and geometry
            of the Rauzy-Veech induction for quadratic differentials*
            (:arxiv:`0710.5614`) to appear in Ergodic Theory and
            Dynamical Systems.

.. [BraLea2008] \C. Bracken and Gregor Leander: *New families of functions
             with differential uniformity of 4*, Proceedings of the Conference
             BFCA, Copenhagen, 2008.

.. [BLRS2009] \J. Berstel, A. Lauve, C. Reutenauer, F. Saliola,
              Combinatorics on words: Christoffel words and
              repetitions in words, CRM Monograph Series, 27. American
              Mathematical Society, Providence, RI, 2009.  xii+147
              pp. ISBN: 978-0-8218-4480-9

.. [BLS1999] \A. Brandstadt, VB Le and JP Spinrad.
             *Graph classes: a survey*.
             SIAM Monographs on Discrete Mathematics and Applications, 1999.

.. [BLV1999] Bernhard Beckermann, George Labahn, and Gilles Villard. "Shifted
             normal forms of polynomial matrices". In ISSAC'99, pages 189-196.
             ACM, 1999. https://doi.org/10.1145/309831.309929 .

.. [BLV2006] Bernhard Beckermann, George Labahn, and Gilles Villard. "Normal
             forms for general polynomial matrices". J. Symbolic Comput.,
             41(6):708-737, 2006. https://doi.org/10.1016/j.jsc.2006.02.001 .

.. [BM1940] Becker, M. F., and Saunders MacLane. The minimum number of
            generators for inseparable algebraic extensions. Bulletin of the
            American Mathematical Society 46, no. 2 (1940): 182-186.

.. [BM1977] \R. S. Boyer, J. S. Moore, A fast string searching
            algorithm, Communications of the ACM 20 (1977) 762--772.

.. [BM1983] Buer, B., and Mohring, R. H.  A fast algorithm for decomposition of
            graphs and posets, Math. Oper. Res., Vol 8 (1983): 170-184.

.. [BM2008] John Adrian Bondy and U.S.R. Murty, "Graph theory", Volume
            244 of Graduate Texts in Mathematics, 2nd edition, Springer, 2008.

.. [BM2003] Bazzi and Mitter, {\it Some constructions of codes from
            group actions}, (preprint March 2003, available on
            Mitter's MIT website).

.. [BM2012] \N. Bruin and A. Molnar, *Minimal models for rational
            functions in a dynamical setting*,
            LMS Journal of Computation and Mathematics, Volume 15
            (2012), pp 400-417.

.. [BMBFLR2008] A. Blondin-Massé, S. Brlek, A. Frosini, S. Labbé,
                S. Rinaldi, *Reconstructing words from a fixed
                palindromic length sequence*, Proc. TCS 2008, 5th IFIP
                International Conference on Theoretical Computer
                Science (September 8-10 2008, Milano, Italia).

.. [BMBL2008] A. Blondin-Massé, S. Brlek, S. Labbé, *Palindromic
              lacunas of the Thue-Morse word*, Proc. GASCOM 2008 (June
              16-20 2008, Bibbiena, Arezzo-Italia), 53--67.

.. [BMS2006] Bugeaud, Mignotte, and Siksek. "Classical and modular
             approaches to exponential Diophantine
             equations: I. Fibonacci and Lucas perfect powers." Annals
             of Math, 2006.

.. [BMSS2006] Alin Bostan, Bruno Salvy, Francois Morain, Eric Schost. Fast
              algorithms for computing isogenies between elliptic
              curves. [Research Report] 2006, pp.28. <inria-00091441>

.. [BN2010] \D. Bump and M. Nakasuji.
            Integration on `p`-adic groups and crystal bases.
            Proc. Amer. Math. Soc. 138(5), pp. 1595--1605.

.. [BN2008] Victor V. Batyrev and Benjamin Nill. Combinatorial aspects
            of mirror symmetry. In *Integer points in polyhedra ---
            geometry, number theory, representation theory, algebra,
            optimization, statistics*, volume 452 of *Contemp. Math.*,
            pages 35--66. Amer. Math. Soc., Providence,
            RI, 2008. :arxiv:`math/0703456v2`.

.. [Bob2013] \J.W. Bober. Conditionally bounding analytic ranks of
             elliptic curves. ANTS
             10, 2013. http://msp.org/obs/2013/1-1/obs-v1-n1-p07-s.pdf

.. [Bo2009] Bosch, S., Algebra, Springer 2009

.. [Bor1993] Lev A. Borisov,
             "Towards the mirror symmetry for Calabi-Yau complete
             intersections in Gorenstein Fano toric varieties", 1993.
             :arxiv:`alg-geom/9310001v1`

.. [BOR2009] Emmanuel Briand, Rosa Orellana, Mercedes Rosas.
             *The stability of the Kronecker products of Schur
             functions*.
             :arxiv:`0907.4652v2`.

.. [Bou1989] \N. Bourbaki. *Lie Groups and Lie Algebras*. Chapters 1-3.
             Springer. 1989.

.. [BP1982] \H. Beker and F. Piper. *Cipher Systems: The Protection of
            Communications*. John Wiley and Sons, 1982.

.. [BP1993] Dominique Bernardi and Bernadette Perrin-Riou,
            Variante `p`-adique de la conjecture de Birch et
            Swinnerton-Dyer (le cas supersingulier),
            C. R. Acad. Sci. Paris, Sér I. Math., 317 (1993), no. 3,
            227-232.

.. [BP1994] \A. Berman and R. J. Plemmons. Nonnegative Matrices in the
            Mathematical Sciences. SIAM, Philadelphia, 1994.

.. [BP2000] \V. M. Bukhshtaber and T. E. Panov, "Moment-angle
            complexes and combinatorics of simplicial manifolds,"
            *Uspekhi Mat. Nauk* 55 (2000), 171--172.

.. [BP2015] \P. Butera and M. Pernici "Sums of permanental minors
            using Grassmann algebra", International Journal of Graph
            Theory and its Applications, 1 (2015),
            83–96. :arxiv:`1406.5337`

.. [BPRS2009] \J. Bastian, \T. Prellberg, \M. Rubey, \C. Stump, *Counting the
            number of elements in the mutation classes of* `\tilde{A}_n`-*quivers*;
            :arxiv:`0906.0487`

.. [BPS2008] Lubomira Balkova, Edita Pelantova, and Wolfgang Steiner.
             *Sequences with constant number of return
             words*. Monatsh. Math, 155 (2008) 251-263.

.. [BPU2016] Alex Biryukov, Léo Perrin, Aleksei Udovenko,
             *Reverse-Engineering the S-Box of Streebog, Kuznyechik and STRIBOBr1*; in
             EuroCrypt'16, pp. 372-402.

.. [Brandes01] Ulrik Brandes,
               A faster algorithm for betweenness centrality,
               Journal of Mathematical Sociology 25.2 (2001): 163-177,
               http://www.inf.uni-konstanz.de/algo/publications/b-fabc-01.pdf

.. [Bra2011] Volker Braun,
             Toric Elliptic Fibrations and F-Theory Compactifications,
             :arxiv:`1110.4883`

.. [Bre1993] Richard P. Brent.
             *On computing factors of cyclotomic polynomials*.
             Mathematics of Computation. **61** (1993). No. 203. pp 131--149.
             :arxiv:`1004.5466v1`. http://www.jstor.org/stable/2152941

.. [Bre1997] \T. Breuer "Integral bases for subfields of cyclotomic
             fields" AAECC 8, 279--289 (1997).

.. [Bre2000] Enno Brehm, *3-Orientations and Schnyder 3-Tree-Decompositions*,
             2000.
             https://page.math.tu-berlin.de/~felsner/Diplomarbeiten/brehm.ps.gz

.. [Bre2008] \A. Bretscher and D. G. Corneil and M. Habib and C. Paul (2008), "A
             simple Linear Time LexBFS Cograph Recognition Algorithm", SIAM
             Journal on Discrete Mathematics, 22 (4): 1277–1296,
             :doi:`10.1137/060664690`.

.. [Bro2011] Francis Brown, *Multiple zeta values and periods: From
             moduli spaces to Feynman integrals*, in Contemporary Mathematics
             vol 539, pages 27-52, 2011.

.. [Bro2016] \A.E. Brouwer,
             Personal communication, 2016.

.. [Br1910] Bruckner, "Uber die Ableitung der allgemeinen Polytope und
            die nach Isomorphismus verschiedenen Typen der allgemeinen
            Achtzelle (Oktatope)", Verhand. Konik. Akad. Wetenschap,
            Erste Sectie, 10 (1910)

.. [Br2000] Kenneth S. Brown, *Semigroups, rings, and Markov chains*,
            :arxiv:`math/0006145v1`.


.. [BR2000a] \P. Barreto and V. Rijmen,
             *The ANUBIS Block Cipher*; in
             First Open NESSIE Workshop, (2000).

.. [BR2000b] \P. Barreto and V. Rijmen,
             *The Khazad legacy-level Block Cipher*; in
             First Open NESSIE Workshop, (2000).

.. [BR2000c] \P. Barreto and V. Rijmen,
             *The Whirlpool hashing function*; in
             First Open NESSIE Workshop, (2000).

.. [Br2016] *Bresenham's Line Algorithm*, Python, 26 December 2016.
            http://www.roguebasin.com/index.php?title=Bresenham%27s_Line_Algorithm

.. [BRS2015] \A. Boussicault, S. Rinaldi et S. Socci.
             *The number of directed k-convex polyominoes*
             27th Annual International Conference on Formal Power Series and
             Algebraic Combinatorics (FPSAC 2015), 2015.
             :arxiv:`1501.00872`

.. [Bru1994] Richard A. Brualdi, Hyung Chan Jung, William T.Trotter Jr
             *On the poset of all posets on* `n` *elements*
             Volume 50, Issue 2, 6 May 1994, Pages 111-123
             Discrete Applied Mathematics
             http://www.sciencedirect.com/science/article/pii/0166218X9200169M

.. [Bru1998] \J. Brundan. *Modular branching rules and the Mullineux map
             for Hecke algebras of type* `A`.
             Proc. London Math. Soc. (3) **77** (1998), 551–581.
             :mathscinet:`MR1643413`

.. [Bruin-Molnar] \N. Bruin and A. Molnar, *Minimal models for rational
            functions in a dynamical setting*,
            LMS Journal of Computation and Mathematics, Volume 15 (2012),
            pp 400-417.

.. [BS1996] Eric Bach, Jeffrey Shallit. *Algorithmic Number Theory,
            Vol. 1: Efficient Algorithms*. MIT Press, 1996. ISBN
            978-0262024051.

.. [BS2003] \I. Bouyukliev and J. Simonis, Some new results on optimal
            codes over `F_5`, Designs, Codes and Cryptography 30,
            no. 1 (2003): 97-111,
            http://www.moi.math.bas.bg/moiuser/~iliya/pdf_site/gf5srev.pdf.

.. [BS2011] \E. Byrne and A. Sneyd, On the Parameters of Codes with
            Two Homogeneous Weights. WCC 2011-Workshop on coding and
            cryptography,
            pp. 81-90. 2011. https://hal.inria.fr/inria-00607341/document

.. [BS2012] Jonathan Bloom and Dan Saracino, *Modified growth
            diagrams, permutation pivots, and the BWX map* `Phi^*`,
            Journal of Combinatorial Theory, Series A Volume 119,
            Number 6 (2012), pp. 1280-1298.

.. [BSS2009] David Bremner, Mathieu Dutour Sikiric, Achill Schuermann:
             Polyhedral representation conversion up to symmetries,
             Proceedings of the 2006 CRM workshop on polyhedral
             computation, AMS/CRM Lecture Notes, 48 (2009),
             45-71. :arxiv:`math/0702239`

.. [BSV2010] \M. Bolt, S. Snoeyink, E. Van Andel. "Visual
             representation of the Riemann map and Ahlfors map via the
             Kerzman-Stein equation". Involve 3-4 (2010), 405-420.

.. [BDLGZ2009] \M. Bucci et al.  A. De Luca, A. Glen, L. Q. Zamboni,
               A connection between palindromic and factor complexity
               using return words," Advances in Applied Mathematics
               42 (2009) 60-74.

.. [BUVO2007] Johannes Buchmann, Ullrich Vollmer: Binary Quadratic Forms,
              An Algorithmic Approach, Algorithms and Computation in Mathematics,
              Volume 20, Springer (2007)

.. [BV2004] Jean-Luc Baril, Vincent Vajnovszki. *Gray code for derangements*.
            Discrete Applied Math. 140 (2004)
            :doi:`10.1016/j.dam.2003.06.002`
            http://jl.baril.u-bourgogne.fr/derange.pdf

.. [BvR1982] Andries Brouwer and John van Rees,
             More mutually orthogonal Latin squares,
             Discrete Mathematics,
             vol.39, num.3, pages 263-281,
             1982
             http://oai.cwi.nl/oai/asset/304/0304A.pdf

.. [BW1988] Anders Björner, Michelle L. Wachs,
            *Generalized quotients in Coxeter groups*.
            Transactions of the American Mathematical Society,
            vol. 308, no. 1, July 1988.
            http://www.ams.org/journals/tran/1988-308-01/S0002-9947-1988-0946427-X/S0002-9947-1988-0946427-X.pdf

.. [BW1993] Thomas Becker and Volker Weispfenning. *Groebner Bases - A
            Computational Approach To Commutative Algebra*. Springer,
            New York, 1993.

.. [BW1994] \M. Burrows, D.J. Wheeler, "A block-sorting lossless data
            compression algorithm", HP Lab Technical Report, 1994,
            available at
            http://www.hpl.hp.com/techreports/Compaq-DEC/SRC-RR-124.html

.. [BW1996] Anders Björner and Michelle L. Wachs. *Shellable nonpure
            complexes and posets. I*. Trans. of
            Amer. Math. Soc. **348** No. 4. (1996)

.. [BZ01] \A. Berenstein, A. Zelevinsky
          *Tensor product multiplicities, canonical bases
          and totally positive varieties*
          Invent. Math. **143** No. 1. (2002), 77-128.

.. [BZ2003] Vladimir Batagelj and Matjaz Zaversnik. *An `O(m)`
            Algorithm for Cores Decomposition of
            Networks*. 2003. :arxiv:`cs/0310049v1`.

.. _ref-C:

**C**

.. [dCa2007] \C. de Canniere: *Analysis and Design of Symmetric Encryption
             Algorithms*, PhD Thesis, 2007.

.. [Can1990] \J. Canny. Generalised characteristic polynomials.
             J. Symbolic Comput. Vol. 9, No. 3, 1990, 241--250.

.. [Car1972] \R. W. Carter. *Simple groups of Lie type*, volume 28 of
             Pure and Applied Mathematics. John Wiley and Sons, 1972.

.. [CS1996] \G. Call and J. Silverman. Computing the Canonical Height on
            K3 Surfaces. Mathematics of Comp. , 65 (1996), 259-290.

.. [CB2007] Nicolas Courtois, Gregory V. Bard: Algebraic Cryptanalysis
            of the Data Encryption Standard, In 11-th IMA Conference,
            Cirencester, UK, 18-20 December 2007, Springer
            LNCS 4887. See also http://eprint.iacr.org/2006/402/.

.. [CC1982] Chottin and R. Cori, *Une preuve combinatoire de la
            rationalité d'une série génératrice associée
            aux arbres*, RAIRO, Inf. Théor. 16, 113--128 (1982)

.. [CC2013] Mahir Bilen Can and Yonah Cherniavsky.
            *Omitting parentheses from the cyclic notation*. (2013).
            :arxiv:`1308.0936v2`.

.. [CCL2015] \N. Cohen, D. Coudert, and A. Lancin. *On computing the Gromov
             hyperbolicity*. ACM Journal of Experimental Algorithmics,
             20(1.6):1-18, 2015. :doi:`10.1145/2780652` or
             [`<https://hal.inria.fr/hal-01182890>`_].

.. [CCLSV2005] \M. Chudnovsky, G. Cornuejols, X. Liu, P. Seymour, K. Vuskovic.
               *Recognizing berge graphs*.
               Combinatorica vol 25 (2005), n 2, pages 143--186.
               :doi:`10.1007/s00493-005-0012-8`.

.. [CD1996] Charles Colbourn and Jeffrey Dinitz,
            Making the MOLS table,
            Computational and constructive design theory,
            vol 368, pages 67-134,
            1996

.. [CD2007] Adrian Clingher and Charles F. Doran,
            "Modular invariants for lattice polarized K3 surfaces",
            Michigan Math. J. 55 (2007), no. 2, 355-393.
            :arxiv:`math/0602146v1` [math.AG]

.. [CDJN2019] \A. Chakraborti, N. Datta, A. Jha, M. Nandi
              "HyENA"
              https://csrc.nist.gov/CSRC/media/Projects/Lightweight-Cryptography/documents/round-1/spec-doc/hyena-spec.pdf

.. [CDL2015] \A. Canteaut, Sebastien Duval, Gaetan Leurent
             *Construction of Lightweight S-Boxes using Feistel and
             MISTY Structures*; in Proceedings of SAC 2015; LNCS 9566;
             pp. 373-393; Springer-Verlag 2015; available at
             http://eprint.iacr.org/2015/711.pdf

.. [CDLNPPS2019] \A. Canteaut, S. Duval, G. Leurent, M. Naya-Plasencia, L. Perrin, T. Pornin, A. Schrottenloher.
                 "Saturnin: a suite of lightweight symmetricalgorithms for post-quantum security"
                 https://csrc.nist.gov/CSRC/media/Projects/Lightweight-Cryptography/documents/round-1/spec-doc/SATURNIN-spec.pdf

.. [CE2001] Raul Cordovil and Gwihen Etienne. *A note on the
            Orlik-Solomon algebra*. Europ. J. Combinatorics. **22**
            (2001). pp. 165-170. http://www.math.ist.utl.pt/~rcordov/Ce.pdf

.. [CE2003] Henry Cohn and Noam Elkies, New upper bounds on sphere
            packings I, Ann. Math. 157 (2003), 689--714.

.. [Cer1994] \D. P. Cervone, "Vertex-minimal simplicial immersions of
             the Klein bottle in three-space", Geom. Ded. 50 (1994)
             117-141,
             http://www.math.union.edu/~dpvc/papers/1993-03.kb/vmkb.pdf.

.. [CES2003] Brian Conrad, Bas Edixhoven, William Stein
             `J_1(p)` Has Connected Fibers
             Documenta Math.  8 (2003) 331--408

.. [CEW2011] Georgios Chalkiadakis, Edith Elkind, and Michael
             Wooldridge. *Computational Aspects of Cooperative Game
             Theory*. Morgan & Claypool Publishers, (2011). ISBN
             9781608456529, :doi:`10.2200/S00355ED1V01Y201107AIM016`.

.. [CFHM2013] Wei Chen, Wenjie Fang, Guangda Hu, Michael W. Mahoney,
              *On the Hyperbolicity of Small-World and Treelike Random Graphs*,
              Internet Mathematics 9:4 (2013), 434-491.
              :doi:`10.1080/15427951.2013.828336`, :arxiv:`1201.1717`.

.. [CFI1992] Cai, JY., Fürer, M. & Immerman, N. Combinatorica (1992) 12: 389.
             :doi:`10.1007/BF01305232`

.. [CFL1958] \K.-T. Chen, R.H. Fox, R.C. Lyndon, Free differential calculus,
             IV. The quotient groups of the lower central series, Ann. of Math.
             68 (1958) 81--95.

.. [CFZ2000] \J. Cassaigne, S. Ferenczi, L.Q. Zamboni, Imbalances in
             Arnoux-Rauzy sequences, Ann. Inst. Fourier (Grenoble)
             50 (2000) 1265--1276.

.. [CFZ2002] Chapoton, Fomin, Zelevinsky - Polytopal realizations of
             generalized associahedra, :arxiv:`math/0202004`.

.. [CGHLM2013] \P. Crescenzi, R. Grossi, M. Habib, L. Lanzi, A. Marino.
               *On computing the diameter of real-world undirected graphs*.
               Theor. Comput. Sci. 514: 84-95 (2013).
               :doi:`10.1016/j.tcs.2012.09.018`.

.. [CGILM2010] \P. Crescenzi, R. Grossi, C. Imbrenda, L. Lanzi, and A. Marino.
               *Finding the Diameter in Real-World Graphs: Experimentally
               Turning a Lower Bound into an Upper Bound*. Proceedings of 18th
               Annual European Symposium on Algorithms. Lecture Notes in
               Computer Science, vol. 6346, 302-313. Springer (2010).
               :doi:`10.1007/978-3-642-15775-2_26`.

.. [CGW2013] Daniel Cabarcas, Florian Göpfert, and Patrick
             Weiden. Provably Secure LWE-Encryption with Uniform
             Secret. Cryptology ePrint Archive, Report 2013/164. 2013.
             2013/164. http://eprint.iacr.org/2013/164

.. [Conr] Keith Conrad, "Artin-Hasse-Type Series and Roots of Unity",
          http://www.math.uconn.edu/~kconrad/blurbs/gradnumthy/AHrootofunity.pdf

.. [CGMRV16] \A. Conte, R. Grossi, A. Marino, R. Rizzi, L. Versari,
             "Directing Road Networks by Listing Strong Orientations.",
             Combinatorial Algorithms, Proceedings of 27th International Workshop,
             IWOCA 2016, August 17-19, 2016, pages 83--95.

.. [Ch2012] Cho-Ho Chu. *Jordan Structures in Geometry and
            Analysis*. Cambridge University Press, New
            York. 2012. IBSN 978-1-107-01617-0.

.. [Cha92] Chameni-Nembua C. and Monjardet B.
           *Les Treillis Pseudocomplémentés Finis*
           Europ. J. Combinatorics (1992) 13, 89-107.

.. [Cha18] Frédéric Chapoton, *Some properties of a new partial
           order on Dyck paths*, 2018, :arxiv:`1809.10981`

.. [Cha22005] \B. Cha. Vanishing of some cohomology goups and bounds
              for the Shafarevich-Tate groups of elliptic
              curves. J. Number Theory, 111:154-178, 2005.

.. [Cha2008] Frédéric Chapoton.
             *Sur le nombre d'intervalles dans les treillis de Tamari*.
             Sém. Lothar. Combin. (2008).
             :arxiv:`math/0602368v1`.

.. [ChLi] \F. Chapoton and M. Livernet, *Pre-Lie algebras and the rooted trees
          operad*, International Math. Research Notices (2001) no 8, pages 395-408.
          Preprint: :arxiv:`math/0002069v2`.

.. [Cha2006] Ruth Charney. *An introduction to right-angled Artin
             groups*. http://people.brandeis.edu/~charney/papers/RAAGfinal.pdf,
             :arxiv:`math/0610668`.

.. [ChenDB] Eric Chen, Online database of two-weight codes,
            http://moodle.tec.hkr.se/~chen/research/2-weight-codes/search.php

.. [CHK2001] Keith D. Cooper, Timothy J. Harvey and Ken Kennedy. *A
             Simple, Fast Dominance Algorithm*, Software practice and
             Experience, 4:1-10 (2001).
             http://www.hipersoft.rice.edu/grads/publications/dom14.pdf

.. [CHPSS18] C. Cid, T. Huang, T. Peyrin, Y. Sasaki, L. Song.
             *Boomerang Connectivity Table: A New Cryptanalysis Tool* (2018)
             IACR Transactions on Symmetric Cryptology. Vol 2017, Issue 4.
             pre-print available at https://eprint.iacr.org/2018/161.pdf

.. [CIA] CIA Factbook 09
         https://www.cia.gov/library/publications/the-world-factbook/

.. [CK1999] David A. Cox and Sheldon Katz. *Mirror symmetry and
            algebraic geometry*, volume 68 of *Mathematical Surveys
            and Monographs*. American Mathematical Society,
            Providence, RI, 1999.

.. [CK2008] Derek G. Corneil and Richard M. Krueger, *A Unified View
            of Graph Searching*, SIAM Jounal on Discrete Mathematics,
            22(4), 1259–-1276, 2008.
            :doi:`10.1137/050623498`

.. [CK2001] \M. Casella and W. Kühnel, "A triangulated K3 surface with
            the minimum number of vertices", Topology 40 (2001),
            753--772.

.. [CKS1999] Felipe Cucker, Pascal Koiran, and Stephen Smale. *A polynomial-time
             algorithm for diophantine equations in one variable*, J. Symbolic
             Computation 27 (1), 21-29, 1999.

.. [CK2015] \J. Campbell and V. Knight. *On testing degeneracy of
            bi-matrix
            games*. http://vknight.org/unpeudemath/code/2015/06/25/on_testing_degeneracy_of_games/ (2015)

.. [CL1996] Chartrand, G. and Lesniak, L.: *Graphs and Digraphs*.
            Chapman and Hall/CRC, 1996.

.. [CL2002] Chung, Fan and Lu, L. *Connected components in random
            graphs with given expected degree sequences*.
            Ann. Combinatorics (6), 2002 pp. 125-145.
            :doi:`10.1007/PL00012580`.

.. [CL2013] Maria Chlouveraki and Sofia Lambropoulou. *The
            Yokonuma-Hecke algebras and the HOMFLYPT
            polynomial*. (2015) :arxiv:`1204.1871v4`.

.. [Cle1872] Alfred Clebsch, *Theorie der binären algebraischen Formen*,
             Teubner, 1872.

.. [CLG1997] Frank Celler and C. R. Leedham-Green,
             *Calculating the Order of an Invertible Matrix*, 1997

.. [CLRS2001] Thomas H. Cormen, Charles E. Leiserson, Ronald L. Rivest
              and Clifford Stein, *Section 22.4: Topological sort*,
              Introduction to Algorithms (2nd ed.), MIT Press and
              McGraw-Hill, 2001, 549-552, ISBN 0-262-03293-7.

.. [CLO2005] \D. Cox, J. Little, D. O'Shea. Using Algebraic Geometry.
             Springer, 2005.

.. [CLS2011] David A. Cox, John Little, and Hal Schenck. *Toric
             Varieties*. Volume 124 of *Graduate Studies in
             Mathematics*. American Mathematical Society, Providence,
             RI, 2011.

.. [CLS2014] \C. Ceballos, J.-P. Labbé, C. Stump, *Subword complexes,
             cluster complexes, and generalized multi-associahedra*,
             \J. Algebr. Comb. **39** (2014) pp. 17-51.
             :doi:`10.1007/s10801-013-0437-x`, :arxiv:`1108.1776`.

.. [CMO2011] \C. Chun, D. Mayhew, J. Oxley, A chain theorem for
             internally 4-connected binary matroids. J. Combin. Theory
             Ser. B 101 (2011), 141-189.

.. [CMO2012] \C. Chun, D. Mayhew, J. Oxley,  Towards a splitter
             theorem for internally 4-connected binary
             matroids. J. Combin. Theory Ser. B 102 (2012), 688-700.

.. [CMR2005] C\. Cid, S\. Murphy, M\. Robshaw, *Small Scale Variants of
             the AES*; in Proceedings of Fast Software Encryption
             2005; LNCS 3557; Springer Verlag 2005; available at
             http://www.isg.rhul.ac.uk/~sean/smallAES-fse05.pdf

.. [CMR2006] C\. Cid, S\. Murphy, and M\. Robshaw, *Algebraic Aspects
             of the Advanced Encryption Standard*; Springer Verlag
             2006

.. [CMT2003] \A. M. Cohen, S. H. Murray, D. E. Talyor.
             *Computing in groups of Lie type*.
             Mathematics of Computation. **73** (2003), no 247. pp. 1477--1498.
             https://www.win.tue.nl/~amc/pub/papers/cmt.pdf

.. [CN2019] \B. Chakraborty, M. Nandi
            "Orange"
            https://csrc.nist.gov/CSRC/media/Projects/Lightweight-Cryptography/documents/round-1/spec-doc/orange-spec.pdf

.. [Co1984] \J. Conway, Hexacode and tetracode - MINIMOG and
            MOG. *Computational group theory*, ed. M. Atkinson,
            Academic Press, 1984.

.. [Co1999] John Conway, Neil Sloan. *Sphere Packings, Lattices and Groups*,
            Springer Verlag 1999.

.. [CO2010] Jonathan Comes, Viktor Ostrik.
            *On blocks of Deligne's category*
            `\underline{\mathrm{Rep}}(S_t)`.
            :arxiv:`0910.5695v2`,
            http://pages.uoregon.edu/jcomes/blocks.pdf

.. [Coh1981] \A. M. Cohen,
             *A synopsis of known distance-regular graphs with large diameters*,
             Stichting Mathematisch Centrum, 1981.
             http://persistent-identifier.org/?identifier=urn:nbn:nl:ui:18-6775

.. [Coh1993] Henri Cohen. A Course in Computational Algebraic Number
             Theory. Graduate Texts in Mathematics 138. Springer, 1993.

.. [Coh2000] Henri Cohen, Advanced topics in computational number
             theory, Graduate Texts in Mathematics, vol. 193,
             Springer-Verlag, New York, 2000.

.. [Coh2007I] Henri Cohen, *Number Theory, Vol. I: Tools and
              Diophantine Equations.*  GTM 239, Springer, 2007.

.. [Coh2007] Henri Cohen, Number Theory,
             Volume II.  Graduate Texts in Mathematics 240. Springer, 2007.

.. [Coj2005] Alina Carmen Cojocaru,
             On the surjectivity of the Galois representations
             associated to non-CM elliptic curves.
             With an appendix by Ernst Kani.
             Canad. Math. Bull. 48 (2005), no. 1, 16--31.

.. [Col2004] Pierre Colmez, Invariant `\mathcal{L}` et derivees de
             valeurs propres de Frobenius, preprint, 2004.

.. [Col2013] Julia Collins. *An algorithm for computing the Seifert
             matrix of a link from a braid
             representation*. (2013). http://www.maths.ed.ac.uk/~jcollins/SeifertMatrix/SeifertMatrix.pdf

.. [Com2019] Camille Combe, *Réalisation cubique du poset des
             intervalles de Tamari*, preprint :arxiv:`1904.00658`

.. [Con] Keith Conrad, *Groups of order 12*,
         http://www.math.uconn.edu/~kconrad/blurbs/grouptheory/group12.pdf,
         accessed 21 October 2009.

.. [Con2013] Keith Conrad: *Exterior powers*,
             `http://www.math.uconn.edu/~kconrad/blurbs/ <http://www.math.uconn.edu/~kconrad/blurbs/>`_

.. [Con2015] Keith Conrad: *Tensor products*,
             `http://www.math.uconn.edu/~kconrad/blurbs/ <http://www.math.uconn.edu/~kconrad/blurbs/>`_

.. [Con2018] Anthony Conway, *Notes On The Levine-Tristram
             Signature Function*, July 2018
             http://www.unige.ch/math/folks/conway/Notes/LevineTristramSurvey.pdf

.. [Cox] David Cox, "What is a Toric Variety",
         https://dacox.people.amherst.edu/lectures/tutorial.ps

.. [CP2001] John Crisp and Luis Paris. *The solution to a conjecture
            of Tits on the subgroup generated by the squares of the
            generators of an Artin group*. Invent. Math. **145**
            (2001). No 1, 19-36. :arxiv:`math/0003133`.

.. [CP2005] \A. Cossidente and T. Penttila,
            *Hemisystems on the Hermitian surface*,
            Journal of London Math. Soc. 72(2005), 731--741.
            :doi:`10.1112/S0024610705006964`.

.. [CP2012] Grégory Châtel, Viviane Pons.
            *Counting smaller trees in the Tamari order*,
            :arxiv:`1212.0751v1`.

.. [CP2015] Grégory Châtel and Viviane Pons.
            *Counting smaller elements in the tamari and m-tamari lattices*.
            Journal of Combinatorial Theory, Series A. (2015). :arxiv:`1311.3922`.

.. [CPdA2014] Maria Chlouveraki and Loïc Poulain
              d'Andecy. *Representation theory of the Yokonuma-Hecke
              algebra*. (2014) :arxiv:`1302.6225v2`.

.. [CPS2006] \J.E. Cremona, M. Prickett and S. Siksek, Height Difference
             Bounds For Elliptic Curves over Number Fields, Journal of Number
             Theory 116(1) (2006), pages 42-68.

.. [CR1962] Curtis, Charles W.; Reiner, Irving "Representation theory
            of finite groups and associative algebras." Pure and
            Applied Mathematics, Vol. XI Interscience Publishers, a
            division of John Wiley & Sons, New York-London 1962, pp
            545--547

.. [Cre1997] \J. E. Cremona, *Algorithms for Modular Elliptic
             Curves*. Cambridge University Press, 1997.

.. [Cre2003] Cressman, Ross. *Evolutionary dynamics and extensive form
            games*. MIT Press, 2003.

.. [Cro1983] \M. Crochemore, Recherche linéaire d'un carré dans un mot,
             C. R. Acad. Sci. Paris Sér. I Math. 296 (1983) 14
             781--784.

.. [CRS2016] Dean Crnković, Sanja Rukavina, and Andrea Švob. *Strongly regular
             graphs from orthogonal groups* `O^+(6,2)` *and* `O^-(6,2)`.
             :arxiv:`1609.07133`

.. [CRST2006] \M. Chudnovsky, N. Robertson, P. Seymour, R. Thomas.
              *The strong perfect graph theorem*.
              Annals of Mathematics, vol 164, number 1, pages 51--230, 2006.

.. [CRV2018] Xavier Caruso, David Roe and Tristan Vaccon.
            *ZpL: a p-adic precision package*, (2018) :arxiv:`1802.08532`.

.. [CRV2014] Xavier Caruso, David Roe and Tristan Vaccon.
            *Tracking p-adic precision*,
            LMS J. Comput. Math. **17** (2014), 274-294.

.. [CS1986] \J. Conway and N. Sloane. *Lexicographic codes:
            error-correcting codes from game theory*, IEEE
            Trans. Infor. Theory **32** (1986) 337-348.

.. [CS1999] \J.H. Conway and N.J.A. Sloane, Sphere packings, lattices
            and groups, 3rd. ed., Grundlehren der Mathematischen
            Wissenschaften, vol. 290, Springer-Verlag, New York, 1999.

.. [CS2003] \John E. Cremona and Michael Stoll. On The Reduction Theory of Binary Forms.
            Journal für die reine und angewandte Mathematik, 565 (2003), 79-99.

.. [CS2006] \J. E. Cremona, and S. Siksek, Computing a Lower Bound for the
            Canonical Height on Elliptic Curves over `\QQ`, ANTS VII
            Proceedings: F.Hess, S.Pauli and M.Pohst (eds.), ANTS VII, Lecture
            Notes in Computer Science 4076 (2006), pages 275-286.

.. [CST2010] Tullio Ceccherini-Silberstein, Fabio Scarabotti,
             Filippo Tolli.
             *Representation Theory of the Symmetric Groups: The
             Okounkov-Vershik Approach, Character Formulas, and Partition
             Algebras*. CUP 2010.

.. [CT2013] \J. E. Cremona and T. Thongjunthug, The Complex AGM, periods of
            elliptic curves over $\CC$ and complex elliptic logarithms.
            Journal of Number Theory Volume 133, Issue 8, August 2013, pages
            2813-2841.

.. [CTTL2014] \C. Carlet, Deng Tang, Xiaohu Tang, and Qunying Liao: *New
            Construction of Differentially 4-Uniform Bijections*, Inscrypt,
            pp. 22-38, 2013.

.. [Cu1984] \R. Curtis, The Steiner system `S(5,6,12)`, the Mathieu
            group `M_{12}`, and the kitten. *Computational group
            theory*, ed. M. Atkinson, Academic Press, 1984.

.. [Cun1986] \W. H. Cunningham, Improved Bounds for Matroid Partition
             and Intersection Algorithms. SIAM Journal on Computing
             1986 15:4, 948-957.

.. [CW2005] \J. E. Cremona and M. Watkins. Computing isogenies of elliptic
            curves. preprint, 2005.

.. _ref-D:

**D**

.. [Dat2007] Basudeb Datta, "Minimal triangulations of
             manifolds", J. Indian Inst. Sci. 87 (2007), no. 4,
             429-449.

.. [Dav1997] B.A. Davey, H.A. Priestley,
             *Introduction to Lattices and Order*,
             Cambridge University Press, 1997.

.. [DCSW2008] \C. De Canniere, H. Sato, D. Watanabe,
              *Hash Function Luffa: Specification*; submitted to
              NIST SHA-3 Competition, 2008. Available at
              http://www.sdl.hitachi.co.jp/crypto/luffa/

.. [DCW2016] Dan-Cohen, Ishai, and Stefan Wewers. "Mixed Tate motives and the
             unit equation." International Mathematics Research Notices
             2016.17 (2016): 5291-5354.

.. [DD1991] \R. Dipper and S. Donkin. *Quantum* `GL_n`.
            Proc. London Math. Soc. (3) **63** (1991), no. 1, pp. 165-211.

.. [DD2010] Tim Dokchitser and Vladimir Dokchitser,
            *On the Birch-Swinnerton-Dyer quotients modulo squares*,
            Ann. Math. (2) 172 (2010), 567-596.

.. [DDLL2013] Léo Ducas, Alain Durmus, Tancrède Lepoint and Vadim
              Lyubashevsky. *Lattice Signatures and Bimodal
              Gaussians*; in Advances in Cryptology – CRYPTO 2013;
              Lecture Notes in Computer Science Volume 8042, 2013, pp
              40-56 http://www.di.ens.fr/~lyubash/papers/bimodal.pdf

.. [Dec1998] \W. Decker and T. de Jong. Groebner Bases and Invariant
             Theory in Groebner Bases and Applications. London
             Mathematical Society Lecture Note Series No. 251. (1998)
             61--89.

.. [DEMS2016] \C. Dobraunig, M. Eichlseder, F. Mendel, and M. Schläffer,
              *Ascon v1.2*; in CAESAR Competition, (2016).

.. [DEMMMPU2019] \C. Dobraunig, M. Eichseder, S. Mangard, F. Mendel, B. Mennink, R. Primas, T. Unterluggauer
                 "ISAP v2.0"
                 https://csrc.nist.gov/CSRC/media/Projects/Lightweight-Cryptography/documents/round-1/spec-doc/ISAP-spec.pdf

.. [De1973] \P. Delsarte, An algebraic approach to the association
            schemes of coding theory, Philips Res. Rep., Suppl.,
            vol. 10, 1973.

.. [De1970] \M. Demazure
            Sous-groupes algébriques de rang maximum du groupe de Cremona.
            Ann. Sci. Ecole Norm. Sup. 1970, 3, 507--588.

.. [De1974] \M. Demazure, *Désingularisation des variétés de Schubert*,
            Ann. E. N. S., Vol. 6, (1974), p. 163-172

.. [Deh2011] \P. Dehornoy, *Le problème d'isotopie des tresses*, in
             Leçons mathématiques de Bordeaux, vol. 4, pages 259-300,
             Cassini (2011).

.. [deG2000] Willem A. de Graaf. *Lie Algebras: Theory and Algorithms*.
             North-Holland Mathematical Library. (2000).
             Elsevier Science B.V.

.. [deG2005] Willem A. de Graaf.
             *Constructing homomorphisms between Verma modules*.
             Journal of Lie Theory. **15** (2005) pp. 415-428.

.. [Dej1972] \F. Dejean. Sur un théorème de Thue. J. Combinatorial Theory
             Ser. A 13:90--99, 1972.

.. [Den2012] Tom Denton. Canonical Decompositions of Affine Permutations,
             Affine Codes, and Split `k`-Schur Functions.  Electronic Journal of
             Combinatorics, 2012.

.. [Deo1987a] \V. Deodhar, A splitting criterion for the Bruhat
              orderings on Coxeter groups. Comm. Algebra,
              15:1889-1894, 1987.

.. [Deo1987b] \V.V. Deodhar, On some geometric aspects of Bruhat
              orderings II. The parabolic analogue of Kazhdan-Lusztig
              polynomials, J. Alg. 111 (1987) 483-506.

.. [DerZak1980] Nachum Dershowitz and Schmuel Zaks,
                *Enumerations of ordered trees*,
                Discrete Mathematics (1980), 31: 9-28.

.. [Dev2005] Devaney, Robert L. *An Introduction to Chaotic Dynamical Systems.*
             Boulder: Westview, 2005, 331.

.. [DeVi1984] \M.-P. Delest, and G. Viennot, *Algebraic Languages and
              Polyominoes Enumeration.* Theoret. Comput. Sci. 34, 169-206, 1984.

.. [DFMS1996] Philipppe Di Francesco, Pierre Mathieu, and David Sénéchal.
              *Conformal Field Theory*. Graduate Texts in Contemporary
              Physics, Springer, 1996.

.. [DG1982] Louise Dolan and Michael Grady.
            *Conserved charges from self-duality*,
            Phys. Rev. D(3) **25** (1982), no. 6, 1587-1604.

.. [DG1994] \S. Dulucq and O. Guibert. Mots de piles, tableaux
            standards et permutations de Baxter, proceedings of
            Formal Power Series and Algebraic Combinatorics, 1994.

.. [DGMPPS2019] \N. Datta, A. Ghoshal, D. Mukhopadhyay, S. Patranabis,
                S. Picek, R. Sashukhan. "TRIFLE"
                https://csrc.nist.gov/CSRC/media/Projects/Lightweight-Cryptography/documents/round-1/spec-doc/trifle-spec.pdf

.. [DGRB2010] David Avis, Gabriel D. Rosenberg, Rahul Savani, Bernhard
              von Stengel. *Enumeration of Nash equilibria for
              two-player games.*
              http://www.maths.lse.ac.uk/personal/stengel/ETissue/ARSvS.pdf (2010)

.. [DHSW2003] Dumas, Heckenbach, Saunders, Welker, "Computing
              simplicial homology based on efficient Smith normal form
              algorithms," in "Algebra, geometry, and software
              systems" (2003), 177-206.

.. [DI1989]  Dan Gusfield and Robert W. Irving. *The stable marriage
             problem: structure and algorithms*. Vol. 54. Cambridge:
             MIT press, 1989.

.. [DI1995] \F. Diamond and J. Im, Modular forms and modular curves.
            In: V. Kumar Murty (ed.), Seminar on Fermat's Last Theorem
            (Toronto, 1993-1994), 39-133.  CMS Conference
            Proceedings 17.  American Mathematical Society, 1995.

.. [Dil1940] Lattice with Unique Irreducible Decompositions
             \R. P. Dilworth, 1940 (Annals of Mathematics 41, 771-777)
             With comments by B. Monjardet
             http://cams.ehess.fr/docannexe.php?id=1145

.. [Di2000] \L. Dissett, Combinatorial and computational aspects of
            finite geometries, 2000,
            https://tspace.library.utoronto.ca/bitstream/1807/14575/1/NQ49844.pdf

.. [DJM1998] \R. Dipper, G. James and A. Mathas
             *Cyclotomic q-Schur algebras*, Math. Z, **229** (1998), 385-416.
             :mathscinet:`MR1658581`

.. [DJP2001] \X. Droubay, J. Justin, G. Pirillo, *Episturmian words
             and some constructions of de Luca and Rauzy*,
             Theoret. Comput. Sci.  255 (2001) 539--553.

.. [DK2013] John R. Doyle and David Krumm, *Computing algebraic
            numbers of bounded height*, :arxiv:`1111.4963v4` (2013).

.. [DLHK2007] \J. A. De Loera, D. C. Haws, M. Köppe, Ehrhart
              polynomials of matroid polytopes and
              polymatroids. Discrete & Computational Geometry, Volume
              42, Issue 4. :arxiv:`0710.4346`,
              :doi:`10.1007/s00454-008-9120-8`

.. [DLMF-Bessel] \F. W. J. Olver and L. C. Maximon: *10. Bessel
                 Functions*, in NIST Digital Library of Mathematical
                 Functions. https://dlmf.nist.gov/10

.. [DLMF-Error] \N. M. Temme: *7. Error Functions, Dawson’s and Fresnel
                 Integrals*, in NIST Digital Library of Mathematical
                 Functions. https://dlmf.nist.gov/7

.. [DLMF-Struve] \R. B. Paris: *11. Struve and Related Functions*, in
                 NIST Digital Library of Mathematical
                 Functions. https://dlmf.nist.gov/11

.. [DLRS2010] De Loera, Rambau and Santos, "Triangulations: Structures
              for Algorithms and Applications", Algorithms and
              Computation in Mathematics, Volume 25, Springer, 2011.

.. [DN1990] Claude Danthony and Arnaldo Nogueira, *Measured foliations
            on nonorientable surfaces*, Annales scientifiques de
            l'École Normale Supérieure, Sér. 4, 23, no. 3 (1990) p
            469-494

.. [Do2009] \P. Dobcsanyi et
            al. DesignTheory.org. http://designtheory.org/database/

.. [Dob1999a] \H. Dobbertin: *Almost perfect nonlinear power functions
            on GF(2^n): the Niho case*. Information and Computation, 151 (1-2),
            pp. 57-72, 1999.

.. [Dob1999b] \H. Dobbertin: *Almost perfect nonlinear power functions
            on GF(2^n): the Welch case*. IEEE Transactions on Information
            Theory, 45 (4), pp. 1271-1275, 1999.

.. [Dol2009] Igor Dolgachev. *McKay Correspondence*. (2009).
             http://www.math.lsa.umich.edu/~idolga/McKaybook.pdf

.. [DPS2017] Kevin Dilks, Oliver Pechenik, and Jessica Striker,
             *Resonance in orbits of plane partitions and increasing
             tableaux*, JCTA 148 (2017), 244-274,
             https://doi.org/10.1016/j.jcta.2016.12.007

.. [DPV2001] \J. Daemen, M. Peeters, and G. Van Assche,
             *Bitslice ciphers and power analysis attacks*; in FSE, (2000), pp. 134-149.

.. [DP2008] Jean-Guillaume Dumas and Clement Pernet. Memory efficient
            scheduling of Strassen-Winograd's matrix multiplication
            algorithm. :arxiv:`0707.2347v1`, 2008.

.. [DPVAR2000] \J. Daemen, M. Peeters, G. Van Assche, and V. Rijmen,
               *Nessie proposal: NOEKEON*; in First Open NESSIE Workshop, (2000).

.. [DR2002] Joan Daemen, Vincent Rijmen. *The Design of
            Rijndael*. Springer-Verlag Berlin Heidelberg, 2002.

.. [Dro1987] Carl Droms. *Isomorphisms of graph groups*. Proc. of the
             Amer. Math. Soc. **100**
             (1987). No 3. http://educ.jmu.edu/~dromscg/vita/preprints/Isomorphisms.pdf

.. [DS1994] J. Dalbec and B. Sturmfels. Invariant methods in discrete and computational geometry,
            chapter Introduction to Chow forms, pages 37-58. Springer Netherlands, 1994.

.. [Du2001] \I. Duursma, "From weight enumerators to zeta functions", in
            Discrete Applied Mathematics, vol. 111, no. 1-2,
            pp. 55-73, 2001.

.. [Du2003] \I. Duursma, "Extremal weight enumerators and
            ultraspherical polynomials", Discrete Mathematics 268
            (2003), 103–127.

.. [Du2004] \I. Duursma, "Combinatorics of the two-variable zeta function",
            Finite fields and applications, 109-136, Lecture Notes in
            Comput. Sci., 2948, Springer, Berlin, 2004.

.. [Du2009] Du Ye. *On the Complexity of Deciding Degeneracy in
            Games*. :arxiv:`0905.3012v1` (2009)

.. [Du2010] \J. J. Duistermaat,
            Discrete integrable systems. QRT maps and elliptic surfaces.
            Springer Monographs in Mathematics. Berlin: Springer. xxii, 627 p., 2010

.. [Du2018] \O. Dunkelman, *Efficient Construction of the Boomerang
            Connection Table* (preprint); in Cryptology ePrint Archive,
            (2018), 631.

.. [Dur1998] \F. Durand, *A characterization of substitutive sequences
            using return words*, Discrete Math. 179 (1998) 89-101.

.. [Duv1983] J.-P. Duval, Factorizing words over an ordered alphabet,
            J. Algorithms 4 (1983) 363--381.

.. [DW1995] Andreas W.M. Dress and Walter Wenzel, *A Simple Proof of
            an Identity Concerning Pfaffians of Skew Symmetric
            Matrices*, Advances in Mathematics, volume 112, Issue 1,
            April 1995,
            pp. 120-134. http://www.sciencedirect.com/science/article/pii/S0001870885710298

.. [DW2007] \I. Dynnikov and B. Wiest, On the complexity of
            braids, J. Europ. Math. Soc. 9 (2007)

.. [Dy1993] \M. J. Dyer. *Hecke algebras and shellings of Bruhat
            intervals*. Compositio Mathematica, 1993, 89(1): 91-115.

.. _ref-E:

**E**

.. [Early2017] Nick Early. *Canonical bases for permutohedral plates*.
               Preprint (2017). :arxiv:`1712.08520v3`.

.. [Eb1989] \W. Eberly, "Computations for algebras and group
            representations". Ph.D. Thesis, University of
            Toronto, 1989. http://www.cpsc.ucalgary.ca/~eberly/Research/Papers/phdthesis.pdf

.. [Ed1974] \A. R. Edmonds, 'Angular Momentum in Quantum Mechanics',
            Princeton University Press (1974)

.. [EDI2014] EDITH COHEN,DANIEL DELLING,THOMAS PAJOR and RENATO F. WERNECK
             Computing Classic Closeness Centrality, at Scale
             In Proceedings of the second ACM conference on Online social networks (COSN '14)
             :doi:`10.1145/2660460.2660465`

.. [Edix] Edixhoven, B., *Point counting after Kedlaya*, EIDMA-Stieltjes
          graduate course, Leiden
          (notes: https://www.math.leidenuniv.nl/~edix/oww/mathofcrypt/carls_edixhoven/kedlaya.pdf)

.. [Ega1981] Yoshimi Egawa, Characterization of H(n, q) by the parameters,
             Journal of Combinatorial Theory, Series A, Volume 31, Issue 2,
             1981, Pages 108-125, ISSN 0097-3165,:doi:`10.1016/0097-3165(81)90007-8`.
             (http://www.sciencedirect.com/science/article/pii/0097316581900078)

.. [EGHLSVY] Pavel Etingof, Oleg Golberg, Sebastian Hensel, Tiankai
             Liu, Alex Schwendner, Dmitry Vaintrob, Elena Yudovina,
             "Introduction to representation theory",
             :arxiv:`0901.0827v5`.

.. [EKLP1992] \N. Elkies, G. Kuperberg, M. Larsen, J. Propp,
              *Alternating-Sign Matrices and Domino Tilings*, Journal of Algebraic
              Combinatorics, volume 1 (1992), p. 111-132.

.. [Eh2013] Ehrhardt, Wolfgang. "The AMath and DAMath Special
            Functions: Reference Manual and Implementation Notes,
            Version
            1.3". 2013. http://www.wolfgang-ehrhardt.de/specialfunctions.pdf.

.. [EM2001] Pavel Etingof and Xiaoguang Ma.
            *Lecture notes on Cherednik algebras*.
            http://www-math.mit.edu/~etingof/73509.pdf :arxiv:`1001.0432`.

.. [EMMN1998] \P. Eaded, J. Marks, P.Mutzel, S. North.
              *Fifth Annual Graph Drawing Contest*;
              http://www.merl.com/papers/docs/TR98-16.pdf

.. [EP2013] David Einstein, James Propp. *Combinatorial,
            piecewise-linear, and birational homomesy for products of
            two chains*. :arxiv:`1310.5294v1`.

.. [EP2013b] David Einstein, James Propp. *Piecewise-linear and
             birational toggling*. Extended abstract for
             FPSAC 2014. http://faculty.uml.edu/jpropp/fpsac14.pdf

.. [Epp2008] David Eppstein, *Recognizing partial cubes in quadratic time*,
             J. Graph Algorithms and Applications 15 (2): 269-293, 2011.
             :doi:`10.7155/jgaa.00226`, :arxiv:`0705.1025`.

.. [Eri1995] \H. Erikson.  Computational and Combinatorial Aspects
             of Coxeter Groups.  Thesis, 1995.

.. [ER1959] Paul Erd\H{o}s and Alfr\'ed R\'enyi. "On Random Graphs",
            Publicationes Mathematicae. 6: 290–297, 1959.

.. [ERH2015] Jorge Espanoza and Steen Ryom-Hansen. *Cell structures
             for the Yokonuma-Hecke algebra and the algebra of braids
             and ties*. (2015) :arxiv:`1506.00715`.

.. [ESSS2011] \D. Engels, M.-J. O. Saarinen, P. Schweitzer, and E. M. Smith,
              *The Hummingbird-2 lightweight authenticated encryption algorithm*; in
              RFIDSec, (2011), pp. 19-31.

.. [ETS2006a] ETSI/Sage,
              *Specification of the 3GPP Confidentiality and Integrity Algorithms
              UEA2 & UIA2*; in Document 5: Design and Evaluation Report, (2006).

.. [ETS2011] ETSI/Sage,
             *Specification of the 3GPP Confidentiality and Integrity Algorithms
             128-EEA3 & 128-EIA3*; in Document 4: Design and Evaluation Report, (2011).

.. [Ewa1996] Ewald, "Combinatorial Convexity and Algebraic Geometry",
             vol. 168 of Graduate Texts in Mathematics, Springer, 1996

.. [EZ1950] \S. Eilenberg and J. Zilber, "Semi-Simplicial Complexes
            and Singular Homology", Ann. Math. (2) 51 (1950), 499-513.

.. [EPW14] Ben Elias, Nicholas Proudfoot, and Max Wakefield.
           *The Kazhdan-Lusztig polynomial of a matroid*. 2014.
           :arxiv:`1412.7408`.

.. _ref-F:

**F**

.. [Fayers2010] Matthew Fayers. *An LLT-type algorithm for computing
                higher-level canonical bases*. J. Pure Appl. Algebra
                **214** (2010), no. 12, 2186-2198. :arxiv:`0908.1749v3`.

.. [Fedorov2015] Roman Fedorov, *Variations of Hodge structures for hypergeometric
   differential operators and parabolic Higgs bundles*,
   :arxiv:`1505.01704`

.. [Fe1997] Stefan Felsner, "On the Number of Arrangements of
            Pseudolines", Proceedings SoCG 96, 30-37. Discrete &
            Computational Geometry 18 (1997),
            257-267. http://page.math.tu-berlin.de/~felsner/Paper/numarr.pdf

.. [FT00] Stefan Felsner, William T. Trotter,
          Dimension, Graph and Hypergraph Coloring,
          Order,
          2000, Volume 17, Issue 2, pp 167-177,
          http://link.springer.com/article/10.1023%2FA%3A1006429830221

.. [Feng2014] Gang Feng, *Finding k shortest simple paths in directed
            graphs: A node classification algorithm*. Networks, 64(1),
            6–17, 2014. :doi:`10.1002/net.21552`

.. [Fe2012] Hans L. Fetter, "A Polyhedron Full of Surprises",
            Mathematics Magazine 85 (2012), no. 5, 334-342.

.. [Fed2015] Federal Agency on Technical Regulation and Metrology (GOST),
             GOST R 34.12-2015, (2015)

.. [Feingold2004] Alex J. Feingold. *Fusion rules for affine Kac-Moody algebras*.
                  Contemp. Math., **343** (2004), pp. 53-96.
                  :arxiv:`math/0212387`

.. [Feu2009] \T. Feulner. The Automorphism Groups of Linear Codes and
             Canonical Representatives of Their Semilinear Isometry
             Classes. Advances in Mathematics of Communications 3 (4),
             pp. 363-383, Nov 2009

.. [Feu2013] Feulner, Thomas, "Eine kanonische Form zur Darstellung
             aequivalenter Codes -- Computergestuetzte Berechnung und
             ihre Anwendung in der Codierungstheorie, Kryptographie
             und Geometrie", Dissertation, University of
             Bayreuth, 2013.

.. [FH2015] \J. A. de Faria, B. Hutz. Combinatorics of Cycle Lengths on
            Wehler K3 Surfaces over finite fields. New Zealand Journal
            of Mathematics 45 (2015), 19–31.

.. [FIV2012] \H. Fournier, A. Ismail, and A. Vigneron. *Computing the Gromov
             hyperbolicity of a discrete metric space*. 2012.
             :arxiv:`1210.3323`.

.. [FM2014] Cameron Franc and Marc Masdeu, "Computing fundamental
            domains for the Bruhat-Tits tree for GL_2(Qp), p-adic
            automorphic forms, and the canonical embedding of Shimura
            curves". LMS Journal of Computation and Mathematics
            (2014), volume 17, issue 01, pp. 1-23.

.. [FMSS1995] Fulton, MacPherson, Sottile, Sturmfels:
              *Intersection theory on spherical varieties*,
              J. of Alg. Geometry 4 (1995), 181-193.
              http://www.math.tamu.edu/~frank.sottile/research/ps/spherical.ps.gz

.. [FMV2014] Xander Faber, Michelle Manes, and Bianca Viray. Computing
             Conjugating Sets and Automorphism Groups of Rational Functions.
             Journal of Algebra, 423 (2014), 1161-1190.

.. [Fog2002] \N. Pytheas Fogg, *Substitutions in Dynamics, Arithmetics,
             and Combinatorics*, Lecture Notes in Mathematics 1794,
             Springer Verlag. V. Berthé, S. Ferenczi, C. Mauduit
             and A. Siegel, Eds.  (2002).

.. [Fom1994] Sergey V. Fomin, "Duality of graded graphs". Journal of
             Algebraic Combinatorics Volume 3, Number 4 (1994),
             pp. 357-404.

.. [Fom1995] Sergey V. Fomin, "Schensted algorithms for dual graded
             graphs". Journal of Algebraic Combinatorics Volume 4,
             Number 1 (1995), pp. 5-45.

.. [FoiMal14] Loic Foissy, Claudia Malvenuto,
              *The Hopf algebra of finite topologies and T-partitions*,
              Journal of Algebra, Volume 438, 15 September 2015, pp. 130--169,
              :doi:`10.1016/j.jalgebra.2015.04.024`,
              :arxiv:`1407.0476v2`.

.. [FOS2009] \G. Fourier, M. Okado, A. Schilling.
             *Kirillov-Reshetikhin crystals for nonexceptional types*.
             Advances in Mathematics. **222** (2009). Issue 3. 1080-1116.
             :arxiv:`0810.5067`.

.. [FOS2010] \G. Fourier, M. Okado, A. Schilling. *Perfectness of
             Kirillov-Reshetikhin crystals for nonexceptional types*.
             Contemp. Math. 506 (2010) 127-143 ( :arxiv:`0811.1604` )

.. [FP1996] Komei Fukuda, Alain Prodon: Double Description Method
            Revisited, Combinatorics and Computer Science, volume 1120
            of Lecture Notes in Computer Science, page
            91-111. Springer (1996)

.. [FPR2015] Wenjie Fang and Louis-François Préville-Ratelle,
             *From generalized Tamari intervals to non-separable planar maps*.
             :arxiv:`1511.05937`

.. [FR1985] Friedl, Katalin, and Lajos Rónyai. "Polynomial time
            solutions of some problems of computational
            algebra". Proceedings of the seventeenth annual ACM
            symposium on Theory of computing. ACM, 1985.

.. [Fra2011] Cameron Franc,
             "Nearly rigid analytic modular forms and their values at CM points",
             Ph.D. thesis, McGill University, 2011.

.. [FRT1990] Faddeev, Reshetikhin and Takhtajan.
             *Quantization of Lie Groups and Lie Algebras*.
             Leningrad Math. J. vol. **1** (1990), no. 1.

.. [FS1978] Dominique Foata, Marcel-Paul Schuetzenberger.
            *Major Index and Inversion Number of Permutations*.
            Mathematische Nachrichten, volume 83, Issue 1, pages 143-159, 1978.
            http://igm.univ-mlv.fr/~berstel/Mps/Travaux/A/1978-3MajorIndexMathNachr.pdf

.. [FS1994] William Fulton, Bernd Sturmfels, *Intersection Theory on
            Toric Varieties*, :arxiv:`alg-geom/9403002`

.. [FS2009] Philippe Flajolet and Robert Sedgewick,
            `Analytic combinatorics <http://algo.inria.fr/flajolet/Publications/AnaCombi/book.pdf>`_.
            Cambridge University Press, Cambridge, 2009.
            See also the `Errata list <http://ac.cs.princeton.edu/errata/>`_.

.. [FST2012] \A. Felikson, \M. Shapiro, and \P. Tumarkin, *Cluster Algebras of
            Finite Mutation Type Via Unfoldings*, Int Math Res Notices (2012)
            2012 (8): 1768-1804.

.. [Fuchs1994] \J. Fuchs. *Fusion Rules for Conformal Field Theory*.
               Fortsch. Phys. **42** (1994), no. 1, pp. 1-48.
               :doi:`10.1002/prop.2190420102`, :arxiv:`hep-th/9306162`.

.. [Ful1989] \W. Fulton. Algebraic curves: an introduction to algebraic geometry. Addison-Wesley,
             Redwood City CA (1989).

.. [Ful1993] Wiliam Fulton, *Introduction to Toric Varieties*,
            Princeton University Press, 1993.

.. [Ful1997] William Fulton,
             *Young Tableaux*.
             Cambridge University Press, 1997.

.. [FV2002] \I. Fagnot, L. Vuillon, Generalized balances in Sturmian
            words, Discrete Applied Mathematics 121 (2002), 83--101.

.. [FY2004] Eva Maria Feichtner and Sergey Yuzvinsky. *Chow rings of
            toric varieties defined by atomic lattices*. Inventiones
            Mathematicae. **155** (2004), no. 3, pp. 515-536.

.. [FZ2007] \S. Fomin and \A. Zelevinsky, *Cluster algebras IV. Coefficients*,
            Compos. Math. 143 (2007), no. 1, 112-164.

.. _ref-G:

**G**

.. [Ga02] Shuhong Gao, A new algorithm for decoding Reed-Solomon
          Codes, January 31, 2002

.. [Gallai] T. Gallai, Elementare Relationen bezueglich der
            Glieder und trennenden Punkte von Graphen, Magyar
            Tud. Akad. Mat. Kutato Int. Kozl. 9 (1964) 235-236

.. [Gambit] Richard D. McKelvey, Andrew M. McLennan, and
            Theodore L. Turocy, *Gambit: Software Tools for Game
            Theory, Version 13.1.2.*. http://www.gambit-project.org
            (2014).

.. [Gans1981] Emden R. Gansner,
             *The Hillman-Grassl Correspondence and the
             Enumeration of Reverse Plane Partitions*,
             Journal of Combinatorial Theory, Series A
             30 (1981), pp. 71--89.
             :doi:`10.1016/0097-3165(81)90041-8`

.. [Gar2015] \V. Garg *Introduction to Lattice Theory with Computer
             Science Applications* (2015), Wiley.

.. [GDR1999] \R. González-Díaz and P. Réal, *A combinatorial method
             for computing Steenrod squares* in J. Pure Appl. Algebra
             139 (1999), 89-108.

.. [GDR2003] \R. González-Díaz and P. Réal, *Computation of cohomology
             operations on finite simplicial complexes* in Homology,
             Homotopy and Applications 5 (2003), 83-93.

.. [Ge2005] Loukas Georgiadis, *Linear-Time Algorithms for Dominators
            and Related Problems*, PhD thesis, Princetown University,
            TR-737-05, (2005).
            ftp://ftp.cs.princeton.edu/reports/2005/737.pdf

.. [GG2012] Jim Geelen and Bert Gerards, Characterizing graphic
            matroids by a system of linear equations,
            submitted, 2012. Preprint:
            http://www.gerardsbase.nl/papers/geelen_gerards=testing-graphicness%5B2013%5D.pdf

.. [GGD2011] \E. Girondo, \G. Gonzalez-Diez, *Introduction to Compact
             Riemann surfaces and Dessins d'enfant*, (2011)
             London Mathematical Society, Student Text 79.

.. [GGNS2013] \B. Gerard, V. Grosso, M. Naya-Plasencia, and F.-X. Standaert,
              *Block ciphers that are easier to mask: How far can we go?*; in
              CHES, (2013), pp. 383-399.

.. [GGOR2003] \V. Ginzberg, N. Guay, E. Opdam, R. Rouquier.
              *On the category* `\mathcal{O}` *for rational Cherednik algebras*.
              Invent. Math. **154** (2003). :arxiv:`math/0212036`.

.. [GHJ2016] Ewgenij Gawrilow, Simon Hampe, and Michael Joswig, The polymake XML
             file format, Mathematical software – ICMS 2016. 5th international
             congress, Berlin, Germany, July 11–14, 2016. Proceedings, Berlin:
             Springer, 2016, pp. 403–410,
             https://doi.org/10.1007/978-3-319-42432-3_50, ISBN
             978-3-319-42431-6/pbk.

.. [GHJV1994] \E. Gamma, R. Helm, R. Johnson, J. Vlissides, *Design
              Patterns: Elements of Reusable Object-Oriented
              Software*. Addison-Wesley (1994). ISBN 0-201-63361-2.

.. [Gil1959] Edgar Nelson Gilbert. "Random Graphs", Annals of Mathematical
             Statistics. 30 (4): 1141–1144, 1959.

.. [Gir2012] Samuele Giraudo,
             *Algebraic and combinatorial structures on pairs of twin binary trees*,
             :arxiv:`1204.4776v1`.

.. [GJ1997] Ewgenij Gawrilow and Michael Joswig, polymake: a framework for
            analyzing convex polytopes, Polytopes—combinatorics and
            computation (Oberwolfach, 1997), DMV Sem., vol. 29, Birkhäuser,
            Basel, 2000, pp. 43–73.

.. [GJ2006] Ewgenij Gawrilow and Michael Joswig, Flexible object hierarchies in
            polymake (extended abstract), Mathematical software—ICMS 2006,
            Lecture Notes in Comput. Sci., vol. 4151, Springer, Berlin, 2006,
            pp. 219–221, https://doi.org/10.1007/11832225_20

.. [GJ2007] \A. Glen, J. Justin, Episturmian words: a survey, Preprint,
            2007, :arxiv:`0801.1655`.

.. [GJKPRSS2019] \D. Goudarzi, J. Jean, S. Koelbl, T. Peyrin, M. Rivain, Y. Sasaki, S. M. Sim.
                 "Pyjamask"
                 https://csrc.nist.gov/CSRC/media/Projects/Lightweight-Cryptography/documents/round-1/spec-doc/Pyjamask-spec.pdf

.. [GJK+2014] Dimitar Grantcharov, Ji Hye Jung, Seok-Jin Kang, Masaki Kashiwara,
              Myungho Kim. *Crystal bases for the quantum queer superalgebra and
              semistandard decomposition tableaux.*; Trans. Amer. Math. Soc.,
              366(1): 457-489, 2014. :arxiv:`1103.1456v2`.

.. [GJPST2009] \G. Grigorov, A. Jorza, S. Patrikis, W. Stein, C. Tarniţǎ. Computational
               verification of the Birch and Swinnerton-Dyer
               conjecture for individual elliptic curves.
               Math. Comp. 78 (2009), no. 268, 2397--2425.

.. [GJRW2010] Ewgenij Gawrilow, Michael Joswig, Thilo Rörig, and Nikolaus Witte,
              Drawing polytopal graphs with polymake, Comput. Vis. Sci. 13
              (2010), no. 2, 99–110, https://doi.org/10.1007/s00791-009-0127-3

.. [GK1982] Daniel H. Greene and Donald E. Knuth (1982), "2.1.1 Constant
            coefficients - A) Homogeneous equations", Mathematics for the Analysis
            of Algorithms (2nd ed.), Birkhauser, p. 17.

.. [GK2013] Roland Grinis and Alexander Kasprzyk, Normal forms of
            convex lattice polytopes, :arxiv:`1301.6641`

.. [GKZ1994] Gelfand, I. M.; Kapranov, M. M.; and
             Zelevinsky, A. V. "Discriminants, Resultants and
             Multidimensional Determinants" Birkhauser 1994

.. [GL1996] \G. Golub and C. van Loan. *Matrix Computations*. 3rd
            edition, Johns Hopkins Univ. Press, 1996.

.. [GrLe1996] \J. Graham and G.I. Lehrer
              *Cellular algebras*. Invent. Math. 123 (1996), 1–34.
              :mathscinet:`MR1376244`

.. [GLR2008] \A. Glen, F. Levé, G. Richomme, Quasiperiodic and Lyndon
             episturmian words, Preprint, 2008, :arxiv:`0805.0730`.

.. [GLSV2014] \V. Grosso, G. Leurent, F.-X. Standaert, and K. Varici:
              *LS-Designs: Bitslice Encryption for Efficient Masked
              Software Implementations*, in FSE, 2014.

.. [GLSVJGK2014] \V. Grosso, G. Leurent, F.-X. Standaert, K. Varici,
                 \F. D. A. Journault, L. Gaspar, and S. Kerckhof,
                 *SCREAM & iSCREAM Side-Channel Resistant Authenticated Encryption
                 with Masking*; in CAESAR Competition, (2014).

.. [GM1987] Peter B. Gibbons and Rudolf Mathon.
            *Construction methods for Bhaskar Rao and related designs*.
            J. Austral. Math. Soc. Ser. A 42 (1987), no. 1, 5--30.
            http://journals.cambridge.org/article_S1446788700033929

.. [GM2002] Daniel Goldstein and Andrew Mayer. On the equidistribution
            of Hecke points. Forum Mathematicum, 15:2, pp. 165--189,
            De Gruyter, 2003.

.. [GMN2008] Jordi Guardia, Jesus Montes, Enric Nart. *Newton polygons of higher
             order in algebraic number theory* (2008). :arxiv:`0807.2620`

.. [GNL2011] \Z. Gong, S. Nikova, and Y. W. Law,
             *KLEIN: A new family of lightweight block ciphers*; in
             RFIDSec, (2011), p. 1-18.

.. [GN2018] Pascal Giorgi and Vincent Neiger. Certification of Minimal
            Approximant Bases. In ISSAC 2018, pages 167-174.
            https://doi.org/10.1145/3208976.3208991

.. [Go1967] Solomon Golomb, Shift register sequences, Aegean Park
            Press, Laguna Hills, Ca, 1967

.. [God1968] \R. Godement: *Algebra*, Hermann (Paris) / Houghton Mifflin
             (Boston) (1968)

.. [God1993] Chris Godsil (1993): *Algebraic Combinatorics*.

.. [Gol1968] \R. Gold: *Maximal recursive sequences with 3-valued recursive
             crosscorrelation functions*. IEEE Transactions on Information
             Theory, 14, pp. 154-156, 1968.

.. [Gor1980] Daniel Gorenstein, Finite Groups (New York: Chelsea
             Publishing, 1980)

.. [Gor2009] Alexey G. Gorinov, "Combinatorics of double cosets and
             fundamental domains for the subgroups of the modular
             group", preprint :arxiv:`0901.1340`

.. [GP2012] Eddy Godelle and Luis Paris.
            *Basic questions on Artin-Tits groups*. A. Björner et al. (eds)
            Configuration spaces, CRM series. (2012) pp. 299--311.
            Edizioni della Normale, Pisa.
            :doi:`10.1007/978-88-7642-431-1_13`

.. [GPV2008] Craig Gentry, Chris Peikert, Vinod Vaikuntanathan. *How
             to Use a Short Basis: Trapdoors for Hard Lattices and New
             Cryptographic
             Constructions*. STOC 2008. http://www.cc.gatech.edu/~cpeikert/pubs/trap_lattice.pdf

.. [GR2001] Chris Godsil and Gordon Royle, *Algebraic Graph Theory*. Graduate
            Texts in Mathematics, Springer, 2001.

.. [Gr2006] Matthew Greenberg,
            "Heegner points and rigid analytic modular forms",
            Ph.D. Thesis, McGill University, 2006.

.. [Gr2007] \J. Green, Polynomial representations of `GL_n`, Springer
            Verlag, 2007.

.. [GriRei18] Darij Grinberg, Victor Reiner,
              *Hopf Algebras in Combinatorics*,
              :arxiv:`1409.8356v5`.

.. [GR1989] \A. M. Garsia, C. Reutenauer. *A decomposition of Solomon's
            descent algebra.* Adv. Math. **77** (1989).
            http://www.lacim.uqam.ca/~christo/Publi%C3%A9s/1989/Decomposition%20Solomon.pdf

.. [GR2013] Darij Grinberg, Tom Roby. *Iterative properties of
            birational rowmotion*.
            http://www.cip.ifi.lmu.de/~grinberg/algebra/skeletal.pdf

.. [Gri2005] \G. Grigorov, Kato's Euler System and the Main Conjecture,
             Harvard Ph.D. Thesis (2005).

.. [GroLar1] \R. Grossman and R. G. Larson, *Hopf-algebraic structure of
             families of trees*, J. Algebra 126 (1) (1989), 184-210.
             Preprint: :arxiv:`0711.3877v1`

.. [Grinb2016a] Darij Grinberg,
                *Double posets and the antipode of QSym*,
                :arxiv:`1509.08355v3`.

.. [Gro1987] \M. Gromov. *Hyperbolic groups*. Essays in Group Theory, 8:75--263,
             1987. :doi:`10.1007/978-1-4613-9586-7_3`.

.. [GrS1967] Grunbaum and Sreedharan, "An enumeration of simplicial
             4-polytopes with 8 vertices", J. Comb. Th. 2,
             437-465 (1967)

.. [GS1984] \A. M. Garsia, Dennis Stanton.
            *Group actions on Stanley-Reisner rings and invariants of
            permutation groups*. Adv. in Math. **51** (1984), 107-201.
            http://www.sciencedirect.com/science/article/pii/0001870884900057

.. [GS1999] Venkatesan Guruswami and Madhu Sudan, Improved Decoding of
            Reed-Solomon Codes and Algebraic-Geometric Codes, 1999

.. [Go1993] David M. Goldschmidt.
            *Group characters, symmetric functions, and the Hecke algebras*.
            AMS 1993.

.. [GSL] GNU Scientific Library.
         https://www.gnu.org/software/gsl/doc/html/

.. [GT1996] \P. Gianni and B. Trager. "Square-free algorithms in
            positive characteristic". Applicable Algebra in Engineering,
            Communication and Computing, 7(1), 1-14 (1996)

.. [GT2014] \M.S. Gowda and J. Tao. On the bilinearity rank of a
            proper cone and Lyapunov-like
            transformations. Mathematical Programming, 147 (2014)
            155-170.

.. [Gu] GUAVA manual, http://www.gap-system.org/Packages/guava.html

.. [Gut2001] Carsten Gutwenger and Petra Mutzel. *A Linear Time Implementation
             of SPQR-Trees*, International Symposium on Graph Drawing,
             (2001) 77-90

.. [GW1999] Frederick M. Goodman and Hans Wenzl. *Crystal bases of quantum
            affine algebras and affine Kazhdan-Lusztig polyonmials*.
            Int. Math. Res. Notices **5** (1999), 251-275.
            :arxiv:`math/9807014v1`.

.. [GW2014] \G. Gratzer and F. Wehrung,
            Lattice Theory: Special Topics and Applications Vol. 1,
            Springer, 2014.

.. [GYLL1993] \I. Gutman, Y.-N. Yeh, S.-L. Lee, and Y.-L. Luo. *Some recent
              results in the theory of the Wiener number*. Indian Journal of
              Chemistry, 32A:651--661, 1993.

.. [GZ1983] Greene; Zaslavsky, "On the Interpretation of Whitney
            Numbers Through Arrangements of Hyperplanes, Zonotopes,
            Non-Radon Partitions, and Orientations of
            Graphs". Transactions of the American Mathematical
            Society, Vol. 280, No. 1. (Nov., 1983), pp. 97-126.

.. [GZ1986] \B. Gross and D. Zagier, *Heegner points and
            derivatives of L-series.* Invent. Math. 84 (1986), no. 2, 225-320.

.. _ref-H:

**H**

.. [Ha2005] Gerhard Haring. [Online] Available:
            http://osdir.com/ml/python.db.pysqlite.user/2005-11/msg00047.html

.. [Hac2016] \M. Hachimori. http://infoshako.sk.tsukuba.ac.jp/~hachi/math/library/dunce_hat_eng.html

.. [Haf2004] Paul R. Hafner. *On the Graphs of Hoffman-Singleton and Higman-Sims*.
             The Electronic Journal of Combinatorics 11 (2004), #R77.
             http://www.combinatorics.org/Volume_11/PDF/v11i1r77.pdf

.. [Hai1989] M.D. Haiman, *On mixed insertion, symmetry, and shifted
             Young tableaux*. Journal of Combinatorial Theory, Series
             A Volume 50, Number 2 (1989), pp. 196-225.

.. [Hai1992] Mark D. Haiman,
             *Dual equivalence with applications, including a conjecture of Proctor*,
             Discrete Mathematics 99 (1992), 79-113,
             http://www.sciencedirect.com/science/article/pii/0012365X9290368P

.. [Haj2000] \M. Hajiaghayi, *Consecutive Ones Property*, 2000.
             http://www-math.mit.edu/~hajiagha/pp11.ps

.. [Han1960] Haim Hanani,
             On quadruple systems,
             pages 145--157, vol. 12,
             Canadian Journal of Mathematics,
             1960
             http://cms.math.ca/cjm/v12/cjm1960v12.0145-0157.pdf

.. [Har1962] Frank Harary. *The determinant of the adjacency matrix of a graph*.
             SIAM Review 4 (1962), pp. 202-210.
             :doi:`10.1137/1004057`

.. [Har1969] Frank Harary, *Graph Theory*,
             Addison-Wesley, 1969.

.. [Har1977] \R. Hartshorne. Algebraic Geometry. Springer-Verlag, New York, 1977.

.. [Har1994] Frank Harary. *Graph Theory*. Reading, MA: Addison-Wesley, 1994.

.. [HarPri] F. Harary and G. Prins. The block-cutpoint-tree of
            a graph. Publ. Math. Debrecen 13 1966 103-107.

.. [Hat2002] Allen Hatcher, "Algebraic Topology", Cambridge University
             Press (2002).

.. [HC2006] Mark van Hoeij and John Cremona, Solving Conics over
            function fields. J. Théor. Nombres Bordeaux, 2006.

.. [He2002] \H. Heys *A Tutorial on Linear and Differential
            Cryptanalysis* ; 2002' available at
            http://www.engr.mun.ca/~howard/PAPERS/ldc_tutorial.pdf

.. [Hes2002] Florian Hess, "Computing Riemann-Roch spaces in algebraic
             function fields and related topics," J. Symbolic
             Comput. 33 (2002), no. 4, 425--445.

.. [Hes2002b] Florian Hess, "An algorithm for computing Weierstrass points,"
              International Algorithmic Number Theory Symposium (pp. 357-371).
              Springer Berlin Heidelberg, 2002.

.. [HH2012] Victoria Horan and Glenn Hurlbert,
            *Overlap Cycles for Steiner Quadruple Systems*,
            2012, :arxiv:`1204.3215`

.. [HHL2009] \T. Huang, L. Huang, M.I. Lin,
             *On a class of strongly regular designs and quasi-semisymmetric
             designs*.
             In: Recent Developments in Algebra and Related Areas, ALM vol. 8,
             pp. 129--153. International Press, Somerville (2009).

.. [Hig2008] \N. J. Higham, "Functions of matrices: theory and computation",
             Society for Industrial and Applied Mathematics (2008).

.. [HJ2004] Tom Hoeholdt and Joern Justesen, A Course In
            Error-Correcting Codes, EMS, 2004

.. [HK2002a] Holme, P. and Kim, B.J. *Growing scale-free networks
             with tunable clustering*, Phys. Rev. E (2002). vol 65, no 2, 026107.
             :doi:`10.1103/PhysRevE.65.026107`.

.. [HKOTY1999] \G. Hatayama, A. Kuniba, M. Okado, T. Tagaki, and Y. Yamada,
               *Remarks on fermionic formula*. Contemp. Math., **248** (1999).

.. [HKP2010] \T. J. Haines, R. E. Kottwitz, A. Prasad, Iwahori-Hecke
             Algebras, J. Ramanujan Math. Soc., 25 (2010),
             113--145. :arxiv:`0309168v3` :mathscinet:`MR2642451`

.. [HL1999] \L. Heath and N. Loehr (1999).  New algorithms for
            generating Conway polynomials over finite fields.
            Proceedings of the tenth annual ACM-SIAM symposium on
            discrete algorithms, pp. 429-437.

.. [HL2008] \J. Hong and H. Lee.
            Young tableaux and crystal `B(\infty)` for finite simple Lie algebras.
            J. Algebra 320, pp. 3680--3693, 2008.

.. [HL2014] Thomas Hamilton and David Loeffler, "Congruence testing
            for odd modular subgroups", LMS J. Comput. Math. 17
            (2014), no. 1, 206-208, :doi:`10.1112/S1461157013000338`.

.. [Hli2006] Petr Hlineny, "Equivalence-free exhaustive generation of
             matroid representations", Discrete Applied Mathematics
             154 (2006), pp. 1210-1222.

.. [HLT1993] \F. Harary, E. Loukakis, C. Tsouros,
             *The geodetic number of a graph*.
             Mathematical and computer modelling,
             vol. 17 n11 pp.89--95, 1993.
             :doi:`10.1016/0895-7177(93)90259-2`.

.. [HLY2002] Yi Hu, Chien-Hao Liu, and Shing-Tung Yau. Toric morphisms
             and fibrations of toric Calabi-Yau
             hypersurfaces. *Adv. Theor. Math. Phys.*,
             6(3):457-506, 2002. :arxiv:`math/0010082v2` [math.AG].

.. [HM2011] Florent Hivert and Olivier Mallet. `Combinatorics of k-shapes
            and Genocchi numbers <https://www.lri.fr/~hivert/PAPER/kshapes.pdf>`_,
            in FPSAC 2011, Reykjav´k, Iceland DMTCS proc. AO, 2011, 493-504.

.. [HoDaCG17] Toth, Csaba D., Joseph O'Rourke, and Jacob E. Goodman.
              Handbook of Discrete and Computational Geometry (3rd Edition).
              Chapman and Hall/CRC, 2017.

.. [Hoc] Winfried Hochstaettler, "About the Tic-Tac-Toe Matroid",
         preprint.

.. [Hopcroft1973] J. E. Hopcroft and R. E. Tarjan. *Dividing a Graph into
                  Triconnected Components*, SIAM J. Comput., 2(3), 135–158

.. [Hopkins2017] Sam Hopkins,
                 *RSK via local transformations*,
                 http://web.mit.edu/~shopkins/docs/rsk.pdf

.. [HilGra1976] \A. P. Hillman, R. M. Grassl,
                *Reverse plane partitions and tableau hook numbers*,
                Journal of Combinatorial Theory, Series A 21 (1976),
                pp. 216--221.
                :doi:`10.1016/0097-3165(76)90065-0`

.. [HM1979]  M. Habib, and M.C. Maurer
          On the X-join decomposition for undirected graphs
          Discrete Applied Mathematics
          vol 1, issue 3, pages 201-207

.. [HK2002] *Introduction to Quantum Groups and Crystal Bases.*
            Jin Hong and Seok-Jin Kang. 2002. Volume 42.
            Graduate Studies in Mathematics. American Mathematical Society.


.. [HN2006] Florent Hivert and Janvier Nzeutchap. *Dual Graded Graphs
            in Combinatorial Hopf Algebras*.
            https://www.lri.fr/~hivert/PAPER/commCombHopfAlg.pdf

.. [HNT2005] Florent Hivert, Jean-Christophe Novelli, and Jean-Yves Thibon.
             *The algebra of binary search trees*,
             :arxiv:`math/0401089v2`.

.. [HP2003] \W. C. Huffman, V. Pless, Fundamentals of Error-Correcting
            Codes, Cambridge Univ. Press, 2003.

.. [HP2010] Michel Habib and Christophe Paul,
            *A survey of the algorithmic aspects of modular decomposition*.
            Computer Science Review
            vol 4, number 1, pages 41--59, 2010,
            http://www.lirmm.fr/~paul/md-survey.pdf,
            :doi:`10.1016/j.cosrev.2010.01.001`.

.. [HP2016] \S. Hopkins, D. Perkinson. "Bigraphical
            Arrangements". Transactions of the American Mathematical
            Society 368 (2016), 709-725. :arxiv:`1212.4398`

<<<<<<< HEAD
.. [HPR2010] Gary Haggard, David J. Pearce and Gordon Royle.
             *Computing Tutte Polynomials*. In ACM Transactions on Mathematical
             Software, Volume 37(3), article 24, 2010. Preprint:
             http://homepages.ecs.vuw.ac.nz/~djp/files/TOMS10.pdf
=======
.. [HP2010]  Michel Habib and Christophe Paul
          A survey of the algorithmic aspects of modular decomposition
          Computer Science Review
          vol 4, number 1, pages 41--59, 2010
          http://www.lirmm.fr/~paul/md-survey.pdf
>>>>>>> 81a46297

.. [HPS2008] \J. Hoffstein, J. Pipher, and J.H. Silverman. *An
             Introduction to Mathematical
             Cryptography*. Springer, 2008.

.. [HPS2017] Graham Hawkes, Kirill Paramonov, and Anne Schilling.
             *Crystal analysis of type* `C` *Stanley symmetric functions*.
             Electronic J. Comb. 24(3) (2017) #P3.51. :arxiv:`1704.00889`.

.. [HOLM2016] Tristan Holmes and \J. \B. Nation,
              *Inflation of finite lattices along all-or-nothing sets*.
              http://www.math.hawaii.edu/~jb/inflation.pdf

.. [Hor1972] \E. Horowitz, "Algorithms for Rational Function Arithmetic
             Operations", Annual ACM Symposium on Theory of Computing, Proceedings of
             the Fourth Annual ACM Symposium on Theory of Computing, pp. 108--118, 1972

.. [HR2016]  Clemens Heuberger and Roswitha Rissner, "Computing
             `J`-Ideals of a Matrix Over a Principal Ideal Domain",
             :arxiv:`1611.10308`, 2016.

.. [HRS1993] \C. D. Hodgson, I. Rivin and W. D. Smith.
             *A characterization of convex hyperbolic polyhedra
             and of convex polyhedra inscribed in the sphere.*
             Bulletin of the American Mathematical Society
             27.2 (1992): 246-251.

.. [HRS2016] \J. Haglund, B. Rhoades, M. Shimozono. *Ordered set partitions,
             generalized coinvariant algebras, and the Delta Conjecture*.
             Preprint, :arxiv:`1609.07575`.

.. [HRT2000] \R.B. Howlett, L.J. Rylands, and D.E. Taylor.
             *Matrix generators for exceptional groups of Lie type*.
             J. Symbolic Computation. **11** (2000).
             http://www.maths.usyd.edu.au/u/bobh/hrt.pdf

.. [HRW2015] \J. Haglund, J. B. Remmel, A. T. Wilson. *The Delta Conjecture*.
             Preprint, :arxiv:`1509.07058`.

.. [HS1968] Donald G. Higman and Charles C. Sims.
            *A simple group of order 44,352,000*.
            Mathematische Zeitschrift 105(2): 110-113, 1968.
            :doi:`10.1007/BF01110435`.

.. [HS2018] \B. Hutz, M. Stoll. "Smallest representatives of
            `SL(2,\ZZ)`-orbits of binary forms and endomorphisms of P1",
            :arxiv:`1805.08579`, 2018.

.. [Hsu1996] Tim Hsu, "Identifying congruence subgroups of the modular
             group", Proc. AMS 124, no. 5, 1351-1359 (1996)

.. [Hsu1997] Tim Hsu, "Permutation techniques for coset
             representations of modular subgroups", in L. Schneps
             (ed.), Geometric Galois Actions II: Dessins d'Enfants,
             Mapping Class Groups and Moduli, volume 243 of LMS
             Lect. Notes, 67-77, Cambridge Univ. Press (1997)

.. [HST2001] Matthew D. Horton, H. M. Stark, and Audrey A. Terras,
             *What are zeta functions of graphs and what are they good for?*,
             in Quantum graphs and their applications, 173-189,
             Contemp. Math., Vol. 415.

.. [HSV2006] Hess, Smart, Vercauteren, "The Eta Pairing Revisited",
             IEEE Trans. Information Theory, 52(10): 4595-4602, 2006.

.. [HT1972] Samuel Huang and Dov Tamari.
            *Problems of associativity: A simple proof for the lattice property
            of systems ordered by a semi-associative law*.
            J. Combinatorial Theory Ser. A. (1972).
            http://www.sciencedirect.com/science/article/pii/0097316572900039 .

.. [Hub1975] \X. L. Hubaut.
             *Strongly regular graphs*.
             Disc. Math. 13(1975), pp 357--381.
             :doi:`10.1016/0012-365X(75)90057-6`.

.. [Hutz2007] \B. Hutz. Arithmetic Dynamics on Varieties of dimension greater
              than one. PhD Thesis, Brown University 2007

.. [Hutz2009] \B. Hutz. Good reduction of periodic points, Illinois Journal of
              Mathematics 53 (Winter 2009), no. 4, 1109-1126.

.. [Hutz2015] \B. Hutz. Determination of all rational preperiodic points
              for morphisms of PN. Mathematics of Computation, 84:291 (2015), 289-308.

.. [Huy2005] \D. Huybrechts : *Complex Geometry*, Springer (Berlin)
             (2005).

.. [HZ1999] \C. Holton, L. Q. Zamboni, *Descendants of primitive
            substitutions*, Theory Comput. Syst. 32 (1999) 133-157.

.. _ref-I:

**I**

.. [IEEEP1363] IEEE P1363 / D13 (Draft Version 13). Standard
               Specifications for Public Key Cryptography Annex A
               (Informative).  Number-Theoretic Background. Section
               A.2.4

.. [IJ1960] Igusa, Jun-ichi. *Arithmetic variety of moduli for genus two*.
            Ann. of Math. (2) 72 1960 612--649.

.. [II1983] \M. Imase and M. Itoh. "A design for directed graphs with minimum
            diameter", *IEEE Trans. Comput.*, vol. C-32, pp. 782-784, 1983.

.. [IK2010] Kenji Iohara and Yoshiyuki Koga.
            *Representation Theory of the Virasoro Algebra*.
            Springer, (2010).

.. [IK2003] Yury Ionin and Hadi Kharaghani.
            *New families of strongly regular graphs*.
            Journal of Combinatorial Designs, 11(3):208--217, 2003.
            :doi:`10.1002/jcd.10038`

.. [IKMP2019A] \T. Iwata, M. Khairallah, K. Minematsu, T. Peyrin
               "Remus v1.0"
               https://csrc.nist.gov/CSRC/media/Projects/Lightweight-Cryptography/documents/round-1/spec-doc/Remus-spec.pdf

.. [IKMP2019B] \T. Iwata, M. Khairallah, K. Minematsu, T. Peyrin
               "Romulus v1.0"
               https://csrc.nist.gov/CSRC/media/Projects/Lightweight-Cryptography/documents/round-1/spec-doc/Romulus-spec.pdf

.. [IKMPSSS2019] \T. Iwata, M. Khairallah, K. Minematsu, T. Peyrin, Y. Sasaki, S. M. Sim, L. Sun
                 "Thank Goodness It’s Friday(TGIF)"
                 https://csrc.nist.gov/CSRC/media/Projects/Lightweight-Cryptography/documents/round-1/spec-doc/TGIF-spec.pdf

.. [ILS2012] Giuseppe F. Italiano, Luigi Laura, and Federico
             Santaroni. *Finding strong bridges and strong
             articulation points in linear time*. Theoretical Computer
             Science, 447, 74–84 (2012).
             :doi:`10.1016/j.tcs.2011.11.011`

.. [IR1990] \K. Ireland and M. Rosen, *A Classical Introduction to
            Modern Number Theory*, Springer-Verlag, GTM volume
            84, 1990.

.. [ISSK2009] \M. Izadi, B. Sadeghiyan, S. S. Sadeghian, H. A. Khanooki,
              *MIBS: A new lightweight block cipher*; in
              CANS, (2009), pp. 334-348.

.. [Ive2012] \S. Iveson,
             *Tableaux on `k + 1`-cores, reduced words for affine
             permutations, and `k`-Schur expansions*,
             Operators on `k`-tableaux and the `k`-Littlewood-Richardson
             rule for a special case,
             UC Berkeley: Mathematics,  Ph.D. Thesis,
             https://escholarship.org/uc/item/7pd1v1b5

.. [Iwa1964] \N. Iwahori, On the structure of a Hecke ring of a
             Chevalley group over a finite
             field,  J. Fac. Sci. Univ. Tokyo Sect. I, 10 (1964),
             215--236 (1964). :mathscinet:`MR0165016`

.. [Iwa1972] \K. Iwasawa, *Lectures on p-adic L-functions*, Princeton
             University Press, 1972.

.. _ref-J:

**J**

.. [Ja1971] \N. Jacobson. *Exceptional Lie Algebras*. Marcel Dekker,
            Inc. New York. 1971. IBSN No. 0-8247-1326-5.

.. [Jet2008] \D. Jetchev. Global divisibility of Heegner points and
             Tamagawa numbers. Compos. Math. 144 (2008), no. 4, 811--826.

.. [JK1981] Gordon James, Adalbert Kerber,
            *The Representation Theory of the Symmetric Group*,
            Encyclopedia of Mathematics and its Applications, vol. 16,
            Addison-Wesley 1981.

.. [JK2002] Zvonimir Jankoa and Hadi Kharaghani. *A Block Negacyclic Bush-Type
            Hadamard Matrix and Two Strongly Regular Graphs*.
            J. Combin. Theory Ser. A 98 (2002), no. 1, 118--126.
            :doi:`10.1006/jcta.2001.3231`

.. [JKT2001] Zvonimir Janko, Hadi Kharaghani, and Vladimir D. Tonchev.
             *The existence of a Bush-type Hadamard matrix of order 324
             and two new infinite classes of symmetric designs*.
             Des. Codes Cryptogr. 24(2):225--232, 2001.
             :doi:`10.1023/A:1011212922844`

.. [JL2009] Nicolas Jacon and Cedric Lecouvey.
            *Kashiwara and Zelevinsky involutions in affine type A*.
            Pac. J. Math. 243(2):287-311 (2009).

.. [JL2016] \M. Jones and L. Lapointe. *Pieri rules for Schur
            functions in superspace*. Preprint, :arxiv:`1608.08577`

.. [JMP2009] Michael Joswig, Benjamin Müller, and Andreas Paffenholz, polymake
             and lattice polytopes, 21st International Conference on Formal
             Power Series and Algebraic Combinatorics (FPSAC 2009), Discrete
             Math. Theor. Comput. Sci. Proc., AK, Assoc. Discrete
             Math. Theor. Comput. Sci., Nancy, 2009, pp. 491–502

.. [JNSV2016] Claude-Pierre Jeannerod, Vincent Neiger, Eric Schost, and Gilles
             Villard. Fast Computation of Minimal Interpolation Bases in Popov
             Form for Arbitrary Shifts. In Proceedings ISSAC 2016 (pages
             295-302). https://doi.org/10.1145/2930889.2930928

.. [Joh1980] \D. Johnson, "Spin structures and quadratic forms on surfaces",
             J. London Math. Soc (2), 22, 1980, 365-373

.. [Joh1990] \D.L. Johnson. *Presentations of Groups*. Cambridge
             University Press. (1990).

.. [Jon1987] \V. Jones, Hecke algebra representations of braid groups
             and link polynomials.  Ann. of Math. (2) 126 (1987),
             no. 2, 335--388. :doi:`10.2307/1971403`
             :mathscinet:`MR0908150`

.. [Jon2005] \V. Jones, The Jones
             Polynomial, 2005. https://math.berkeley.edu/~vfr/jones.pdf

.. [JRJ94] Jourdan, Guy-Vincent; Rampon, Jean-Xavier; Jard, Claude
           (1994), "Computing on-line the lattice of maximal antichains
           of posets", Order 11 (3) p. 197-210, :doi:`10.1007/BF02115811`

.. [Joy2004] \D. Joyner, Toric codes over finite fields, Applicable
             Algebra in Engineering, Communication and Computing, 15,
             (2004), p. 63-79.

.. [Joy2006] \D. Joyner, *On quadratic residue codes and hyperelliptic
             curves*, (preprint 2006)

.. [JP2002] \J. Justin, G. Pirillo, Episturmian words and episturmian
            morphisms, Theoret. Comput. Sci. 276 (2002) 281--313.

.. [JPdA15] \N. Jacon and L. Poulain d'Andecy. *An isomorphism theorem
            for Yokonuma-Hecke algebras and applications to link
            invariants*. (2015) :arxiv:`1501.06389v3`.

.. [JS2010] \B. Jones, A. Schilling.
            "Affine structures and a tableau model for `E_6` crystals",
            J. Algebra. **324** (2010). 2512-2542.
            :doi:`10.1016/j.bbr.2011.03.031`, :arxiv:`0909.2442`.

.. [JV2000] \J. Justin, L. Vuillon, *Return words in Sturmian and
            episturmian words*, Theor. Inform. Appl. 34 (2000)
            343--356.

.. _ref-K:

**K**

.. [Ka1990] Victor G. Kac. *Infinite-dimensional Lie Algebras*. Third
            edition. Cambridge University Press, Cambridge, 1990.

.. [Kal1992] \B. Kaliski,
             *The MD2 message-digest algorithm*; in
             RFS 1319, (1992).

.. [Ka1993] Masaki Kashiwara, The crystal base and Littelmann's
            refined Demazure character formula, Duke Math. J. 71
            (1993), no. 3, 839--858.

.. [Ka2003] \M. Kashiwara.
            Realizations of Crystals.
            Combinatorial and geometric representation theory (Seoul, 2001),
            Contemp. Math. **325**, Amer. Math. Soc., pp. 133--139, 2003.

.. [Kai1980] Thomas Kailath. "Linear Systems", Prentice-Hall, 1980.

.. [Kal1980] \T. Kaliath, "Linear Systems", Prentice-Hall, 1980,
             383--386.

.. [Kam2007] Joel Kamnitzer,
             *The crystal structure on the set of Mirković-Vilonen polytopes*,
             Adv. Math. **215** (2007), 66-93.

.. [Kam2010] Joel Kamnitzer, *Mirković-Vilonen cycles and polytopes*,
             Ann. Math. (2) **171** (2010), 731-777.

.. [Kan1958] \D. M. Kan, *A combinatorial definition of homotopy
             groups*, Ann. Math. (2) 67 (1958), 282-312.

.. [Kar1993] Vahid Karimipour.
             *Representations of the coordinate ring of* `GL_q(n)`.
             (1993). :arxiv:`hep-th/9306058`.

.. [Kas1971] \T. Kasami: *The weight enumerators for several classes of
             subcodes of the second order binary Reed-Muller codes*.
             Information and Control, 18, pp. 369-394, 1971.

.. [Kat1991] Nicholas M. Katz, *Exponential sums and differential equations*,
             Princeton University Press, Princeton NJ, 1991.

.. [Kat2004] Kayuza Kato, `p`-adic Hodge theory and values of zeta
             functions of modular forms, Cohomologies `p`-adiques et
             applications arithmétiques III, Astérisque vol 295, SMF,
             Paris, 2004.

.. [Kau1968] \W. H. Kautz. "Bounds on directed (d, k) graphs". Theory of
             cellular logic networks and machines, AFCRL-68-0668, SRI Project
             7258, Final Rep., pp. 20-28, 1968.

.. [Kaw2009] Kawahira, Tomoki. *An algorithm to draw external rays of the
             Mandelbrot set*, Nagoya University, 23 Apr. 2009.
             math.titech.ac.jp/~kawahira/programs/mandel-exray.pdf

.. [Kir2016] \M. Kirschmer, *Definite quadratic and hermitian forms with small
             class number*, Habilitationsschrift, RWTH Aachen University, 2016.
             http://www.math.rwth-aachen.de/~Markus.Kirschmer/papers/herm.pdf

.. [KB1983] \W. Kühnel and T. F. Banchoff, "The 9-vertex complex
            projective plane", Math. Intelligencer 5 (1983), no. 3,
            11-22.

.. [KB1995] \A. N. Kirillov, A. D. Berenstein,
            *Groups generated by involutions, Gelfand--Tsetlin patterns,
            and combinatorics of Young tableaux*,
            Algebra i Analiz, 1995, Volume 7, Issue 1, pp. 92--152.
            http://math.uoregon.edu/~arkadiy/bk1.pdf

.. [Ke1991] \A. Kerber. Algebraic combinatorics via finite group
            actions, 2.2 p. 70. BI-Wissenschaftsverlag,
            Mannheim, 1991.

.. [Ke2008] \B. Keller, *Cluster algebras, quiver representations
            and triangulated categories*, :arxiv:`0807.1960`.

.. [Ked2001] Kedlaya, K., *Counting points on hyperelliptic curves using
             Monsky-Washnitzer cohomology*, J. Ramanujan Math. Soc. 16 (2001) no
             4, 323-338

.. [KG2016] \P. Karpmann and Benjamin Gregoire, *The LITTLUN S-box and the FLY
            block cipher*, Lightweight Cryptography Workshop, 2016.
            https://www.nist.gov/sites/default/files/documents/2016/10/18/karpman-paper-lwc2016.pdf

.. [KK1995] Victor Klee and Peter Kleinschmidt,
            *Convex polytopes and related complexes.*, in \R. L. Graham,
            \M. Grötschel, \L Lovász, *Handbook of combinatorics*,
            Vol. 1, Chapter 18, 1995

.. [KKMMNN1992] S-J. Kang, M. Kashiwara, K. C. Misra, T. Miwa, T. Nakashima,
                and A. Nakayashiki. *Affine crystals and vertex models*.
                Int. J. Mod. Phys. A, **7** (suppl. 1A), (1992) pp. 449-484.

.. [KKPSSSYYLLCHH2004] \D. Kwon, J. Kim, S. Park, S. H. Sung, Y. Sohn,
                       \J. H. Song, Y. Yeom, E-J. Yoon, S. Lee, J. Lee,
                       \S. Chee, D. Han, and J. Hong,
                       *New block cipher: ARIA*; in ICISC, (2004), pp. 432-445.

.. [KKS2007] \S.-J. Kang, J.-A. Kim, and D.-U. Shin.
             Modified Nakajima Monomials and the Crystal `B(\infty)`.
             J. Algebra **308**, pp. 524--535, 2007.

.. [KL1979] \D. Kazhdan and G. Lusztig. *Representations of Coxeter
            groups and Hecke algebras*. Invent. Math. **53** (1979).
            no. 2, 165--184. :doi:`10.1007/BF01390031` :mathscinet:`MR0560412`

.. [KL1990] \P. Kleidman and M. Liebeck. *The subgroup structure of
            the finite classical groups*. Cambridge University Press, 1990.

.. [KL2008] Chris Kurth and Ling Long, "Computations with finite index
            subgroups of `{\rm PSL}_2(\ZZ)` using Farey symbols",
            Advances in algebra and combinatorics, 225--242, World
            Sci. Publ., Hackensack, NJ, 2008. Preprint version:
            :arxiv:`0710.1835`

.. [Kle1995] \A. Kleshchev. *Branching rules for modular representations of
             symmetric groups. I*. J. Algebra **178** (1995), 493–511.

.. [Kle1996] \A. Kleshchev, *Branching rules for modular representations of symmetric groups III:
              Some corollaries and a problem of Mullineux*, J. London Math. Soc. 54 (1996) 25–38.
              :mathscinet:`MR1395065`

.. [Kle2009] \A. Kleshchev.
             *Representation theory of symmetric groups and related Hecke algebras*.
             Bull. Amer. Math. Soc. **47** (2010), 419–481. :arxiv:`0909.4844`.

.. [KLLRSY2014] \E. B. Kavun, M. M. Lauridsen, G. Leander, C. Rechberger,
                \P. Schwabe, and T. Yalcin, *Prost v1*; CAESAR Competition, (2014).

.. [KLPR2010] \L. R. Knudsen, G. Leander, A. Poschmann, and M. J. B. Robshaw,
              *PRINTcipher: A block cipher for IC-printing*; in
              CHES, (2010), pp. 16-32.

.. [KLRS2016] \S.-J. Kang, K.-H. Lee, H. Ryu, and B. Salisbury.
              *A combinatorial description of the affine Gindikin-Karpelevich
              formula of type* `A_n^{(1)}`. Lie Algebras, Lie Superalgebras,
              Vertex Algebras and Related Topics, Proc. Sympos. Pure Math.,
              vol. 92, Amer. Math. Soc., Providence, RI, 2016, pp. 145–165.

.. [KLS2013] Allen Knutson, Thomas Lam, and David Speyer.
             *Positroid Varieties: Juggling and Geometry*
             Compositio Mathematica, **149** (2013), no. 10.
             :arxiv:`1111.3660`.

.. [Kly1990] Klyachko, Aleksandr Anatolevich.
             Equivariant Bundles on Toral Varieties,
             Math USSR Izv. 35 (1990), 337-375.
             http://iopscience.iop.org/0025-5726/35/2/A04/pdf/0025-5726_35_2_A04.pdf

.. [KM1994] \S.-J. Kang and K. C. Misra.
            Crystal bases and tensor product decompositions of `U_q(G_2)`-modules.
            J. Algebra 163, pp. 675--691, 1994.

.. [KMAUTOM2000] Masayuki Kanda, Shiho Moriai, Kazumaro Aoki, Hiroki Ueda,
                 Youichi Takashima, Kazuo Ohta, and Tsutomu Matsumoto,
                 *E2 - a new 128-bit block cipher*; in IEICE Transactions on
                 Fundamentals of Electronics, Communications and Computer Sciences,
                 E83-A(1):48–59, 12 2000.

.. [KMM2004] Tomasz Kaczynski, Konstantin Mischaikow, and Marian
             Mrozek, "Computational Homology", Springer-Verlag (2004).

.. [KMN2012] On the trace of the antipode and higher
             indicators. Yevgenia Kashina and Susan Montgomery and
             Richard Ng. Israel J. Math., v.188, 2012.

.. [KMOY2007] \M. Kashiwara, K. C. Misra, M. Okado, D. Yamada.
              *Perfect crystals for* `U_q(D_4^{(3)})`, J. Algebra. **317** (2007).

.. [KMR2012] \A. Kleshchev, A. Mathas, and A. Ram, *Universal Specht
             modules for cyclotomic Hecke algebras*,
             Proc. London Math. Soc. (2012) 105 (6): 1245-1289.
             :arxiv:`1102.3519v1`

.. [KN1963] \S. Kobayashi & K. Nomizu : *Foundations of Differential
            Geometry*, vol. 1, Interscience Publishers (New York)
            (1963).

.. [KN1994] \M. Kashiwara and T. Nakashima.
            Crystal graphs for representations of the `q`-analogue of
            classical Lie algebras.
            J. Algebra **165**, no. 2, pp. 295--345, 1994.

.. [KNS2011] Atsuo Kuniba and Tomoki Nakanishi and Junji Suzuki,
             `T`-*systems and* `Y`-*systems in integrable systems*.
             \J. Phys. A, **44** (2011), no. 10.

.. [KnotAtlas] The Knot atlas. http://katlas.org/wiki/Main_Page

.. [Knu1995] Donald E. Knuth, *Overlapping Pfaffians*,
             :arxiv:`math/9503234v1`.

.. [Knu2005] Lars R. Knudsen, *SMASH - A Cryptographic Hash Function*; in
             FSE'05, (2005), pp. 228-242.

.. [Kob1993] Neal Koblitz, *Introduction to Elliptic Curves and
             Modular Forms*.  Springer GTM 97, 1993.

.. [Koe1999] Wolfram Koepf: Effcient Computation of Chebyshev
             Polynomials in Computer Algebra Systems: A Practical
             Guide. John Wiley, Chichester (1999): 79-99.

.. [Koh1996] Kohel, "Endomorphism Rings of Elliptic Curves over Finite
             Fields", UC Berkeley PhD thesis 1996.

.. [Koh2000] David Kohel, *Hecke Module Structure of Quaternions*, in
             Class Field Theory — Its Centenary and Prospect (Tokyo,
             1998), Advanced Studies in Pure Mathematics, 30,
             177-196, 2000.

.. [Koh2004] \E. Kohler. *Recognizing graphs without asteroidal triples*.
             Journal of Discrete Algorithms 2(4):439-452, Dec. 2004,
             :doi:`10.1016/j.jda.2004.04.005`.

.. [KohECHIDNA] Kohel, David.  ECHIDNA: Databases for Elliptic Curves and Higher
                Dimensional Analogues.  Available at
                http://echidna.maths.usyd.edu.au/~kohel/dbs/

.. [Koh2007] \A. Kohnert, *Constructing two-weight codes with prescribed
             groups of automorphisms*, Discrete applied mathematics 155,
             no. 11 (2007):
             1451-1457. http://linearcodes.uni-bayreuth.de/twoweight/

.. [Kol1991] \V. A. Kolyvagin. On the structure of Shafarevich-Tate
             groups. Algebraic geometry, 94--121, Lecture Notes in Math., 1479,
             Springer, Berlin, 1991.

.. [Kos1985] \J.-L. Koszul, *Crochet de Schouten-Nijenhuis et
             cohomologie*, in *Élie Cartan et les mathématiques
             d'aujourd'hui*, Astérisque hors série (1985), p. 257

.. [KP2002] Volker Kaibel and Marc E. Pfetsch, "Computing the Face
            Lattice of a Polytope from its Vertex-Facet Incidences",
            Computational Geometry: Theory and Applications, Volume
            23, Issue 3 (November 2002), 281-290.  Available at
            http://portal.acm.org/citation.cfm?id=763203 and free of
            charge at :arxiv:`math/0106043`

.. [KP2011] Manuel Kauers and Peter Paule. The Concrete Tetrahedron.
            Springer-Verlag, 2011.

.. [KP2002b] James Kuzmanovich; Andrey Pavlichenkov, *Finite
             Groups of Matrices Whose Entries Are Integers*, The American
             Mathematical Monthly, Vol. 109, No. 2. (2002) pp. 173-186

.. [Kra1999] \C. Krattenthaler,
           *Another Involution Principle-Free Bijective Proof of Stanley's Hook Content Formula*,
           Journal of Combinatorial Theory, Series A, **88** (1999), 66-92,
           http://www.sciencedirect.com/science/article/pii/0012365X9290368P

.. [Kra2006] Christian Krattenthaler.  *Growth diagrams, and
             increasing and decreasing chains in fillings of Ferrers
             shapes*.  Advances in Applied Mathematics Volume 37,
             Number 3 (2006), pp. 404-431.

.. [Kr1971] \D. Kraines, "On excess in the Milnor basis," Bull. London
            Math. Soc. 3 (1971), 363-365.

.. [Kr2016] Stefan Kranich, An epsilon-delta bound for plane algebraic curves
            and its use for certified homotopy continuation of systems of plane
            algebraic curves, :arxiv:`1505.03432`

.. [KR2001] \J. Kahane and A. Ryba. *The hexad game*, Electronic
            Journal of Combinatorics, **8**
            (2001). http://www.combinatorics.org/Volume_8/Abstracts/v8i2r11.html

.. [KR2001b] \P.L. Krapivsky and S. Redner. "Organization of Growing Random
             Networks", Phys. Rev. E vol. 63 (2001), p. 066123.

.. [KR2005] \P.L. Krapivsky and S. Redner. "Network Growth by Copying",
             Phys. Rev. E vol. 71 (2005), p. 036118.

.. [Kra1989] Kraus, Alain, Quelques remarques à propos des invariants
             \(c_4\), \(c_6\) et \(\Delta\) d'une courbe elliptique, Acta
             Arith. 54 (1989), 75-80.

.. [Kre2002] \V. Kreps. *Social Network Analysis* (2002).
             [Online] Available: http://www.orgnet.com/sna.html

.. [KRG1996] \S. Klavzar, A. Rajapakse, and I. Gutman. *The Szeged and the
             Wiener index of graphs*. Applied Mathematics Letters, 9(5):45--49,
             1996. :doi:`10.1016/0893-9659(96)00071-7`.

.. [KS] Sheldon Katz and Stein Arild Stromme, "Schubert",
        A Maple package for intersection theory and enumerative geometry.

.. [KS1998] Maximilian Kreuzer and Harald Skarke, *Classification of
            Reflexive Polyhedra in Three Dimensions*,
            :arxiv:`hep-th/9805190`

.. [KS2002] \A. Khare and U. Sukhatme. "Cyclic Identities Involving
            Jacobi Elliptic Functions",
            preprint 2002. :arxiv:`math-ph/0201004`

.. [KS2006] Atsuo Kuniba and Reiho Sakamoto,
            *The Bethe ansatz in a periodic box-ball system and the
            ultradiscrete Riemann theta function*, J. Stat. Mech.,
            P09005 (2006).

.. [KS2010] \J.-A. Kim and D.-U. Shin.
            *Generalized Young walls and crystal bases for quantum affine
            algebra of type* `A`. Proc. Amer. Math. Soc. **138** (2010), no. 11,
            3877--3889.

.. [KS2019] \J. Kliem and C. Stump.
            *A face iterator for polyhedra and more general finite locally
            branched lattices*.
            Preprint (2019): :arxiv:`1905.01945`.

.. [KSV2011] Ian Kiming, Matthias Schuett and Helena Verrill, "Lifts
             of projective congruence groups", J. London
             Math. Soc. (2011) 83 (1): 96-120,
             :doi:`10.1112/jlms/jdq062`, :arxiv:`0905.4798`.

.. [KT1986] \N. Kerzman and M. R. Trummer. "Numerical Conformal
            Mapping via the Szego kernel". Journal of Computational
            and Applied Mathematics, 14(1-2): 111--123, 1986.

.. [KT2013] \K. Tsukazaki, Explicit Isogenies of Elliptic Curves,
            PhD thesis, University of Warwick, 2013.

.. [KTT2006] \A. Kuniba, T. Takagi, and A. Takenouchi,
             *Bethe ansatz and inverse scattering transform in a periodic
             box-ball system*, Nuclear Phys. B **747**, no. 3 (2006), 354--397.

.. [Kuh1987] \W. Kühnel, "Minimal triangulations of Kummer varieties",
             Abh. Math. Sem. Univ. Hamburg 57 (1987), 7-20.

.. [Kuh1995] Kuhnel, "Tight Polyhedral Submanifolds and Tight
             Triangulations" Lecture Notes in Mathematics Volume 1612,
             1995

.. [Kul1991] Ravi Kulkarni, "An arithmetic geometric method in the
             study of the subgroups of the modular group", American
             Journal of Mathematics 113 (1991), no 6, 1053-1133

.. [Kur2008] Chris Kurth, "K Farey package for Sage",
             http://wayback.archive-it.org/855/20100510123900/http://www.public.iastate.edu/~kurthc/research/index.html

.. [KV2003] Kim, Jeong Han and Vu, Van H. *Generating random regular
            graphs*. Proc. 35th ACM Symp. on Thy. of Comp. 2003, pp
            213-222. ACM Press, San Diego, CA, USA.
            :doi:`10.1145/780542.780576`.

.. [Kwon2012] Jae-Hoon Kwon. *Crystal bases of* `q`-*deformed Kac Modules
              over the Quantum Superalgebra* `U_q(\mathfrak{gl}(m|n))`.
              International Mathematics Research Notices. Vol. 2014, No. 2,
              pp. 512-550 (2012)

.. [KX1998] \S. König and C. Xi.
            *On the structure of cellular algebras*.
            Algebras and modules, II (Geiranger, 1996), 365–386,
            CMS Conf. Proc., **24**, Amer. Math. Soc., Providence, RI, 1998.
            :mathscinet:`MR1648638`

.. [KZ2003] \M. Kontsevich, A. Zorich "Connected components of the
            moduli space of Abelian differentials with prescripebd
            singularities" Invent. math. 153, 631-678 (2003)

.. _ref-L:

**L**

.. [Lab2008] S. Labbé, Propriétés combinatoires des `f`-palindromes,
             Mémoire de maîtrise en Mathématiques, Montréal, UQAM,
             2008, 109 pages.

.. [Lam2004] Thomas Lam, *Growth diagrams, domino insertion and
             sign-imbalance*.  Journal of Combinatorial Theory,
             Series A Volume 107, Number 1 (2004), pp. 87-115.

.. [Lam2005] \T. Lam, Affine Stanley symmetric functions,
             Amer. J. Math.  128 (2006), no. 6, 1553--1586.

.. [Lam2008] \T. Lam. *Schubert polynomials for the affine
             Grassmannian*. J. Amer. Math. Soc., 2008.

.. [Lan2002] \S. Lang : *Algebra*, 3rd ed., Springer (New York) (2002);
             :doi:`10.1007/978-1-4613-0041-0`

.. [Lan2008] \E. Lanneau "Connected components of the strata of the
             moduli spaces of quadratic differentials", Annales
             sci. de l'ENS, serie 4, fascicule 1, 41, 1-56 (2008)

.. [Lasc] \A. Lascoux. *Chern and Yang through ice*.
          Preprint.

.. [Lau2011] Alan G.B. Lauder, "Computations with classical and p-adic
             modular forms", LMS J. of Comput. Math. 14 (2011),
             214-231.

.. [Laz1992] Daniel Lazard, *Solving Zero-dimensional Algebraic
             Systems*, in Journal of Symbolic Computation (1992)
             vol\. 13, pp\. 117-131

.. [Laz2004] Robert Lazarsfeld:
             Positivity in algebraic geometry II;
             Positivity for Vector Bundles, and Multiplier Ideals,
             Modern Surveys in Mathematics volume 49 (2004).

.. [LB1962] \C. G. Lekkerkerker, \J. Ch. Boland. *Representation of a finite
            graph by a set of intervals on the real line*. Fundamenta
            Mathematicae, 51:45-64, 1962; :doi:`10.4064/fm-51-1-45-64`.

.. [LB1988] Lee, P.J., Brickell, E.F. An observation on the security of
            McEliece's public-key cryptosystem. EuroCrypt 1988. LNCS, vol. 330, pp.
            275–280.

.. [LdB1982] \A. Liberato de Brito, 'FORTRAN program for the integral
             of three spherical harmonics', Comput. Phys. Commun.,
             Volume 25, pp. 81-85 (1982)

.. [Lee1996] Marc van Leeuwen.  *The Robinson-Schensted and
             Sch\"utzenberger algorithms, an elementary approach*.
             Electronic Journal of Combinatorics 3, no. 2 (1996):
             Research Paper 15, approx. 32 pp. (electronic)

.. [Lee1997] \J. M. Lee, *Riemannian Manifolds*, Springer (New York) (1997);
             :doi:`10.1007/b98852`

.. [Lee2011] \J. M. Lee, *Introduction to Topological Manifolds*, 2nd ed.,
             Springer (New York) (2011); :doi:`10.1007/978-1-4419-7940-7`

.. [Lee2013] \J. M. Lee, *Introduction to Smooth Manifolds*, 2nd ed.,
             Springer (New York) (2013); :doi:`10.1007/978-1-4419-9982-5`

.. [Lei2013] Tom Leinster, *The magnitude of metric spaces*.
             Doc. Math. 18 (2013), 857-905.

.. [Lev2014] Lionel Levine. *Threshold state and a conjecture of
             Poghosyan, Poghosyan, Priezzhev and Ruelle*,
             Communications in Mathematical Physics.

.. [Lew2000] Robert Edward Lewand. *Cryptological Mathematics*. The
             Mathematical Association of America, 2000.

.. [Li1995] Peter Littelmann, Crystal graphs and Young
            tableaux, J. Algebra 175 (1995), no. 1, 65--87.

.. [Li1995b] \P. Littelmann, Paths and root operators in representation
             theory. Ann. of Math. (2) 142 (1995), no. 3, 499-525.

.. [Lic1977] \A. Lichnerowicz, *Les variétés de Poisson et leurs
             algèbres de Lie associées*, Journal of Differential
             Geometry **12**, 253 (1977); :doi:`10.4310/jdg/1214433987`

.. [Lic1997] William B. Raymond Lickorish. An Introduction to Knot
             Theory, volume 175 of Graduate Texts in
             Mathematics. Springer-Verlag, New York, 1997. ISBN
             0-387-98254-X

.. [Lim] \C. H. Lim,
         *CRYPTON: A New 128-bit Block Cipher*; available at
         http://next.sejong.ac.kr/~chlim/pub/cryptonv05.ps

.. [Lim2001] \C. H. Lim,
             *A Revised Version of CRYPTON: CRYPTON V1.0*; in FSE'01, pp. 31--45.

.. [Lin1999] \J. van Lint, Introduction to coding theory, 3rd ed.,
             Springer-Verlag GTM, 86, 1999.

.. [Liv1993] Charles Livingston, *Knot Theory*, Carus Mathematical
             Monographs, number 24.

.. [Liv2006] \M. Livernet, *A rigidity theorem for pre-Lie algebras*, J. Pure Appl.
             Algebra 207 (2006), no 1, pages 1-18.
             Preprint: :arxiv:`math/0504296v2`.

.. [LLM2003] \A. Lascoux, L. Lapointe, and J. Morse.  *Tableau atoms and a new
             Macdonald positivity conjecture.* Duke Math Journal, **116 (1)**,
             2003.  :arxiv:`math/0008073`

.. [LLM2014] Lee, Li, Mills, A combinatorial formula for certain
             elements in the upper cluster algebra, :arxiv:`1409.8177`

.. [LLMS2006] \T. Lam, L. Lapointe, J. Morse, M. Shimozono,
              Affine insertion and Pieri rules for the affine Grassmannian,
              Memoirs of the AMS, 208 (2010), no. 977, :arxiv:`math.CO/0609110`

.. [LLMS2013] Thomas Lam, Luc Lapointe, Jennifer Morse, and Mark Shimozono (2013).
              *The poset of k-shapes and branching rules for k-Schur functions*
              <http://breakfreerun.org/index.php/ebooks/the-poset-of-k-shapes-and-branching-rules-for-k-schur-functions>`_. Memoirs of the American Mathematical Society, 223(1050), 1-113. DOI: 10.1090/S0065-9266-2012-00655-1

.. [LLMSSZ2013] Thomas Lam, Luc Lapointe, Jennifer Morse, Anne
                Schilling, Mark Shimozono and Mike Zabrocki.
                *k-Schur functions and affine Schubert calculus*, 2013.
                :arxiv:`1301.3569`.

.. [LLT1996] Alain Lascoux, Bernard Leclerc, and Jean-Yves Thibon.
             *Hecke algebras at roots of unity and crystal bases of
             quantum affine algebras*. Comm. Math. Phys.
             **181** (1996), pp 205-263.
             :mathscinet:`MR1410572`

.. [LLT] \A. Lascoux, B. Leclerc, and J.Y. Thibon.  *The Plactic Monoid*.
         Survey article available at
         [http://www-igm.univ-mlv.fr/~jyt/ARTICLES/plactic.ps]

.. [LLWC2011] Chien-Hung Lin, Jia-Jie Liu, Yue-Li Wang, William Chung-Kung Yen,
              *The Hub Number of Sierpinski-Like Graphs*, Theory Comput Syst
              (2011), vol 49, :doi:`10.1007/s00224-010-9286-3`

.. [LLYCL2005] \H. J. Lee, S. J. Lee, J. H. Yoon, D. H. Cheon, and J. I. Lee,
               *The SEED Encryption Algorithm*; in
               RFC 4269, (2005).

.. [LLZ2014] \K. Lee, \L. Li, and \A. Zelevinsky, *Greedy elements in rank 2
             cluster algebras*, Selecta Math. 20 (2014), 57-82.

.. [LM2004] Lapointe, L. and Morse, J. 'Order Ideals in Weak Subposets
            of Young's Lattice and Associated Unimodality Conjectures'. Ann.
            Combin. (2004)

.. [LM2006] Vadim Lyubashevsky and Daniele Micciancio. Generalized
            compact knapsacks are collision resistant. ICALP,
            pp. 144--155, Springer, 2006.

.. [LM2006b] L. Lapointe, J. Morse. Tableaux on `k+1`-cores, reduced
             words for affine permutations, and `k`-Schur expansions.
             J. Combin. Theory Ser. A 112 (2005), no. 1, 44--81.
             MR2167475 (2006j:05214)

.. [LM2011] \A. Lauve, M. Mastnak. *The primitives and antipode in
            the Hopf algebra of symmetric functions in noncommuting variables*.
            Advances in Applied Mathematics. **47** (2011). 536-544.
            :arxiv:`1006.0367v3` :doi:`10.1016/j.aam.2011.01.002`.

.. [LM2018] \A. Lauve, M. Mastnak. *Bialgebra coverings and transfer
            of structure*. Preprint, :arxiv:`1803.02691`.

.. [LMR2010] \N. Linial, R. Meshulam and M. Rosenthal, "Sum complexes
             -- a new family of hypertrees", Discrete & Computational
             Geometry, 2010, Volume 44, Number 3, Pages 622-636

.. [LNSSS2013] \C. Lenart, S. Naito, D. Sagaki, A. Schilling, M. Shimozono,
               *A uniform model for Kirillov-Reshetikhin crystals. Extended abstract.*
               DMTCS proc, to appear ( :arxiv:`1211.6019` )

.. [Lod1995] Jean-Louis Loday. *Cup-product for Leibniz cohomology and
             dual Leibniz algebras*. Math. Scand., pp. 189--196
             (1995). http://www.math.uiuc.edu/K-theory/0015/cup_product.pdf

.. [Loe2007] David Loeffler, *Spectral expansions of overconvergent
             modular functions*, Int. Math. Res. Not 2007 (050).
             :arxiv:`math/0701168`.

.. [LOS2012] \C. Lecouvey, M. Okado, M. Shimozono.
             "Affine crystals, one-dimensional sums and parabolic Lusztig
             `q`-analogues". Mathematische Zeitschrift. **271** (2012). Issue 3-4.
             819-865. :doi:`10.1007/s00209-011-0892-9`, :arxiv:`1002.3715`.

.. [Lot1983] \M. Lothaire, *Combinatorics on Words*, vol. 17 of
             Encyclopedia of Mathematics and its Applications,
             Addison-Wesley, Reading, Massachusetts (1983)

.. [Lot1997] \M. Lothaire, Combinatorics on Words, Cambridge University
             Press, (1997).

.. [Lot2002] \M. Lothaire, *Algebraic combinatorics on
             words*. Cambridge University Press (2002).

.. [Lot2005] \M. Lothaire, *Applied combinatorics on
             words*. Cambridge University Press (2005).

.. [Lov1979] László Lovász,
             *On the Shannon capacity of a graph*,
             IEEE Trans. Inf. Th. 25(1979), 1-7.
             :doi:`10.1109/TIT.1979.1055985`.

.. [LP2007] \G. Leander and A. Poschmann,
            *On the Classification of 4 Bit S-boxes*; in WAIFI, (2007), pp. 159-176.

.. [LP2008] \C. Lenart and A. Postnikov. *A combinatorial model for
            crystals of Kac-Moody algebras*. Trans. Amer. Math. Soc. 360 (2008),
            4349-4381.

.. [LP2011] Richard Lindner and Chris Peikert. Better key sizes (and
            attacks) for LWE-based encryption. in Proceeding of the
            11th international conference on Topics in cryptology:
            CT-RSA 2011. Springer 2011,
            :doi:`10.1007/978-3-642-19074-2_21`

.. [LPR2010] Vadim Lyubashevsky, Chris Peikert, and Oded Regev. On
             Ideal Lattices and Learning with Errors over Rings. in
             Advances in Cryptology --
             EUROCRYPT 2010. Springer 2010. :doi:`10.1007/978-3-642-13190-5_1`

.. [LR1998] Jean-Louis Loday and Maria O. Ronco.
            *Hopf algebra of the planar binary trees*,
            Advances in Mathematics, volume 139, issue 2,
            10 November 1998, pp. 293-309.
            http://www.sciencedirect.com/science/article/pii/S0001870898917595

.. [LR0102066] Jean-Louis Loday and Maria O. Ronco.
               Order structure on the algebra of permutations
               and of planar binary trees.
               :arxiv:`math/0102066v1`.

.. [LS] \A. Lum, W. Stein. Verification of the Birch and
        Swinnerton-Dyer Conjecture for Elliptic Curves with Complex
        Multiplication (unpublished)

.. [LS1990] \A. Lascoux, M.-P. Schutzenberger.
            Keys and standard bases, invariant theory and tableaux.
            IMA Volumes in Math and its Applications (D. Stanton, ED.).
            Southend on Sea, UK, 19 (1990). 125-144.

.. [LS2007] Thomas Lam and Mark Shimozono.  *Dual graded graphs for
            Kac-Moody algebras*.  Algebra & Number Theory 1.4 (2007)
            pp. 451-488.

.. [LSS2009] \T. Lam, A. Schilling, M. Shimozono. *Schubert
             polynomials for the affine Grassmannian of the symplectic
             group*. Mathematische Zeitschrift 264(4) (2010) 765-811
             (:arxiv:`0710.2720`)

.. [LS2012] \K.-H. Lee and B. Salisbury.
            Young tableaux, canonical bases, and the Gindikin-Karpelevich formula.
            :arxiv:`1205.6006`.

.. [LS2017] Xuan Liu and Travis Scrimshaw. *A uniform approach to soliton
            cellular automata using rigged configurations*.
            Preprint (2017) :arxiv:`1706.02443`

.. [LSW2012] Svante Linusson, John Shareshian and Michelle L. Wachs,
             *Rees products and lexicographic shellability*,
             J. Comb. 3 (2012), no. 3, 243-276.

.. [LT1998] \B. Leclerc, J.-Y. Thibon, Littlewood-Richardson
            coefficients and Kazhdan-Lusztig polynomials,
            http://front.math.ucdavis.edu/9809.5122

.. [LT2009] \G. I. Lehrer and D. E. Taylor. *Unitary reflection
            groups*. Australian Mathematical Society Lecture
            Series, 2009.

.. [DeLuca2006] \A. De Luca, *Pseudopalindrome closure operators in free
              monoids*, Theoret. Comput. Sci. 362 (2006) 282--300.

.. [LT2018] Zhiqiang Li, Shaobin Tan.
            *Verma modules for rank two Heisenberg-Virasoro algebra*.
            Preprint, (2018). :arxiv:`1807.07735`.

.. [Lut2002] Frank H. Lutz, Császár's Torus, Electronic Geometry Model
             No. 2001.02.069
             (2002). http://www.eg-models.de/models/Classical_Models/2001.02.069/_direct_link.html

.. [Lut2005] Frank H. Lutz, "Triangulated Manifolds with Few Vertices:
             Combinatorial Manifolds", preprint (2005),
             :arxiv:`math/0506372`

.. [LV2012] Jean-Louis Loday and Bruno Vallette. *Algebraic
            Operads*. Springer-Verlag Berlin Heidelberg
            (2012). :doi:`10.1007/978-3-642-30362-3`.

.. [Ltd06] Beijing Data Security Technology Co. Ltd,
           *Specification of SMS4, Block Cipher for WLAN Products - SMS4* (in Chinese);
           Available at http://www.oscca.gov.cn/UpFile/200621016423197990.pdf, (2006).

.. [LTV1999] Bernard Leclerc, Jean-Yves Thibon, and Eric Vasserot.
             *Zelevinsky's involution at roots of unity*.
             J. Reine Angew. Math. 513:33-51 (1999).

.. [LW2012] David Loeffler and Jared Weinstein, *On the computation of
            local components of a newform*, Mathematics of Computation
            **81** (2012) 1179-1200. :doi:`10.1090/S0025-5718-2011-02530-5`

.. [LW2015] \T. Lawson and C. Wuthrich, Vanishing of some Galois
            cohomology groups for elliptic curves, :arxiv:`1505.02940`

.. [LY2001] \K. Lauter and T. Yang, "Computing genus 2 curves from
            invariants on the Hilbert moduli space", Journal of Number Theory 131
            (2011), pages 936 - 958

.. [Lyo2003] \R. Lyons, *Determinantal probability
             measures*. Publications Mathématiques de l'Institut des
             Hautes Études Scientifiques 98(1)  (2003), pp. 167-212.

.. [LZ2004] S. Lando and A. Zvonkine, "Graphs on surfaces and their
            applications", Springer-Verlag, 2004.

.. [LZ2011] Bin Li and Hechun Zhang.
            *Path realization of crystal* `B(\infty)`.
            Front. Math. China, **6** (4), (2011) pp. 689--706.
            :doi:`10.1007/s11464-010-0073-x`

.. _ref-M:

**M**

.. [Mac1916] \F.S. Macaulay. The algebraic theory of modular systems
             Cambridge university press, 1916.

.. [Mac1995] \I. G. Macdonald, Symmetric functions and Hall
             polynomials, second ed., The Clarendon Press, Oxford
             University Press, New York, 1995, With contributions
             by A. Zelevinsky, Oxford Science Publications.

.. [MagmaHGM] *Hypergeometric motives* in Magma,
   http://magma.maths.usyd.edu.au/~watkins/papers/HGM-chapter.pdf

.. [Mar1980] Jacques Martinet, Petits discriminants des corps de
             nombres, Journ. Arithm. 1980, Cambridge Univ. Press,
             1982, 151--193.

.. [Mar2004] \S. Marcus, Quasiperiodic infinite words,
             Bull. Eur. Assoc.  Theor. Comput. Sci. 82 (2004) 170-174.

.. [Mas1994] James L. Massey,
           *SAFER K-64: A byte-oriented block-ciphering algorithm*; in
           FSE’93, Volume 809 of LNCS, pages 1-17.
           Springer, Heidelberg, December 1994.

.. [Mat1992] \O. Mathieu. *Classification of Harish-Chandra
             modules over the Virasoro Lie algebra*.
             Invent. Math. **107(2)** (1992), pp. 225-234.

.. [Mat1999] \A. Mathas.
             *Iwahori-Hecke algebras and Schur algebras of the symmetric group*.
             University Lecture Series, **15**. American Mathematical Society,
             Providence, RI, 1999. xiv+188 pp. ISBN: 0-8218-1926-7
             :mathscinet:`MR1711316`

.. [Mat2002] Jiří Matousek, "Lectures on Discrete Geometry", Springer,
             2002

.. [Ma2009] Sarah Mason, An Explicit Construction of Type A Demazure
            Atoms, Journal of Algebraic Combinatorics, Vol. 29,
            (2009), No. 3, p.295-313. :arxiv:`0707.4267`

.. [Mac1936I] Saunders MacLane, *A construction for prime ideals as absolute
             values of an algebraic field*. Duke Mathematical Journal, 2(3)
             (1936), 492-510.

.. [Mac1936II] Saunders MacLane, *A construction for absolute values in
              polynomial rings*. Transactions of the American Mathematical
              Society, 40(3)(1936), 363-395.

.. [Mac1915] Percy A. MacMahon, *Combinatory Analysis*,
             Cambridge University Press (1915--1916).
             (Reprinted: Chelsea, New York, 1960).

.. [MAR2009] \H. Molina-Abril and P. Réal, *Homology computation using
             spanning trees* in Progress in Pattern Recognition, Image
             Analysis, Computer Vision, and Applications, Lecture
             Notes in Computer Science, volume 5856, pp 272-278,
             Springer, Berlin (2009).

.. [Mar1997] \C.-M. Marle, *The Schouten-Nijenhuis bracket and interior
             products*, Journal of Geometry and Physics **23**, 350
             (1997); :doi:`10.1016/S0393-0440(97)80009-5`

.. [Mark1992] George Markowsky, *Primes, irreducibles and
              extremal lattices*, Order 9 (1992), no. **3**, 265-290.
              :doi:`10.1007%2FBF00383950`

.. [Mar1994] George Markowsky.
             *Permutation lattices revisited*.
             Mathematical Social Sciences, 27 (1994), 59--72.

.. [Mar2009a] Matilde Marcolli, Feynman Motives, Chapter 3,
              Feynman integrals and algebraic varieties,
              http://www.its.caltech.edu/~matilde/LectureN3.pdf

.. [Mas1969] James L. Massey, "Shift-Register Synthesis and BCH
             Decoding." IEEE Trans. on Information Theory, vol. 15(1),
             pp. 122-127, Jan 1969.

.. [Mat1978] \R. A. Mathon, *Symmetric conference matrices of order `pq^2 + 1`*,
             Canad. J. Math. 30 (1978) 321-331, :doi:`10.4153/CJM-1978-029-1`.

.. [Mat2015]  \A. Mathas. *Cyclotomic quiver Hecke algebras of type A*,
              in "Modular representation theory of finite and p-adic groups",
              165–266, Lect. Notes Ser. Inst. Math. Sci. Natl. Univ. Singap.,
              **30**, World Sci. Publ., Hackensack, NJ, 2015.
              :mathscinet:`MR3495747`

.. [MatroidDatabase] `Database of Matroids <http://www-imai.is.s.u-tokyo.ac.jp/~ymatsu/matroid/index.html>`_

.. [May1964] \J. P. May, "The cohomology of restricted Lie algebras
             and of Hopf algebras; application to the Steenrod
             algebra." Thesis, Princeton Univ., 1964.

.. [May1967] \J. P. May, Simplicial Objects in Algebraic Topology,
             University of Chicago Press (1967)

.. [Maz1978] \B. Mazur. Modular curves and the Eisenstein ideal. Inst.
             Hautes Études Sci. Publ. Math. No. 47 (1977), 33--186 (1978).

.. [Maz1978b] \B. Mazur.  Rational Isogenies of Prime Degree.
              *Inventiones mathematicae* 44, 129-162 (1978).

.. [MBRe2011] Patricia Muldoon Brown and Margaret A. Readdy,
              *The Rees product of posets*, J. Comb. 2 (2011), no. 2, 165-191

.. [McC1978] \K. McCrimmon. *Jordan algebras and their
             applications*. Bull. Amer. Math. Soc. **84** 1978.

.. [McE1987] Robert J. McEliece. Finite Fields for Computer
             Scientists and Engineers. Kluwer Academic Publishers, 1987.

.. [McK1998] Brendan D. McKay, "Isomorph-Free Exhaustive generation".
             Journal of Algorithms, 26(2): 306-324, February 1998.

.. [McK2015] McKay, Brendan. *Description of graph6 and sparse6 encodings.*,
             updated Jun 2015.
             http://cs.anu.edu.au/~bdm/data/formats.txt (2019-08-25)

.. [McM1992] John McMillan. *Games, strategies, and managers*. Oxford
             University Press.

.. [Me1997] \G. Melançon, *Factorizing infinite words using Maple*,
            MapleTech journal, vol. 4, no. 1, 1997, pp. 34-42.

.. [MeNoTh11] Frédéric Menous, Jean-Christophe Novelli, Jean-Yves Thibon,
              *Mould calculus, polyhedral cones, and characters of
              combinatorial Hopf algebras*,
              Advances in Applied Mathematics, Volume 51, Issue 2, July 2013,
              Pages 177--227,
              :doi:`10.1016/j.aam.2013.02.003`,
              :arxiv:`1109.1634v2`.

.. [MF1999] \J.H. Mathews and K.D. Fink. *Numerical Methods Using
            MATLAB*.  3rd edition, Prentice-Hall, 1999.

.. [Mes1991] Mestre, Jean-François. *Construction de courbes de genre 2 à partir de
             leurs modules*. Effective methods in algebraic geometry (Castiglioncello,
             1990), 313--334, Progr. Math., 94, Birkhauser Boston, Boston, MA, 1991.

.. [Mil1958] \J. W. Milnor, *The Steenrod algebra and its dual*,
             Ann. of Math. (2) 67 (1958), 150-171.

.. [Mil1978] \S. Milne, *A q-analog of restricted growth functions,
             Dobinsky’s equality and Charlier
             polynomials*. Trans. Amer. Math. Soc., 245 (1978),
             89-118.

.. [Mil2004] Victor S. Miller, "The Weil pairing, and its
             efficient calculation", J. Cryptol., 17(4):235-261, 2004

.. [Mil2017] Arthur Milchior, *(Quasi-)linear time algorithm to compute
             LexDFS, LexUP and LexDown orderings*. (2017)
             :arxiv:`1701.00305`

.. [MirMor2009] \R. Miranda, D.R. Morrison, "Embeddings of Integral Quadratic Forms"
                http://www.math.ucsb.edu/~drm/manuscripts/eiqf.pdf .

.. [MKO1998] Hans Munthe--Kaas and Brynjulf Owren.
             *Computations in a free Lie algebra*. (1998).
             `Downloadable from Munthe-Kaas's website
             <http://hans.munthe-kaas.no/work/Blog/Entries/1999/1/1_Article__Computations_in_a_Free_Lie-algebra.html>`_

.. [MLH2008] \C. Magnien, M. Latapy, and M. Habib. *Fast computation of
             empirically tight bounds for the diameter of massive graphs*.
             ACM Journal of Experimental Algorithms 13 (2008).
             :doi:`10.1145/1412228.1455266`.

.. [MMIB2012] \Y. Matsumoto, S. Moriyama, H. Imai, D. Bremner:
              Matroid Enumeration for Incidence Geometry,
              Discrete and Computational Geometry,
              vol. 47, issue 1, pp. 17-43, 2012.

.. [MMY2003] Jean-Christophe Yoccoz, Stefano Marmi and Pierre Moussa
             "On the cohomological equation for interval exchange
             maps", C. R. Acad. Sci. Paris, projet de Note, 2003
             Systèmes dynamiques/Dynamical
             Systems. :arxiv:`math/0304469v1`

.. [MM2015] \J. Matherne and \G. Muller, *Computing upper cluster algebras*,
            Int. Math. Res. Not. IMRN, 2015, 3121-3149.

.. [MNO1994] Alexander Molev, Maxim Nazarov, and Grigori Olshanski.
             *Yangians and classical Lie algebras*. (1994)
             :arxiv:`hep-th/9409025`

.. [Mol2007] Alexander Ivanovich Molev.
             *Yangians and Classical Lie Algebras*.
             Mathematical Surveys and Monographs.
             Providence, RI: American Mathematical Society. (2007)

.. [Mol2015] \A. Molnar, Fractional Linear Minimal Models of Rational Functions,
             M.Sc. Thesis.

.. [Mon1998] \K. G. Monks, "Change of basis, monomial relations, and
             `P^s_t` bases for the Steenrod algebra," J. Pure
             Appl. Algebra 125 (1998), no. 1-3, 235-260.

.. [Mon2010] \T. Monteil, The asymptotic language of smooth curves, talk
             at LaCIM2010.

.. [Mo2009] \D. Moody, Des. Codes Cryptogr. (2009)
            52: 381. :doi:`10.1007/s10623-009-9287-x`

.. [MoPa1994] \P. Morton and P. Patel. The Galois theory of periodic points
              of polynomial maps. Proc. London Math. Soc., 68 (1994), 225-263.

.. [MP2019] \M. Montes, D. Penazzi
            "Yarara and Coral v1"
            https://csrc.nist.gov/CSRC/media/Projects/Lightweight-Cryptography/documents/round-1/spec-doc/yarara_and_coral-spec.pdf

.. [MPP2008] Conrado Martinez, Alois Panholzer and Helmut Prodinger,
             *Generating random derangements*
             :doi:`10.1137/1.9781611972986.7`
             http://www.siam.org/proceedings/analco/2008/anl08_022martinezc.pdf

.. [MR1989] \G. Melançon and C. Reutenauer.
            *Lyndon words, free algebras and shuffles*,
            Can. J. Math., Vol. XLI, No. 4, 1989, pp. 577-591.

.. [MR1995] \C. Malvenuto, C. Reutenauer, *Duality between
            quasi-symmetric functions and the Solomon descent algebra*,
            Journal of Algebra 177 (1995), no. 3, 967-982.
            http://www.lacim.uqam.ca/~christo/Publi%C3%A9s/1995/Duality.pdf

.. [MR2002] \S. Murphy, M. Robshaw *Essential Algebraic Structure
            Within the AES*; in Advances in Cryptology \- CRYPTO
            2002; LNCS 2442; Springer Verlag 2002

.. [MRR1983] \W. H. Mills, David P Robbins, Howard Rumsey Jr.,
             *Alternating sign matrices and descending plane partitions*,
             Journal of Combinatorial Theory, Series A,
             Volume 34, Issue 3, May 1983, Pages 340--359.
             http://www.sciencedirect.com/science/article/pii/0097316583900687

.. [MR2016] \B. Malmskog, C. Rasmussen, "Picard curves over \mathbb{Q}
            with good reduction away from 3". LMS Journal of Computation and
            Mathematics 19 (2016), no. 2, 382-408.
            :doi:`10.1112/S1461157016000413`.

.. [MS1977] \F. J. MacWilliams, N. J. A. Sloane, *The Theory of Error-Correcting
            Codes*, North-Holland, Amsterdam, 1977

.. [MS2003] \T. Mulders, A. Storjohann, "On lattice reduction for
            polynomial matrices", J. Symbolic Comput. 35 (2003),
            no. 4, 377--401

.. [MS2011] \G. Musiker and \C. Stump, *A compendium on the cluster algebra
            and quiver package in sage*, :arxiv:`1102.4844`.

.. [MS2015] Jennifer Morse and Anne Schilling.
            *Crystal approach to affine Schubert calculus*.
            Int. Math. Res. Not. (2015).
            :doi:`10.1093/imrn/rnv194`, :arxiv:`1408.0320`.

.. [MSSY2001] Mateescu, A., Salomaa, A., Salomaa, K. and Yu, S., *A
              sharpening of the Parikh mapping*. Theoret. Informatics Appl. 35
              (2001) 551-564.

.. [MSZ2013] Michael Maschler, Solan Eilon, and Zamir Shmuel. *Game
             Theory*. Cambridge: Cambridge University Press,
             (2013). ISBN 9781107005488.

.. [MT1991] Mazur, B., & Tate, J. (1991). The `p`-adic sigma
            function. Duke Mathematical Journal, 62(3), 663-688.

.. [MTT1986] \B. Mazur, J. Tate, and J. Teitelbaum, On `p`-adic
             analogues of the conjectures of Birch and
             Swinnerton-Dyer, Inventiones mathematicae 84, (1986),
             1-48.

.. [Mu1997] Murty, M. Ram. *Congruences between modular forms*. In "Analytic
            Number Theory" (ed. Y. Motohashi), London Math. Soc. Lecture Notes
            247 (1997), 313-320, Cambridge Univ. Press.

.. [Mul2004] Siguna Muller, "On the Computation of Square Roots in
             Finite Fields", in Designs, Codes and Cryptography,
             Volume 31, Issue 3 (March 2004)

.. [Mur1983] \G. E. Murphy. *The idempotents of the symmetric group
             and Nakayama's conjecture*. J. Algebra **81** (1983). 258-265.

.. [Muz2007] \M. Muzychuk.
             *A generalization of Wallis-Fon-Der-Flaass construction of strongly
             regular graphs*.
             J. Algebraic Combin., 25(2):169–187, 2007.
             :doi:`10.1007/s10801-006-0030-7`.

.. [Muth2017] Robert Muth.
              *Super RSK correspondence with symmetry*.
              :arXiv:`1711.00420v1`.

.. [MV2010] \D. Micciancio, P. Voulgaris. *A Deterministic Single
            Exponential Time Algorithm for Most Lattice Problems based
            on Voronoi Cell Computations*. Proceedings of the 42nd ACM
            Symposium Theory of Computation, 2010.

.. [MvOV1996] \A. J. Menezes, P. C. van Oorschot,
              and S. A. Vanstone. *Handbook of Applied
              Cryptography*. CRC Press, 1996.

.. [MW1990] Brendan D. McKay and Nicholas C. Worland. "Uniform Generation of
            Random Regular Graphs of Moderate Degree". Journal of Algorithms,
            11(1):52-67, 1990.
            :doi:`10.1016/0196-6774(90)90029-E`.

.. [MW1994] Yiu-Kwong Man and Francis J. Wright.  *Fast Polynomial
            Dispersion Computation and its Application to Indefinite
            Summation*. ISSAC 1994.

.. [MW2009] Meshulam and Wallach, "Homological connectivity of random
            `k`-dimensional complexes", preprint, math.CO/0609773.

.. _ref-N:

**N**

.. [Nas1950] John Nash. *Equilibrium points in n-person games.*
             Proceedings of the National Academy of Sciences 36.1
             (1950): 48-49.

.. [New2003] Newman, M.E.J. *The Structure and function of complex
             networks*, SIAM Review vol. 45, no. 2 (2003), pp. 167-256.
             :doi:`10.1137/S003614450342480`.

.. [Nie2013] Johan S. R. Nielsen, List Decoding of Algebraic Codes,
             Ph.D. Thesis, Technical University of Denmark, 2013

.. [Nie] Johan S. R. Nielsen, Codinglib,
         https://bitbucket.org/jsrn/codinglib/.

.. [NW1978] \A. Nijenhuis and H. Wilf, Combinatorial Algorithms,
            Academic Press (1978).

.. [Nij1955] \A. Nijenhuis, *Jacobi-type identities for bilinear
             differential concomitants of certain tensor fields. I*,
             Indagationes Mathematicae (Proceedings) **58**, 390 (1955).

.. [Nik1977] V. V. Nikulin, "Integral symmetric bilinear forms and some of their applications"
             Izv. Akad. Nauk SSSR Ser. Mat., 1979, Volume 43, Issue 1, Pages 111–177.

.. [Nil2005] Benjamin Nill,
             "Gorenstein toric Fano varieties",
             Manuscripta Math. 116 (2005), no. 2, 183-210.
             :arxiv:`math/0405448v1` [math.AG]

.. [NN2007] Nisan, Noam, et al., eds. *Algorithmic game theory.*
            Cambridge University Press, 2007.

.. [NO2003] Sampo Niskanen and Patric R. J. Ostergard,
            *Cliquer User's  Guide, Version 1.0*,
            Communications Laboratory, Helsinki University of Technology,
            Espoo, Finland, Tech. Rep. T48, 2003.

.. [Nog1985] Arnaldo Nogueira, "Almost all Interval Exchange
             Transformations with Flips are Nonergodic" (Ergod. Th. &
             Dyn. Systems, Vol 5., (1985), 257-271

.. [Normaliz] Winfried Bruns, Bogdan Ichim, and Christof Soeger,
              Normaliz,
              http://www.mathematik.uni-osnabrueck.de/normaliz/

.. [NoThWi08] J.-C. Novelli, J.-Y. Thibon, L. K. Williams,
              *Combinatorial Hopf algebras, noncommutative Hall-Littlewood
              functions, and permutation tableaux*.
              Advances in Mathematics, Volume 224, Issue 4, 10 July 2010,
              pp. 1311--1348,
              :doi:`10.1016/j.aim.2010.01.006`,
              :arxiv:`0804.0995v3`.

.. [NovThi06] Jean-Christophe Novelli, Jean-Yves Thibon,
              *Polynomial realizations of some trialgebras*, FPSAC 2006.
              :arxiv:`math/0605061v1`.

.. [NP2007] Nikolopoulos, S.D. and Palios, L.,
            *Detecting holes and antiholes in graphs*,
            Algorithmica, 2007,
            Vol. 47, number 2, pages 119--138,
            :doi:`10.1007/s00453-006-1225-y`,
            http://www.cs.uoi.gr/~stavros/C-Papers/C-2004-SODA.pdf

.. [NWS2002] Newman, M.E.J., Watts, D.J. and Strogatz, S.H.  *Random
             graph models of social networks*. Proc. Nat. Acad. Sci. USA
             99:1 (2002), 2566-2572. :doi:`10.1073/pnas.012582999`

.. [NX2019] \E. M. d. Nascimento, J. A. M. Xexeo
            "Name of Submission:FlexAEAD -A Lightweight Cipher withIntegrated Authentication"
            https://csrc.nist.gov/CSRC/media/Projects/Lightweight-Cryptography/documents/round-1/spec-doc/FlexAEAD-spec.pdf

.. [NZ1997] \T. Nakashima and A. Zelevinsky.
            Polyhedral Realizations of Crystal Bases for Quantized Kac-Moody Algebras.
            Adv. Math. **131**, pp. 253--278, 1997.

.. [NZ2012] \T. Nakanishi and \A. Zelevinsky, *On tropical dualities in
            cluster algebras*, Algebraic groups and quantum groups,
            Contemp. Math., vol. 565, Amer. Math. Soc.,
            Providence, RI, 2012, pp.  217-226.

.. [Nze2007] Janvier Nzeutchap.  *Binary Search Tree insertion, the
             Hypoplactic insertion, and Dual Graded Graphs*.
             :arxiv:`0705.2689` (2007).

.. _ref-O:

**O**

.. [OGKRKGBDDP2015] \R. Oliynykov, I. Gorbenko, O. Kazymyrov, V. Ruzhentsev,
                    \O. Kuznetsov, Y. Gorbenko, A. Boiko, O. Dyrda, V. Dolgov,
                    and A. Pushkaryov,
                    *A new standard of ukraine: The kupyna hash function*; in
                    Cryptology ePrint Archive, (2015), 885.

.. [Oha2011] \R.A. Ohana. On Prime Counting in Abelian Number
             Fields. http://wstein.org/home/ohanar/papers/abelian_prime_counting/main.pdf.

.. [ONe1983] \B. O'Neill : *Semi-Riemannian Geometry*, Academic Press
             (San Diego) (1983)

.. [Onsager1944] Lars Onsager. *Crystal statistics. I. A two-dimensional
                 model with an order-disorder transition*, Phys. Rev.
                 (2) **65** (1944), pp. 117-149.

.. [Ore1933] Oystein Ore.
             *Theory of Non-Commutative Polynomials*
             Annals of Mathematics, Second Series, Volume 34,
             Issue 3 (Jul., 1933), 480-508.

.. [Or2017] \M. Orlitzky. The Lyapunov rank of an improper cone.
            Optimization Methods and Software, 32(1):109-125, 2017,
            :doi:`10.1080/10556788.2016.1202246`.

.. [Or2018a] \M. Orlitzky. Lyapunov rank of polyhedral positive operators.
             Linear and Multilinear Algebra, 66(5):992-1000, 2018,
             :doi:`10.1080/03081087.2017.1331998`.

.. [Or2018b] \M. Orlitzky. Positive and Z-operators on closed convex cones.
             Electronic Journal of Linear Algebra, 34:444-458, 2018,
             :doi:`10.13001/1081-3810.3782`.

.. [ORV] Grigori Olshanski, Amitai Regev, Anatoly Vershik,
         *Frobenius-Schur functions*,
         :arxiv:`math/0110077v1`.
         Possibly newer version at
         http://www.wisdom.weizmann.ac.il/~regev/papers/FrobeniusSchurFunctions.ps

.. [OS2018] Se-jin Oh and Travis Scrimshaw. *Categorical relations between
            Langlands dual quantum affine algebras: Exceptional cases*.
            Preprint: :arxiv:`1802.09253` (2018).

.. [OSS2009] Vitaly Osipov, Peter Sanders, Johannes Singler:
             *The Filter-Kruskal Minimum Spanning Tree Algorithm*.
             SIAM ALENEX, 2009: 52-61
             :doi:`10.1137/1.9781611972894.5`

.. [Oxl1992] James Oxley, *Matroid theory*, Oxford University
             Press, 1992.

.. [Oxl2011] James Oxley, *Matroid Theory, Second Edition*. Oxford
             University Press, 2011.

.. _ref-P:

**P**

.. [Pak2002] Igor Pak,
             *Hook length formula and geometric combinatorics*,
             Seminaire Lotharingien de Combinatoire, 46 (2001),
             B46f,
             https://eudml.org/doc/121696

.. [PALP] Maximilian Kreuzer, Harald Skarke: "PALP: A Package for
          Analyzing Lattice Polytopes with Applications to Toric
          Geometry" omput.Phys.Commun. 157 (2004) 87-106
          :arxiv:`math/0204356`

.. [Pana2002] \F. Panaite, *Relating the Connes-Kreimer and
              Grossman-Larson Hopf algebras built on rooted trees*,
              Lett. Math. Phys. 51 (2000), no. 3, pages 211-219.
              Preprint: :arxiv:`math/0003074v1`

.. [Pau2006] Sebastian Pauli, "Constructing Class Fields over Local
             Fields", Journal de Théorie des Nombres de Bordeaux,
             Vol. 18, No. 3 (2006), pp. 627-652.

.. [PearsonTest] :wikipedia:`Goodness_of_fit`, accessed 13th
                 October 2009.

.. [Pec2014] Oliver Pechenik, *Cyclic sieving of increasing tableaux and
             small Schroeder paths*, JCTA 125 (2014), 357-378,
             :doi:`10.1016/j.jcta.2014.04.002`

.. [Pen2012] \R. Pendavingh, On the evaluation at `(-i, i)` of the
             Tutte polynomial of a binary matroid. Preprint:
             :arxiv:`1203.0910`

.. [Per2007] Markus Perling,
             Divisorial Cohomology Vanishing on Toric Varieties,
             :arxiv:`0711.4836v2`

.. [Pet2010] Christiane Peters, Information-set decoding for linear codes over
             `GF(q)`, Proc. of PQCrypto 2010, pp. 81-94.

.. [Pha2002] \R. C.-W. Phan. Mini advanced encryption standard
             (mini-AES): a testbed for cryptanalysis
             students. Cryptologia, 26(4):283--306, 2002.

.. [Piz1980] \A. Pizer. An Algorithm for Computing Modular Forms on
             `\Gamma_0(N)`, J. Algebra 64 (1980), 340-390.

.. [Platt1976] \C. R. Platt,
               *Planar lattices and planar graphs*,
               Journal of Combinatorial Theory Series B,
               Vol 21, no. 1 (1976): 30-39.

.. [PoiReu95] Stephane Poirier, Christophe Reutenauer,
              *Algèbres de Hopf de tableaux*,
              Ann. Sci. Math. Québec, 19 (1): 79--90.
              http://www.lacim.uqam.ca/~christo/Publi%C3%A9s/1995/Alg%C3%A8bres%20de%20Hopf%20de%20tableaux.pdf

.. [PM2019] \D. Penazzi, M. Montes. "Shamash (and Shamashash)"
            https://csrc.nist.gov/CSRC/media/Projects/Lightweight-Cryptography/documents/round-1/spec-doc/ShamashAndShamashash-spec.pdf

.. [Pol2003] Robert Pollack, *On the `p`-adic `L`-function of a modular form
            at a supersingular prime*, Duke Math. J. 118 (2003), no. 3, 523-558.

.. [Pon2010] \S. Pon. *Types B and D affine Stanley symmetric
             functions*, unpublished PhD Thesis, UC Davis, 2010.

.. [Pons2013] Viviane Pons,
              *Combinatoire algébrique liée aux ordres sur les permutations*.
              PhD Thesis. (2013). :arxiv:`1310.1805v1`.

.. [Pons2018] Viviane Pons,
              *The Rise-Contact involution on Tamari intervals*.
              :arxiv:`1802.08335`

.. [Pop1972] \V. M. Popov. "Invariant description of linear, time-invariant
             controllable systems". SIAM Journal on Control, 10(2):252-264,
             1972. :doi:`10.1137/0310020`

.. [Pos1988] \H. Postl. 'Fast evaluation of Dickson Polynomials' Contrib. to
             General Algebra, Vol. 6 (1988) pp. 223-225

.. [Pos2005] \A. Postnikov, Affine approach to quantum Schubert
             calculus, Duke Math. J. 128 (2005) 473-509

.. [PPW2013] \D. Perkinson, J. Perlman, and J. Wilmes.
             *Primer for the algebraic geometry of sandpiles*.
             Tropical and Non-Archimedean
             Geometry, Contemp. Math., 605, Amer. Math. Soc.,
             Providence, RI, 2013.
             :arxiv:`1112.6163`

.. [PR2003] Perrin-Riou, *Arithmétique des courbes elliptiques à
            réduction supersingulière en `p`*,
            Experiment. Math. 12 (2003), no. 2, 155-186.

.. [PR2015] \P. Pilarczyk and P. Réal, *Computation of cubical
            homology, cohomology, and (co)homological operations via
            chain contraction*, Adv. Comput. Math. 41 (2015), pp
            253--275.

.. [PRC2012] \G. Piret, T. Roche, and C. Carlet,
             *PICARO - a block cipher allowing efficient higher-order side-channel
             resistance*; in ACNS, (2012), pp. 311-328.

.. [Prototype_pattern] Prototype pattern,
                       :wikipedia:`Prototype_pattern`

.. [PeSt2011] E. Pelantová, Š. Starosta, Infinite words rich and
              almost rich in generalized palindromes, in: G. Mauri,
              A. Leporati (Eds.), Developments in Language Theory,
              volume 6795 of Lecture Notes in Computer Science,
              Springer-Verlag, Berlin, Heidelberg, 2011, pp. 406--416

.. [PS2002] Jim Pitman, Richard Stanley, *A polytope related to
            empirical distributions, plane trees, parking functions, and
            the associahedron*, J. Discrete Comput. Geom. (2002), 27:4, 603-634,
            :doi:`10.1007/s00454-002-2776-6`, :arxiv:`math/9908029`.

.. [PS2006] Dominique Poulalhon and Gilles Schaeffer,
            *Optimal coding and sampling of triangulations*,
            Algorithmica 46 (2006), no. 3-4, 505-527,
            :doi:`10.1007/s00453-006-0114-8`,
            http://www.lix.polytechnique.fr/~poulalho/Articles/PoSc_Algorithmica06.pdf

.. [PS2011] \R. Pollack, and G. Stevens.  *Overconvergent modular
            symbols and p-adic L-functions.* Annales scientifiques de
            l'École normale supérieure.
            Vol. 44. No. 1. Elsevier, 2011.

.. [PSW1996] Boris Pittel, Joel Spencer and Nicholas Wormald. *Sudden
             Emergence of a Giant k-Core in a Random
             Graph*. (1996). J. Combinatorial Theory. Ser B 67. pages
             111-151. :doi:`10.1006/jctb.1996.0036`. [Online] Available:
             http://cs.nyu.edu/cs/faculty/spencer/papers/k-core.pdf

.. [PT2009] \S. Payne, J. A. Thas.
            *Finite generalized quadrangles*.
            European Mathematical Society,
            2nd edition, 2009.

.. [PUNTOS] Jesus A. De Loera
            http://www.math.ucdavis.edu/~deloera/RECENT_WORK/puntos2000

.. [PvZ2010] \R. A. Pendavingh, S. H. M. van Zwam, Lifts of matroid
             representations over partial fields, Journal of
             Combinatorial Theory, Series B, Volume 100, Issue 1,
             January 2010, Pages 36-67

.. [PZ2008] \J. H. Palmieri and J. J. Zhang, "Commutators in the
            Steenrod algebra," New York J. Math. 19 (2013), 23-37.

.. [Pro2001] James Propp.
             *The Many Faces of Alternating Sign Matrices*,
             Discrete Mathematics and Theoretical Computer Science 43 (2001): 58
             :arxiv:`math/0208125`

.. [Propp1997] James Propp,
               *Generating Random Elements of Finite Distributive Lattices*,
               Electron. J. Combin. 4 (1997), no. 2, The Wilf Festschrift volume,
               Research Paper 15.
               http://www.combinatorics.org/ojs/index.php/eljc/article/view/v4i2r15

.. [PW2013] Robin Pemantle and Mark C. Wilson.  *Analytic
            Combinatorics in Several Variables*.  Cambridge University
            Press, 2013.

.. [PWZ1997] Marko Petkovsek, Herbert S. Wilf, Doron Zeilberger, A = B,
             AK Peters, Ltd., Wellesley, MA, USA, 1997, pp. 73--100

.. [PZGH1999] Petho A., Zimmer H.G., Gebel J. and Herrmann E.,
              Computing all S-integral points on elliptic curves
              Math. Proc. Camb. Phil. Soc. (1999), 127, 383-402

.. _ref-Q:
.. _ref-R:

**R**

.. [Rai2012] Alexander Raichev.  *Leinartas's partial fraction
             decomposition*.  :arxiv:`1206.4740`.

.. [Raj1987] \A. Rajan, Algorithmic applications of connectivity and
             related topics in matroid theory. Ph.D. Thesis,
             Northwestern university, 1987.

.. [Ram1991] Arun Ram,
             *A Frobenius formula for the characters of the Hecke algebras*.
             Invent. Math. **106** (1991), pp. 461-488.

.. [Ram1997] Arun Ram. *Seminormal representations of Weyl groups
             and Iwahori-Hecke algebras*. Proc. London Math. Soc. (3)
             **75** (1997). 99-133. :arxiv:`math/9511223v1`.
             http://www.ms.unimelb.edu.au/~ram/Publications/1997PLMSv75p99.pdf

.. [Rau1979] Gerard Rauzy, *Échanges d'intervalles et transformations
             induites*, Acta Arith. 34, no. 3, 203-212, 1980

.. [Rea2004] Nathan Reading.
             *Cambrian Lattices*.
             :arxiv:`math/0402086v2`.

.. [Rea2009] Nathan Reading, *Noncrossing partitions and the shard
             intersection order*, DMTCS Proceedings of FPSAC 2009, 745--756

.. [Red2001] Maria Julia Redondo. *Hochschild cohomology: some methods
             for computations*. Resenhas IME-USP 5 (2), 113-137
             (2001). http://inmabb.criba.edu.ar/gente/mredondo/crasp.pdfc

.. [Reg09] Oded Regev. On Lattices, Learning with Errors, Random
           Linear Codes, and Cryptography. in Journal of the ACM
           56(6). ACM 2009, :doi:`10.1145/1060590.1060603`

.. [Reg1958] \T. Regge, 'Symmetry Properties of Clebsch-Gordan
             Coefficients', Nuovo Cimento, Volume 10, pp. 544 (1958)

.. [Reg1959] \T. Regge, 'Symmetry Properties of Racah Coefficients',
             Nuovo Cimento, Volume 11, pp. 116 (1959)

.. [Reg2005] Oded Regev. On lattices, learning with errors, random
             linear codes, and cryptography. STOC, pp. 84--93,
             ACM, 2005.

.. [Reu1993] \C. Reutenauer. *Free Lie Algebras*. Number 7 in London
             Math. Soc. Monogr. (N.S.). Oxford University
             Press. (1993).

.. [Reu2003] Christophe Reutenauer. *Free Lie algebras*.
             Preprint of a chapter in the Handbook of Algebra,
             2003.
             `Downloadable from Reutenauer's website
             <http://www.lacim.uqam.ca/~christo/Publi%C3%A9s/2003/free%20Lie%20algebras.pdf>`_

.. [Rho69] John Rhodes, *Characters and complexity of finite semigroups*
           \J. Combinatorial Theory, vol 6, 1969

.. [RH2003] \J. Rasch and A. C. H. Yu, 'Efficient Storage Scheme for
            Pre-calculated Wigner 3j, 6j and Gaunt Coefficients',
            SIAM J. Sci. Comput. Volume 25, Issue 4,
            pp. 1416-1428 (2003)

.. [RH2003b] \G. G. Rose and P. Hawkes,
            *Turing: A fast stream cipher*; in FSE, (2003), pp. 290-306.

.. [Rio1958] \J. Riordan, "An Introduction to Combinatorial Analysis",
             Dover Publ. (1958)

.. [Rio2019] \S. Riou, "DryGASCON: Lightweight Cryptography Standardization
             Process round 1 submission"
             https://csrc.nist.gov/CSRC/media/Projects/Lightweight-Cryptography/documents/round-1/spec-doc/drygascon-spec.pdf

.. [Ris2016] Roswitha Rissner, "Null ideals of matrices over residue
             class rings of principal ideal domains". Linear Algebra
             Appl., **494** (2016) 44–69. :doi:`10.1016/j.laa.2016.01.004`.

.. [RL1971] \J. Rokne, P. Lancaster. Complex interval arithmetic.
            Communications of the ACM 14. 1971.

.. [RMA2009] \P. Réal and H. Molina-Abril, *Cell AT-models for digital
             volumes* in Torsello, Escolano, Brun (eds.), Graph-Based
             Representations in Pattern Recognition, Lecture Notes in
             Computer Science, volume 5534, pp. 314-3232, Springer,
             Berlin (2009).

.. [RNPA2011] \G. Rudolf, N. Noyan, D. Papp, and F. Alizadeh. Bilinear
              optimality constraints for the cone of positive
              polynomials. Mathematical Programming, Series B,
              129 (2011) 5-31.

.. [RPK1980] \S. M. Reddy, D. K. Pradhan, and J. Kuhl. "Directed graphs with
           minimal diameter and maximal connectivity", School Eng., Oakland
           Univ., Rochester MI, Tech. Rep., July 1980.

.. [RPK1983] \S. Reddy, P. Raghavan, and J. Kuhl. "A Class of Graphs for
          Processor Interconnection". *IEEE International Conference on Parallel
          Processing*, pages 154-157, Los Alamitos, Ca., USA, August 1983.

.. [Rob1991] Tom Roby, "Applications and extensions of Fomin's
             generalization of the Robinson-Schensted correspondence
             to differential posets".  Ph.D. Thesis, M.I.T.,
             Cambridge, Massachusetts, 1991.

.. [Roberts2015] David P. Roberts, *Hypergeometric Motives I*, https://icerm.brown.edu/materials/Slides/sp-f15-offweeks/Hypergeomteric_Motives,_I_]_David_Roberts,_University_of_Minnesota_-_Morris.pdf

.. [Roberts2017] David P. Roberts, *Hypergeometric motives and an unusual
   application of the Guinand-Weil-Mestre explicit formula*,
   https://www.matrix-inst.org.au/wp_Matrix2016/wp-content/uploads/2016/04/Roberts-2.pdf

.. [Roc1970] \R.T. Rockafellar, *Convex Analysis*. Princeton
             University Press, Princeton, 1970.

.. [Rog2018] Baptiste Rognerud,
             *Exceptional and modern intervals of the Tamari lattice*.
             :arxiv:`1801.04097`

.. [Ros1999] \K. Rosen *Handbook of Discrete and Combinatorial
             Mathematics* (1999), Chapman and Hall.

.. [Ros2002] Rosenfeld, Vladimir Raphael, 2002: Enumerating De Bruijn
             Sequences. *Communications in Math. and in Computer Chem.*

.. [Rot2001] Gunter Rote, *Division-Free Algorithms for the
             Determinant and the Pfaffian: Algebraic and Combinatorial
             Approaches*, H. Alt (Ed.): Computational Discrete
             Mathematics, LNCS 2122,
             pp. 119–135, 2001. http://page.mi.fu-berlin.de/rote/Papers/pdf/Division-free+algorithms.pdf

.. [Rot2006] Ron Roth, Introduction to Coding Theory, Cambridge
             University Press, 2006


.. [RR1997] Arun Ram and Jeffrey Remmel. *Applications of the Frobenius
            formulas and the characters of the symmetric group and the
            Hecke algebras of type A*. J. Algebraic Combin.
            **6** (1997), 59-87.

.. [RSS] :wikipedia:`Residual_sum_of_squares`, accessed 13th
         October 2009.

.. [RSW2011] Victor Reiner, Franco Saliola, Volkmar Welker.
             *Spectra of Symmetrized Shuffling Operators*.
             :arxiv:`1102.2460v2`.

.. [RT1975] Read, R. C. and Tarjan, R. E. *Bounds on Backtrack Algorithms for
            Listing Cycles, Paths, and Spanning Trees*.
            Networks, Volume 5 (1975), numer 3, pages 237-252.
            :doi:`10.1002/net.1975.5.3.237`.

.. [RTL76] Donald J. Rose, Robert Endre Tarjan and George S. Lueker.
           *Algorithmic aspects of vertex elimination on graphs*.
           SIAM J. Comput., 5(2), 266–283 (1976).

.. [Rub1991] \K. Rubin. The "main conjectures" of Iwasawa theory for
             imaginary quadratic fields. Invent. Math. 103 (1991),
             no. 1, 25--68.

.. [Rud1958] \M. E. Rudin. *An unshellable triangulation of a
             tetrahedron*. Bull. Amer. Math. Soc. 64 (1958), 90-91.

.. [Rus2003] Frank Ruskey. *Combinatorial Generation*. (2003).
             http://www.1stworks.com/ref/ruskeycombgen.pdf

.. [Rüt2014] Julian Rüth, *Models of Curves and Valuations*. Open Access
             Repositorium der Universität Ulm. Dissertation (2014).
             :doi:`10.18725/OPARU-3275`

.. [RV2007] Fernando Rodriguez Villegas. Experimental Number Theory.
            Oxford Graduate Texts in Mathematics 13, 2007.

.. [RW2008] Alexander Raichev and Mark C. Wilson. *Asymptotics of
            coefficients of multivariate generating functions:
            improvements for smooth points*, Electronic Journal of
            Combinatorics, Vol. 15 (2008).  R89 :arxiv:`0803.2914`.

.. [RW2012] Alexander Raichev and Mark C. Wilson. *Asymptotics of
            coefficients of multivariate generating functions:
            improvements for smooth points*. Online Journal of
            Analytic Combinatorics.  Issue 6,
            (2011). :arxiv:`1009.5715`.

.. _ref-S:

**S**

.. [Saa2011] \M-J. O. Saarinen,
             *Cryptographic Analysis of All 4 x 4-Bit S-Boxes*; in
             SAC, (2011), pp. 118-133.

.. [Sag1987] Bruce E. Sagan.  *Shifted tableaux, Schur Q-functions,
             and a conjecture of R. Stanley*.  Journal of
             Combinatorial Theory, Series A Volume 45 (1987),
             pp. 62-103.

.. [Sag2001] Bruce E. Sagan.  *The Symmetric Group*,
             2nd edition, New York 2001.

.. [Sag2011] Bruce E. Sagan,
             *The cyclic sieving phenomenon: a survey*,
             :arXiv:`1008.0790v3`

.. [Sal1954] \G. Salmon: "A Treatise on Conic Sections",
             Chelsea Publishing Co., New York, 1954.

.. [Sal1958] \G. Salmon: "A Treatise on the Analytic Geometry of Three
             Dimensions", Vol. I, Chelsea Publishing Company, New
             York, 1958.

.. [Sal1965] \G. Salmon: "A Treatise on the Analytic Geometry of Three
             Dimensions", Vol II, Chelsea Publishing Co., New
             York, 1965.

.. [Sal2014] \B. Salisbury.
             The flush statistic on semistandard Young tableaux.
             :arXiv:`1401.1185`

.. [Sch1990] Schnyder, Walter. *Embedding Planar Graphs on the Grid*.
             Proc. 1st Annual ACM-SIAM Symposium on Discrete Algorithms,
             San Francisco (1994), pp. 138-147.

.. [Sch1996] \E. Schaefer. A simplified data encryption
             algorithm. Cryptologia, 20(1):77--84, 1996.

.. [Sch1999] Gilles Schaeffer, *Random Sampling of Large Planar Maps and Convex
             Polyhedra*, Annual ACM Symposium on Theory of Computing
             (Atlanta, GA, 1999). :doi:`10.1145/301250.301448`.

.. [Sch2004] Manfred Schocker, *The descent algebra of the
             symmetric group*. Fields Inst. Comm. 40 (2004), pp. 145-161.
             http://www.mathematik.uni-bielefeld.de/~ringel/schocker-neu.ps

.. [Sch2006] Oliver Schiffmann. *Lectures on Hall algebras*,
             preprint, 2006. :arxiv:`0611617v2`.

.. [Sch2008] \A. Schilling. "Combinatorial structure of
             Kirillov-Reshetikhin crystals of type `D_n(1)`, `B_n(1)`, `A_{2n-1}(2)`".
             J. Algebra. **319** (2008). 2938-2962. :arxiv:`0704.2046`.

.. [Sch2013] Schmidt, Jens M
             "A Simple Test on 2-Vertex- and 2-Edge-Connectivity",
             Information Processing Letters, 113 (7): 241–244
             :doi:`10.2307/2303897`

.. [Sch2015] George Schaeffer. *Hecke stability and weight 1 modular forms*.
             Math. Z. 281:159–191, 2015. :doi:`10.1007/s00209-015-1477-9`

.. [Sco1985] \R. Scott,
             *Wide-open encryption design offers flexible implementations*; in
             Cryptologia, (1985), pp. 75-91.

.. [SE1962] \N. E. Steenrod and D. B. A. Epstein, Cohomology
            operations, Ann. of Math. Stud. 50 (Princeton University
            Press, 1962).

.. [Ser1972] Jean-Pierre Serre,
             Propriétés galoisiennes des points d'ordre fini
             des courbes elliptiques.
             Invent. Math.  15  (1972), no. 4, 259--331.

.. [Ser1987] Jean-Pierre Serre,
             Sur les représentations modulaires de degré
             2 de `\text{Gal}(\bar\QQ/\QQ)`.
             Duke Math. J. 54 (1987), no. 1, 179--230.

.. [Ser1985] \C. Series. The geometry of Markoff numbers. The
             Mathematical Intelligencer, 7(3):20--29, 1985.

.. [Ser1992] \J.-P. Serre : *Lie Algebras and Lie Groups*, 2nd ed.,
             Springer (Berlin) (1992);
             :doi:`10.1007/978-3-540-70634-2`

.. [Ser2010] \F. Sergeraert, *Triangulations of complex projective
             spaces* in Scientific contributions in honor of Mirian
             Andrés Gómez, pp 507-519, Univ. La Rioja Serv. Publ., Logroño (2010).

.. [Sey1981] \P. D. Seymour, Nowhere-zero 6-flows, J. Comb. Theory Ser B,
             30 (1981), 130-135. :doi:`10.1016/0095-8956(81)90058-7`

.. [SH1995] \C. P. Schnorr and H. H. Hörner. *Attacking the
            Chor-Rivest Cryptosystem by Improved Lattice
            Reduction*. Advances in Cryptology - EUROCRYPT '95. LNCS
            Volume 921, 1995, pp 1-12.

.. [SH1995b] Bernd Sturmfels, Serkan Hosten:
             GRIN: An implementation of Grobner bases for integer programming,
             in "Integer Programming and Combinatorial Optimization",
             [E. Balas and J. Clausen, eds.],
             Proceedings of the IV. IPCO Conference (Copenhagen, May 1995),
             Springer Lecture Notes in Computer Science 920 (1995) 267-276.

.. [SHET2018] \O. Seker, P. Heggernes, T. Ekim, and Z. Caner Taskin.
              *Generation of random chordal graphs using subtrees of a tree*,
              :arxiv:`1810.13326v1`.

.. [Shi2002] \M. Shimozono
             *Affine type A crystal structure on tensor products of rectangles,
             Demazure characters, and nilpotent varieties*,
             J. Algebraic Combin. **15** (2002). no. 2. 151-187.
             :arxiv:`math.QA/9804039`.

.. [Shim2016] Shimada, Ichiro, *Connected components of the moduli of
            elliptic K3 surfaces*, :arxiv:`1610.04706`.

.. [Shi1971] Goro Shimura, *Introduction to the arithmetic theory of
             automorphic functions*. Publications of the Mathematical
             Society of Japan and Princeton University Press, 1971.

.. [Shr2004] \S. Shreve, *Stochastic Calculus for Finance II:
             Continuous-Time Models*.  New York: Springer, 2004

.. [SIHMAS2011] \K. Shibutani, T. Isobe, H. Hiwatari, A. Mitsuda, T. Akishita,
                and T. Shirai, *Piccolo: An ultra-lightweight block-cipher*; in
                CHES, (2011), pp. 342-457.

.. [Sil1988] Joseph H. Silverman, Computing heights on
             elliptic curves. Mathematics of Computation, Vol. 51,
             No. 183 (Jul., 1988), pp. 339-358.

.. [Sil1994] Joseph H. Silverman, Advanced topics in the arithmetic of
             elliptic curves. GTM 151, Springer-Verlag, New York, 1994.

.. [Sil2007] Joseph H. Silverman. The Arithmetic of Dynamics Systems.
             GTM 241, Springer-Verlag, New York, 2007.

.. [Sil2009] Joseph H. Silverman, The Arithmetic of Elliptic
             Curves. Second edition. Graduate Texts in Mathematics, 106.
             Springer, 2009.

.. [SK2011] \J. Spreer and W. Kühnel, "Combinatorial properties of the
            K3 surface: Simplicial blowups and slicings", Experimental
            Mathematics, Volume 20, Issue 2, 2011.

.. [SKWWHF1998] \B. Schneier, J. Kelsey, D. Whiting, D. Wagner, C. Hall,
                and N. Ferguson, *Twofish: A 128-bit block cipher*; in
                AES Submission, (1998).

.. [Sky2003] Brian Skyrms. *The stag hunt and the evolution of social
             structure*. Cambridge University Press, 2003.

.. [SLB2008] Shoham, Yoav, and Kevin Leyton-Brown. *Multiagent
             systems: Algorithmic, game-theoretic, and logical
             foundations.* Cambridge University Press, 2008.

.. [SMMK2013] \T. Suzaki, K. Minematsu, S. Morioka, and E. Kobayashi,
              *TWINE: A lightweight block cipher for multiple platforms*; in
              SAC, (2012), pp. 338-354.

.. [SMS2019] \S. Sarkar, K. Mandal, D. Saha
             "Sycon v1.0 Submission to LightweightCryptographic Standards"
             https://csrc.nist.gov/CSRC/media/Projects/Lightweight-Cryptography/documents/round-1/spec-doc/sycon-spec.pdf

.. [Sor1984] \A. Sorkin, *LUCIFER: a cryptographic algorithm*;
             in Cryptologia, 8(1), pp. 22–35, 1984.

.. [Sma1995] \N.P. Smart, "The Solution of Triangularly Connected
             Decomposable Form Equations". Math. Comp. 64 (1995), 819-840.
             :doi:`10.1090/S0025-5718-1995-1277771-4`.

.. [Sma1998] \N.P. Smart, *The algorithmic resolution of Diophantine equations*,
             Number 41 in Student Texts. London Mathematical Society, 1998.

.. [Sot2011] \M. A. Soto Gomez. 2011. *Quelques propriétés topologiques des
             graphes et applications à internet et aux réseaux*.
             Ph.D. Dissertation. Univ. Paris Diderot (Paris 7).
             https://tel.archives-ouvertes.fr/tel-01259904/document

.. [Spa1966] Edwin H. Spanier, *Algebraic Topology*,
             Springer-Verlag New York, 1966.
             :doi:`10.1007/978-1-4684-9322-1`,
             ISBN 978-1-4684-9322-1.

.. [Spe2013] \D. Speyer, *An infinitely generated upper cluster algebra*,
             :arxiv:`1305.6867`.

.. [SPGQ2006] \F.-X. Standaert, G. Piret, N. Gershenfeld, and J.-J. Quisquater,
              *Sea: A scalable encryption algorithm for small embedded applications*; in
              CARDIS, (2006), pp. 222-236.

.. [SPRQL2004] \F.-X. Standaert, G. Piret, G. Rouvroy, J.-J. Quisquarter,
               and J.-D. Legat, *ICEBERG: An involutional cipher efficient for block
               encryption in reconfigurable hardware*; in FSE, (2004), pp. 279-299.

.. [Squ1984] \C. C. Squier. *The Burau representation is unitary*.
             Proceedings of the American Mathematical Society,
             Volume 90. Number 2, February 1984, pp. 199-202.

.. [SS1983] Shorey and Stewart. "On the Diophantine equation a
            x^{2t} + b x^t y + c y^2 = d and pure powers in recurrence
            sequences." Mathematica Scandinavica, 1983.

.. [SS1990] Bruce E. Sagan and Richard P. Stanley.
            *Robinson-Schensted algorithms for skew tableaux*.
            Journal of Combinatorial Theory, Series A 55.2 (1990) pp. 161-193.

.. [SS1992] \M. A. Shtan'ko and M. I. Shtogrin, "Embedding cubic
            manifolds and complexes into a cubic lattice", *Uspekhi
            Mat. Nauk* 47 (1992), 219-220.

.. [SS2008] Geoffrey Scott and Christopher Storm, *The coefficients
            of the Ihara zeta function*, Involve, Vol. 1 (2008), No. 2, 217-233,
            :doi:`10.2140/involve.2008.1.217`
            (http://msp.org/involve/2008/1-2/involve-v1-n2-p08-p.pdf)

.. [SS2015] Anne Schilling and Travis Scrimshaw.
            *Crystal structure on rigged configurations and the filling map*.
            Electron. J. Combin., **22(1)** (2015) #P1.73. :arxiv:`1409.2920`.

.. [SS2015II] Ben Salisbury and Travis Scrimshaw.
              *A rigged configuration model for* `B(\infty)`.
              J. Combin. Theory Ser. A, **133** (2015) pp. 29-75.
              :arxiv:`1404.6539`.

.. [SS2017] Ben Salisbury and Travis Scrimshaw.
            *Rigged configurations for all symmetrizable types*.
            Electron. J. Combin., **24(1)** (2017) #P1.30. :arxiv:`1509.07833`.

.. [SS2018] Ben Salisbury and Travis Scrimshaw.
            *Description of crystals for generalized Kac–Moody algebras using
            rigged configurations*.
            Sém. Lothar. Combin. **80B** (2018), Art. #20, 12 pp.

.. [SSAMI2007] \T. Shirai, K. Shibutani, T. Akishita, S. Moriai, and T. Iwata,
               *The 128-bit blockcipher CLEFIA (extended abstract)*; in
               FSE, (2007), pp. 181-195.

.. [ST2010] Einar Steingrimmsson and Bridget Tenner.
            *The Moebius Function of the Permutation Pattern Poset*,
            Journal of Combinatorics 1 (2010), 39-52

.. [ST2011] \A. Schilling, P. Tingley. *Demazure crystals,
            Kirillov-Reshetikhin crystals, and the energy function*.
            Electronic Journal of Combinatorics. **19(2)**. 2012.
            :arxiv:`1104.2359`

.. [St1986] Richard Stanley. *Two poset polytopes*,
            Discrete Comput. Geom. (1986), :doi:`10.1007/BF02187680`

.. [St2011b] \W. Stein, "Toward a Generalization of the Gross-Zagier
            Conjecture", Int Math Res Notices (2011),
            :doi:`10.1093/imrn/rnq075`

.. [Sta1973] \H. M. Stark, Class-Numbers of Complex Quadratic
             Fields. In: Kuijk W. (eds) Modular Functions of One
             Variable I. Lecture Notes in Mathematics,
             vol 320. (1973), Springer, Berlin, Heidelberg

.. [Sta1995] \R. P. Stanley, *A symmetric function generalization
             of the chromatic polynomial of a graph*, Adv. Math., ***111***
             no.1 (1995), 166-194. :doi:`10.1006/aima.1995.1020`.

.. [Sta2002] Richard P. Stanley,
             *The rank and minimal border strip decompositions of a
             skew partition*,
             J. Combin. Theory Ser. A 100 (2002), pp. 349-375.
             :arxiv:`math/0109092v1`.

.. [Sta2007] Stanley, Richard: *Hyperplane Arrangements*, Geometric
             Combinatorics (E. Miller, V. Reiner, and B. Sturmfels,
             eds.), IAS/Park City Mathematics Series, vol. 13,
             American Mathematical Society, Providence, RI, 2007,
             pp. 389-496.

.. [EnumComb1] Stanley, Richard P.
               *Enumerative Combinatorics, volume 1*,
               Second Edition,
               Cambridge University Press (2011).
               http://math.mit.edu/~rstan/ec/ec1/

.. [EnumComb2] Stanley, Richard P.
               *Enumerative Combinatorics, volume 2*.
               Cambridge University Press (1999).
               http://math.mit.edu/~rstan/ec/

.. [Star2011] Š. Starosta, *On Theta-palindromic Richness*,
              Theoret. Comp. Sci. 412 (2011) 1111--1121

.. [Sei2002] \T. R. Seifullin, *Computation of determinants, adjoint
             matrices, and characteristic polynomials without division*
             :doi:`10.1023/A:1021878507303`

.. [ST1981] \J. J. Seidel and D. E. Taylor,
            *Two-graphs, a second survey*.
            Algebraic methods in graph theory, Vol. I, II (Szeged, 1978),
            pp. 689--711, Colloq. Math. Soc. János Bolyai, 25,
            North-Holland, Amsterdam-New York, 1981.

.. [Stan2009] Richard Stanley,
              *Promotion and evacuation*,
              Electron. J. Combin. 16 (2009), no. 2, Special volume in honor of
              Anders Björner,
              Research Paper 9, 24 pp.

.. [Ste2003] John R. Stembridge, *A local characterization of
             simply-laced crystals*, Transactions of the American
             Mathematical Society, Vol. 355, No. 12 (Dec., 2003),
             pp. 4807--4823

.. [Stich2009] Stichtenoth, Henning. *Algebraic function fields and codes*.
               Vol. 254. Springer Science & Business Media, 2009.

.. [Sti2006] Douglas R. Stinson. *Cryptography: Theory and
             Practice*. 3rd edition, Chapman \& Hall/CRC, 2006.

.. [Sto1998] \A. Storjohann, An O(n^3) algorithm for Frobenius normal
             form. Proceedings of the International Symposium on
             Symbolic and Algebraic Computation (ISSAC'98), ACM Press,
             1998, pp. 101-104.

.. [Sto2000] \A. Storjohann, Algorithms for Matrix Canonical
             Forms. PhD Thesis. Department of Computer Science, Swiss
             Federal Institute of Technology -- ETH, 2000.

.. [Sto2011] \A. Storjohann, Email Communication. 30 May 2011.

.. [Str1969] Volker Strassen. Gaussian elimination is not
             optimal. Numerische Mathematik, 13:354-356, 1969.

.. [Striker2011] \J. Striker. *A unifying poset perspective on
                 alternating sign matrices, plane partitions, Catalan objects,
                 tournaments, and tableaux*, Advances in Applied Mathematics 46
                 (2011), no. 4, 583-609. :arxiv:`1408.5391`

.. [Str2015] Jessica Striker.
             *The toggle group, homomesy, and the Razumov-Stroganov correspondence*,
             Electron. J. Combin. 22 (2015) no. 2
             :arxiv:`1503.08898`

.. [Stu1987] \J. Sturm, On the congruence of modular forms, Number
             theory (New York, 1984-1985), Springer, Berlin, 1987,
             pp. 275-280.

.. [Stu1993] \B. Sturmfels, Algorithms in invariant theory, Springer-Verlag,
             1993.

.. [Stu1995] Bernd Sturmfels,
             Grobner Bases and Convex Polytopes
             AMS University Lecture Series Vol. 8 (01 December 1995)

.. [Stu1997] Bernd Sturmfels,
             Equations defining toric varieties,
             Algebraic Geometry - Santa Cruz 1995,
             Proc. Sympos. Pure Math., 62, Part 2,
             Amer. Math. Soc., Providence, RI, 1997,
             pp. 437-449.

.. [Stu2008] \C. Stump -- More bijective Catalan combinatorics on
             permutations and on colored permutations, Preprint.
             :arxiv:`0808.2822`.

.. [STW2013] \J. Schejbal, E. Tews, and J. Wälde,
             *Reverse engineering of chiasmus from gstool*; in
             30c3, (2013).

.. [STW2016] \C. Stump, H. Thomas, N. Williams. *Cataland II*, in
             preparation, 2016.

.. [STW2018] Christian Stump, Hugh Thomas and Nathan Williams,
             *Cataland: why the fuss?*, 2018. :arxiv:`1503.00710`

.. [SU2014] Christopher Skinner and Eric Urban,
            The Iwasawa main conjectures for GL2.
            Invent. Math. 195 (2014), no. 1, 1-277.

.. [sudoku:escargot]  "Al Escargot", due to Arto Inkala,
                      http://timemaker.blogspot.com/2006/12/ai-escargot-vwv.html

.. [sudoku:norvig] Perter Norvig, "Solving Every Sudoku Puzzle",
                   http://norvig.com/sudoku.html

.. [sudoku:royle]  Gordon Royle, "Minimum Sudoku",
                   http://people.csse.uwa.edu.au/gordon/sudokumin.php

.. [sudoku:top95]  "95 Hard Puzzles", http://magictour.free.fr/top95,
                   or http://norvig.com/top95.txt

.. [sudoku:wikipedia]  "Near worst case",
                       :wikipedia:`Algorithmics_of_sudoku`

.. [Sulzgr2017] Robin Sulzgruber,
                *Inserting rim-hooks into reverse plane partitions*,
                :arxiv:`1710.09695v1`.

.. [Sun2010] Yi Sun. *The McKay correspondence*.
             http://www.math.miami.edu/~armstrong/686sp13/McKay_Yi_Sun.pdf
             2010

.. [Sut2002] Ruedi Suter.
             *Young's Lattice and Dihedral Symmetries*.
             Europ. J. Combinatorics (2002) 23, 233--238.
             http://www.sciencedirect.com/science/article/pii/S0195669801905414

.. [Sut2012] Sutherland. A local-global principle for rational
             isogenies of prime degree. Journal de Théorie des Nombres de Bordeaux,
             2012.

.. [SV1970] \H. Schneider and M. Vidyasagar. Cross-positive matrices. SIAM
            Journal on Numerical Analysis, 7:508-519, 1970.

.. [SV2000] \J. Stern and S. Vaudenay,
            *CS-Cipher*; in
            First Open NESSIE Workshop, (2000).

.. [SV2013] Silliman and Vogt. "Powers in Lucas Sequences via Galois
            Representations." Proceedings of the American Mathematical
            Society, 2013. :arxiv:`1307.5078v2`

.. [SW1999] Steger, A. and Wormald, N. *Generating random
            regular graphs quickly*. Prob. and Comp. 8 (1999), pp 377-396.
            :doi:`10.1017/S0963548399003867`.

.. [SW2002] William Stein and Mark Watkins, *A database of elliptic
            curves---first report*. In *Algorithmic number theory
            (ANTS V), Sydney, 2002*, Lecture Notes in Computer Science
            2369, Springer, 2002,
            p267--275. http://modular.math.washington.edu/papers/stein-watkins/

.. [SW2012] John Shareshian and Michelle Wachs.
            *Chromatic quasisymmetric functions and Hessenberg varieties*.
            Configuration Spaces. CRM Series. Scuola Normale Superiore.
            (2012) pp. 433-460. :doi:`10.1007/978-88-7642-431-1_20`.
            http://www.math.miami.edu/~wachs/papers/chrom.pdf

.. [SW2013] \W. Stein and C. Wuthrich, Algorithms
            for the Arithmetic of Elliptic Curves using Iwasawa Theory
            Mathematics of Computation 82 (2013), 1757-1792.

.. [St1922] Ernst Steinitz, *Polyeder und Raumeinteilungen*.
            In *Encyclopädie der Mathematischen Wissenschaften*, Franz Meyer
            and Hand Mohrmann, eds., volume 3, *Geometrie, erster Teil, zweite Hälfte*,
            pp. 1--139, Teubner, Leipzig, 1922

.. [SU2009] \J. Smillie and C. Ulcigrai. Symbolic coding for linear
            trajectories in the regular octagon, :arxiv:`0905.0871`, 2009.

.. [Swe1969] Moss Sweedler. Hopf algebras. W.A. Benjamin, Math Lec
             Note Ser., 1969.

.. [SWJ2008] Fatima Shaheen, Michael Wooldridge, and Nicholas
             Jennings. *A linear approximation method for the Shapley
             value.* Artificial Intelligence 172.14 (2008): 1673-1699.

.. [Sys1987] Maciej M. SysŁo,
             *Minimizing the jump number for partially-ordered sets: a
             graph-theoretic approach, II*.
             Discrete Mathematics,
             Volume 63, Issues 2-3, 1987, Pages 279-295.

.. [SYYTIYTT2002] \T. Shimoyama, H. Yanami, K. Yokoyama, M. Takenaka, K. Itoh,
                  \J. Yajima, N. Torii, and H. Tanaka, *The block cipher SC2000*; in
                  FSE, (2001), pp. 312-327.

.. [SZ1994] Bruno Salvy and Paul Zimmermann. Gfun: a Maple package for
            the manipulation of generating and holonomic functions in
            one variable. ACM transactions on mathematical software,
            20.2:163-177, 1994.

.. [SZ2001] \M. Shimozono, M. Zabrocki,
            Hall-Littlewood vertex operators and generalized Kostka polynomials.
            Adv. Math. 158 (2001), no. 1, 66-85.

.. _ref-T:

**T**

.. [Tak1999] Kisao Takeuchi, Totally real algebraic number fields of
             degree 9 with small discriminant, Saitama Math. J.  17
             (1999), 63--85 (2000).

.. [Tam1962] Dov Tamari.
             *The algebra of bracketings and their enumeration*.
             Nieuw Arch. Wisk. (1962).

.. [Tar1976] Robert E. Tarjan, *Edge-disjoint spanning trees and
             depth-first search*, Acta Informatica 6 (2), 1976,
             171-185, :doi:`10.1007/BF00268499`.

.. [Tarjan72] R.E. Tarjan. Depth-First Search and Linear Graph
              Algorithms. SIAM J. Comput. 1(2): 146-160 (1972).

.. [Tate1975] John Tate, *Algorithm for determining the type of a
              singular fiber in an elliptic pencil.
              Modular functions of one variable*, IV, pp. 33--52.
              Lecture Notes in Math., Vol. 476, Springer, Berlin, 1975.

.. [Tate1966] John Tate, *On the conjectures of Birch and Swinnerton-Dyer and
              a geometric analog*. Seminaire Bourbaki, Vol. 9,
              Exp. No. 306, 1966.

.. [TB1997] Lloyd N. Trefethen and David Bau III, *Numerical Linear
            Algebra*, SIAM, Philadelphia, 1997.

.. [TCHP2008] Marc Tedder, Derek Corneil, Michel Habib and
<<<<<<< HEAD
              Christophe Paul, *Simple, linear-time modular decomposition*,
              2008, :arxiv:`0710.3901v2`.
=======
          Christophe Paul
          :arxiv:`0710.3901`
>>>>>>> 81a46297

.. [Tee1997] Tee, Garry J. "Continuous branches of inverses of the 12
             Jacobi elliptic functions for real
             argument". 1997. https://researchspace.auckland.ac.nz/bitstream/handle/2292/5042/390.pdf.

.. [Ter2011] Audrey Terras, *Zeta functions of graphs: a stroll through
             the garden*, Cambridge Studies in Advanced Mathematics, Vol. 128,
             2011.

.. [Terwilliger2011] Paul Terwilliger. *The universal Askey-Wilson algebra*.
                     SIGMA **7** (2011), 069, 24 pages. :arxiv:`1104.2813`.

.. [Tho2010] \T. Thongjunthug, Computing a lower bound for the canonical
             height on elliptic curves over number fields, Math. Comp. 79
             (2010), pages 2431-2449.

.. [TIDES] \A. Abad, R. Barrio, F. Blesa, M. Rodriguez. TIDES tutorial:
           Integrating ODEs by using the Taylor Series Method
           (http://www.unizar.es/acz/05Publicaciones/Monografias/MonografiasPublicadas/Monografia36/IndMonogr36.htm)

.. [TingleyLN] Peter Tingley. *Explicit* `\widehat{\mathfrak{sl}}_n` *crystal
               maps between cylindric plane partitions, multi-partitions, and
               multi-segments*. Lecture notes.
               http://webpages.math.luc.edu/~ptingley/lecturenotes/explicit_bijections.pdf

.. [Tingley2007] Peter Tingley. *Three combinatorial models for*
                 `\widehat{\mathfrak{sl}}_n` *crystals, with applications
                 to cylindric plane partitions*.
                 International Mathematics Research Notices. (2007).
                 :arxiv:`0702062v3`.

.. [TK2013] \F. W. Takes and W. A. Kosters. *Computing the eccentricity
            distribution of large graphs*. Algorithms 6:100-118 (2013).
            :doi:`10.3390/a6010100`.

.. [TOPCOM] \J. Rambau, TOPCOM
            <http://www.rambau.wm.uni-bayreuth.de/TOPCOM/>.

.. [TW1980] \A.D. Thomas and G.V. Wood, Group Tables (Exeter: Shiva
            Publishing, 1980)

.. [TY2009] Hugh Thomas and Alexander Yong, *A jeu de taquin theory for
            increasing tableaux, with applications to K-theoretic Schubert
            calculus*, Algebra and Number Theory 3 (2009), 121-148,
            https://projecteuclid.org/euclid.ant/1513797353

.. _ref-U:

**U**

.. [UDCIKMP2011] \M. Ullrich, C. De Canniere, S. Indesteege, Ö. Kücük, N. Mouha, and
                 \B. Preenel, *Finding Optimal Bitsliced Implementations of 4 x 4-bit
                 S-boxes*; in SKEW, (2011).

.. [Ukko1995] \E. Ukkonen, *On-line construction of suffix trees*,
              Algorithmica, 1995, volume **14**, number 3, pages 249--260.

.. [UNITTEST] unittest -- Unit testing framework --
              https://docs.python.org/library/unittest.html

.. [U.S1998] \U.S. Department Of Commerce/National Institute of Standards and Technology,
             *Skipjack and KEA algorithms specifications, v2.0*, (1998).

.. [U.S1999] \U.S. Department Of Commerce/National Institute of Standards and Technology,
             *Data Encryption Standard*, (1999).

.. _ref-V:

**V**

.. [Vai1994] \I. Vaisman, *Lectures on the Geometry of Poisson
             Manifolds*, Springer Basel AG (Basel) (1994);
             :doi:`10.1007/978-3-0348-8495-2`

.. [Var1984] \V. S. Varadarajan. *Lie groups, Lie algebras, and their
             representations*. Reprint of the 1974 edition. Graduate Texts in
             Mathematics, 102. Springer-Verlag, New York, 1984.

.. [Vat2008] \D. Vatne, *The mutation class of* `D_n` *quivers*, :arxiv:`0810.4789v1`.

.. [Vazirani2002] Monica Vazirani. *Parameterizing Hecek algebra modules:
                  Bernstein-Zelevinsky multisegments, Kleshchev
                  multipartitions, and crystal graphs*. Transform. Groups
                  **7** (2002). pp. 267-303. :arxiv:`0107052v1`,
                  :doi:`10.1007/s00031-002-0014-1`.

.. [VB1996] \E. Viterbo, E. Biglieri. *Computing the Voronoi Cell of a
            Lattice: The Diamond-Cutting Algorithm*. IEEE Transactions
            on Information Theory, 1996.

.. [VBB1992] Marc Van Barel and Adhemar Bultheel. "A general module theoretic
             framework for vector M-Padé and matrix rational interpolation."
             Numer. Algorithms, 3:451-462, 1992.
             :doi:`10.1007/BF02141952`

.. [Vee1978] William Veech, "Interval exchange
             transformations", J. Analyse Math. 33 (1978), 222-272

.. [Ver] Helena Verrill, "Fundamental domain drawer", Java program,
         http://www.math.lsu.edu/~verrill/

.. [Vie1983] Xavier G. Viennot.  *Maximal chains of subwords and
             up-down sequences of permutations*.  Journal of
             Combinatorial Theory, Series A Volume 34, (1983),
             pp. 1-14.

.. [VJ2004] \S. Vaudenay and P. Junod,
            *Device and method for encrypting and decryptiong a block of data
            Fox, a New Family of Block Ciphers*, (2004).

.. [VO2005] \A. M. Vershik, A. Yu. Okounkov.
            *A New Approach to the Representation Theory of the Symmetric
            Groups. 2*, 2005. :arxiv:`math/0503040v3`.

.. [Voe2003] \V. Voevodsky, Reduced power operations in motivic
             cohomology, Publ. Math. Inst. Hautes Études Sci. No. 98
             (2003), 1-57.

.. [Voi2008] John Voight, Enumeration of totally real number fields of
            bounded root discriminant, Lect. Notes in Comp. Sci. 5011
            (2008).

.. [Voi2012] \J. Voight. Identifying the matrix ring: algorithms for
             quaternion algebras and quadratic forms, to appear.

.. [VW1994] Leonard Van Wyk. *Graph groups are biautomatic*. J. Pure
            Appl. Alg. **94** (1994). no. 3, 341-352.

.. _ref-W:

**W**

.. [Wac2003] Wachs, "Topology of Matching, Chessboard and General
             Bounded Degree Graph Complexes" (Algebra Universalis
             Special Issue in Memory of Gian-Carlo Rota, Algebra
             Universalis, 49 (2003) 345-385)

.. [Wal1960] \C. T. C. Wall, "Generators and relations for the
             Steenrod algebra," Ann. of Math. (2) **72** (1960),
             429-444.

.. [Wal1970] David W. Walkup, "The lower bound conjecture for 3- and
             4-manifolds", Acta Math. 125 (1970), 75-107.

.. [Wal2001] Timothy Walsh, *Gray codes for involutions*, J. Combin.
             Math. Combin. Comput. **36** (2001), 95-118.
             http://www.info2.uqam.ca/~walsh_t/papers/Involutions%20paper.pdf

.. [Walton1990] Mark A. Walton. *Fusion rules in Wess-Zumino-Witten models*.
                Nuclear Phys. B **340** (1990).

.. [Wam1999] van Wamelen, Paul. *Examples of genus two CM curves defined
             over the rationals*. Math. Comp. 68 (1999), no. 225, 307--320.

.. [Wam1999b] \P. van Wamelen, Pari-GP code, section "thecubic"
              https://www.math.lsu.edu/~wamelen/Genus2/FindCurve/igusa2curve.gp

.. [Wan1998] Daqing Wan, "Dimension variation of classical and p-adic
             modular forms", Invent. Math. 133, (1998) 449-463.

.. [Wan2010] Zhenghan Wang. Topological quantum
             computation. Providence, RI: American Mathematical
             Society (AMS), 2010. ISBN 978-0-8218-4930-9

.. [Was1997] \L. C. Washington, *Cyclotomic Fields*, Springer-Verlag,
             GTM volume 83, 1997.

.. [Watkins] Mark Watkins, *Hypergeometric motives over Q and their
             L-functions*, http://magma.maths.usyd.edu.au/~watkins/papers/known.pdf

.. [Wat2003] Joel Watson. *Strategy: an introduction to game
             theory*. WW Norton, 2002.

.. [Wat2010] Watkins, David S. Fundamentals of Matrix Computations,
             Third Edition.  Wiley, Hoboken, New Jersey, 2010.

.. [Web2007] James Webb. *Game theory: decisions, interaction and
             Evolution*. Springer Science & Business Media, 2007.

.. [Weh1998] \J. Wehler. Hypersurfaces of the Flag Variety: Deformation
             Theory and the Theorems of Kodaira-Spencer, Torelli,
             Lefschetz, M. Noether, and Serre. Math. Z. 198 (1988), 21-38.

.. [WELLS]   Elliot Wells. Computing the Canonical Height of a Point in Projective Space.
             :arxiv:`1602.04920v1` (2016).

.. [Wei1994] Charles A. Weibel, *An introduction to homological
             algebra*. Cambridge Studies in Advanced Math., vol. 38,
             Cambridge Univ. Press, 1994.

.. [Wel1988] Codes and Cryptography, Dominic Welsh, Oxford Sciences
             Publications, 1988

.. [Wer1998] Annette Werner, Local heights on abelian varieties and
             rigid analytic uniformization, Doc. Math. 3 (1998), 301-319.

.. [WFYTP2008] \D. Watanable, S. Furuya, H. Yoshida, K. Takaragi, and B. Preneel,
               *A new keystream generator MUGI*; in
               FSE, (2002), pp. 179-194.

.. [Whi1932] \H. Whitney, *Congruent graphs and the connectivity of graphs*,
             American Journal of Mathematics,
             pages 150--168, 1932,
             `available on JSTOR <http://www.jstor.org/stable/2371086>`_

.. [Wie2000] \B. Wieland. *A large dihedral symmetry of the set of
             alternating sign matrices*. Electron. J. Combin. 7 (2000).

.. [Wil2010] \M. Willis. A direct way to find the right key of
             a semistandard Young tableau. :arxiv:`1110.6184v1`.

.. [Wil2013] Harold Williams. *Q-systems, factorization dynamics, and the
             twist automorphism*. Int. Math. Res. Not. (2015) no. 22,
             12042--12069. :doi:`10.1093/imrn/rnv057`.

.. [Wol1974] W. A. Wolovich. "Linear Multivariable Systems", Applied
             Mathematical Sciences (volume 11). Springer-Verlag New-York, 1974.
             :doi:`10.1007/978-1-4612-6392-0`

.. [Woo1998] \R. M. W. Wood, "Problems in the Steenrod algebra,"
             Bull. London Math. Soc. 30 (1998), no. 5, 449-517.

.. [Wor1984] Worley, Dale Raymond, *A theory of shifted Young
             tableaux*. Dissertation, Massachusetts Institute of
             Technology, 1984.

.. [WP-Bessel] :wikipedia:`Bessel_function`

.. [WP-Error] :wikipedia:`Error_function`

.. [WP-Struve] :wikipedia:`Struve_function`

.. [WSK1997] \D. Wagner, B. Schneier, and J. Kelsey,
             *Cryptoanalysis of the cellular encryption algorithm*; in
             CRYPTO, (1997), pp. 526-537.

.. [Wu2009] Hongjun Wu, *The Hash Function JH*;
            submitted to NIST, (2008), available at
            http://www3.ntu.edu.sg/home/wuhj/research/jh/jh_round3.pdf

.. [Wu2004] Wuthrich, C. (2004). On p-adic heights in families of
            elliptic curves. Journal of the London Mathematical
            Society, 70(1), 23-40.

.. [WW1991] Michelle Wachs and Dennis White, *p, q-Stirling numbers
            and set partition statistics*, Journal of Combinatorial
            Theory, Series A 56.1 (1991): 27-46.

.. [WW2005] Ralf-Philipp Weinmann and Kai Wirt,
            *Analysis of the DVB Common Scrambling Algorithm*; in
            IFIP TC-6 TC-11, (2005).

.. [WZ2011] \W. Wu and L. Zhang, *The LBlock family of block ciphers*;
            in ACNS, (2011), pp. 327-344.

.. [WZY2015] Wenling Wu, Lei Zhang, and Xiaoli Yu, *The DBlock family of block ciphers*;
             in Science China Information Sciences, (2015), pp. 1-14.

.. _ref-X:

**X**

.. [XP1994] Deng Xiaotie, and Christos Papadimitriou. *On the
            complexity of cooperative solution concepts.* Mathematics
            of Operations Research 19.2 (1994): 257-266.

.. _ref-Y:

**Y**

.. [Yamada2007] Daisuke Yamada. *Scattering rule in soliton cellular automaton
                associated with crystal base of* `U_q(D_4^{(3)})`.
                \J. Math. Phys., **48** (4):043509, 28, (2007).

.. [Yen1970] Yen, Jin Y. (1970). *An algorithm for finding shortest routes from
             all source nodes to a given destination in general networks*.
             Quarterly of Applied Mathematics. 27 (4): 526–530.
             :doi:`10.1090/qam/253822`

.. [Yoc2005] Jean-Christophe Yoccoz "Echange d'Intervalles", Cours au
             collège de France

.. [Yip2018] Yip, Martha. "Rook placements and Jordan forms of
             upper-triangular nilpotent matrices."
             Electronic J. Comb. 25(1) (2018) #P1.68. :arxiv:`1703.00057`.

.. [Yun1976] Yun, David YY. On square-free decomposition
             algorithms. In Proceedings of the third ACM symposium on
             Symbolic and algebraic computation, pp. 26-35. ACM, 1976.

.. [Yuz1993] Sergey Yuzvinsky, "The first two obstructions to the
             freeness of arrangements", Transactions of the American
             Mathematical Society, Vol. 335, **1** (1993)
             pp. 231--244.

.. [YWHWXSW2014] \D. Ye, P. Wang, L. Hu, L. Wang, Y. Xie, S. Sun, and P. Wang,
                 *Panda v1*; in CAESAR Competition, (2014).

.. [YT2002] \F. Yura and T. Tokihiro,
            *On a periodic soliton cellular automaton*, J. Phys. A: Math. Gen.
            **35** (2002) 3787-3801.

.. [YYT2003] \D. Yoshihara, F. Yura, and T. Tokihiro,
             *Fundamental cycle of a periodic box-ball system*, J. Phys. A:
             Math. Gen. **36** (2003) 99-121.

.. _ref-Z:

**Z**

.. [ZBLRYV2015] \W. Zhang, Z. Bao, D. Lin, V. Rijmen, B. Yang, and I. Verbauwhede,
                *RECTANGLE: A bit-slice lightweight block cipher suitable for
                multiple platforms*; in
                SCience China Information Sciences, (2015), pp. 1-15.

.. [ZBN1997] \C. Zhu, R. H. Byrd and J. Nocedal. L-BFGS-B: Algorithm
             778: L-BFGS-B, FORTRAN routines for large scale bound
             constrained optimization. ACM Transactions on
             Mathematical Software, Vol 23, Num. 4, pp.550--560, 1997.

.. [ZDYBXJZ2019] \W. Zhang, T. Ding, B. Yang, Z. Bao, Z. Xiang, F. Ji, X. Zhao.
                 "KNOT: Algorithm Speci cationsand Supporting Document"
                 https://csrc.nist.gov/CSRC/media/Projects/Lightweight-Cryptography/documents/round-1/spec-doc/KNOT-spec.pdf

.. [Zei2011] Doron Zeilberger. "The C-finite ansatz." The Ramanujan Journal
             (2011): 1-10.

.. [Zha2019] Bin Zhang. "Fountain: A Lightweight Authenticated Cipher(v1)"
             https://csrc.nist.gov/CSRC/media/Projects/Lightweight-Cryptography/documents/round-1/spec-doc/fountain-spec.pdf

.. [Zhedanov1991] \A.S. Zhedanov.
                  *"Hidden symmetry" of the Askey–Wilson polynomials*,
                  Theoret. and Math. Phys. **89** (1991), 1146--1157.

.. [Zie1998] \G. M. Ziegler. *Shelling polyhedral 3-balls and
             4-polytopes*. Discrete Comput. Geom. 19 (1998), 159-174.

.. [Zie2007] \G. M. Ziegler. *Lectures on polytopes*, Volume
             152 of Graduate Texts in Mathematics, 7th printing of 1st edition, Springer, 2007.

.. [ZJRRS2019] \M. R. Z'aba, N. Jamil, M. S. Rohmad, H. A. Rani, S. Shamsuddin
           "TheCiliPadiFamily of LightweightAuthenticated Encryption"
           https://csrc.nist.gov/CSRC/media/Projects/Lightweight-Cryptography/documents/round-1/spec-doc/cilipadi-spec.pdf

.. [Zor2008] \A. Zorich "Explicit Jenkins-Strebel representatives of
             all strata of Abelian and quadratic differentials",
             Journal of Modern Dynamics, vol. 2, no 1, 139-185 (2008)
             (http://www.math.psu.edu/jmd)

.. [Zor] Anton Zorich, "Generalized Permutation software"
         (http://perso.univ-rennes1.fr/anton.zorich)

.. [ZZ2005] Hechun Zhang and R. B. Zhang.
            *Dual canonical bases for the quantum special linear group
            and invariant subalgebras*.
            Lett. Math. Phys. **73** (2005), pp. 165-181.
            :arxiv:`math/0509651`.

.. include:: ../footer.txt<|MERGE_RESOLUTION|>--- conflicted
+++ resolved
@@ -2437,18 +2437,10 @@
             Arrangements". Transactions of the American Mathematical
             Society 368 (2016), 709-725. :arxiv:`1212.4398`
 
-<<<<<<< HEAD
 .. [HPR2010] Gary Haggard, David J. Pearce and Gordon Royle.
              *Computing Tutte Polynomials*. In ACM Transactions on Mathematical
              Software, Volume 37(3), article 24, 2010. Preprint:
              http://homepages.ecs.vuw.ac.nz/~djp/files/TOMS10.pdf
-=======
-.. [HP2010]  Michel Habib and Christophe Paul
-          A survey of the algorithmic aspects of modular decomposition
-          Computer Science Review
-          vol 4, number 1, pages 41--59, 2010
-          http://www.lirmm.fr/~paul/md-survey.pdf
->>>>>>> 81a46297
 
 .. [HPS2008] \J. Hoffstein, J. Pipher, and J.H. Silverman. *An
              Introduction to Mathematical
@@ -4715,14 +4707,9 @@
 .. [TB1997] Lloyd N. Trefethen and David Bau III, *Numerical Linear
             Algebra*, SIAM, Philadelphia, 1997.
 
-.. [TCHP2008] Marc Tedder, Derek Corneil, Michel Habib and
-<<<<<<< HEAD
-              Christophe Paul, *Simple, linear-time modular decomposition*,
-              2008, :arxiv:`0710.3901v2`.
-=======
-          Christophe Paul
-          :arxiv:`0710.3901`
->>>>>>> 81a46297
+.. [TCHP2008] Marc Tedder, Derek Corneil, Michel Habib and Christophe Paul,
+              *Simple, linear-time modular decomposition*, 2008.
+              :arxiv:`0710.3901`.
 
 .. [Tee1997] Tee, Garry J. "Continuous branches of inverses of the 12
              Jacobi elliptic functions for real
